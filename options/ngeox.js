/**
 * This file contains the typedefs of the options of the methods.
 * It can be included as extern if you want to prevent renaming.
 * @externs
 */

/**
 * @private
 * @const
 */
let ngeox = {};


/**
 * @record
 * @struct
 */
ngeox.AttributeBase = function() {};


/**
 * Set only if the attribute is a geometry type. Determines the type of
 * geometry.
 * @type {string|undefined}
 */
ngeox.AttributeBase.prototype.geomType;


/**
 * Set only if the attribute is a number type. Determines the type of number.
 * @type {string|undefined}
 */
ngeox.AttributeBase.prototype.numType;


/**
 * The attribute type, which determines how to render it.
 * @type {string|undefined}
 */
ngeox.AttributeBase.prototype.type;


/**
 * A feature attribute definition.
 * @record
 * @struct
 * @extends ngeox.AttributeBase
 */
ngeox.Attribute = function() {};


/**
 * The list of possible values for the attribute.
 * @type {Array.<string>|undefined}
 */
ngeox.Attribute.prototype.choices;


/**
 * Specifies the maximum number of character for the attribute value.
 * @type {number|undefined}
 */
ngeox.Attribute.prototype.maxLength;


/**
 * The attribute name.
 * @type {string}
 */
ngeox.Attribute.prototype.name;


/**
 * Whether the attribute required to have a value set or not. Defaults to
 * `false`.
 * @type {boolean|undefined}
 */
ngeox.Attribute.prototype.required;


/**
 * The attribute type, which determines how to render it.
 * @type {string}
 */
ngeox.Attribute.prototype.type;


/**
 * The options to use when creating a filter uwing the `ngeo.RuleHelper`
 * service.
 *
 * @typedef {{
 *     dataSource: (ngeox.datasource.DataSource),
 *     incTime: (boolean|undefined),
 *     filter: (ol.format.filter.Filter|undefined),
 *     filterRules: (!Array.<ngeox.rule.Rule>|undefined),
 *     srsName: (string|undefined)
 * }}
 */
ngeox.CreateFilterOptions;


/**
 * The data source from which to get the filterRules that will be used to
 * create the OL filter object.
 * @type {ngeox.datasource.DataSource}
 */
ngeox.CreateFilterOptions.prototype.dataSource;


/**
 * Whether to include the data source's time values in the filter created. The
 * property that contains those values is `timeRangeValue`. Defaults to `false`.
 * When building a filter for WMS, it should not be included as it is given as
 * the TIME parameter of the query instead. When used for a WFS request, it
 * should be included in the filter.
 * @type {boolean|undefined}
 */
ngeox.CreateFilterOptions.prototype.incTime;


/**
 * A filter that is directly given the the method instead of creating one.
 * Useful to automatically combine the time values.
 * @type {ol.format.filter.Filter|undefined}
 */
ngeox.CreateFilterOptions.prototype.filter;


/**
 * An alternative list of filter rules to use instead of those that are defined
 * within the data source. Useful when one wants to get the data of a given
 * filter without applying it to the data source.
 * @type {Array.<!ngeox.rule.Rule>|undefined}
 */
ngeox.CreateFilterOptions.prototype.filterRules;


/**
 * The SRS name used with the spatial filters created by the method.
 * @type {string|undefined}
 */
ngeox.CreateFilterOptions.prototype.srsName;


/**
 * Dimensions definition.
 * @typedef {Object.<string, ?string>}
 */
ngeox.Dimensions;


/**
 * Active dimensions definition, where the value can't be null.
 * @typedef {Object.<string, string>}
 */
ngeox.DimensionsActive;


/**
 * The options to use when sending GetFeature/GetFeatureInfo requests using
 * the querent or map query service.
 * @typedef {{
 *     coordinate: (ol.Coordinate|undefined),
 *     dataSources: (Array.<ngeox.datasource.DataSource>|undefined),
 *     extent: (ol.Extent|undefined),
 *     filter: (ol.format.filter.Filter|undefined),
 *     limit: (number|undefined),
 *     map: (ol.Map),
 *     queryableDataSources: (ngeox.QueryableDataSources|undefined),
 *     tolerancePx: (number|undefined),
 *     wfsCount: (boolean|undefined)
 * }}
 */
ngeox.IssueGetFeaturesOptions;


/**
 * The coordinate to issue the requests with, which can end up with either
 * WMS or WFS requests.
 * @type {ol.Coordinate|undefined}
 */
ngeox.IssueGetFeaturesOptions.prototype.coordinate;


/**
 * List of data sources to query. Only those that meet the requirements will
 * actually be queried. The querent service requires either the `dataSources`
 * or `queryableDataSources` property to be set.
 * @type {Array.<ngeox.datasource.DataSource>|undefined}
 */
ngeox.IssueGetFeaturesOptions.prototype.dataSources;


/**
 * The extent to issue the requests with, which can end up with WFS requests
 * only.
 * @type {ol.Extent|undefined}
 */
ngeox.IssueGetFeaturesOptions.prototype.extent;


/**
 * A filter to additionnally use with the query. Only used by WFS requests.
 * If a filter is defined, then it is used instead of the data source's
 * filter rules.
 * @type {ol.format.filter.Filter|undefined}
 */
ngeox.IssueGetFeaturesOptions.prototype.filter;


/**
 * The maximum number of features to get per request.
 * @type {number|undefined}
 */
ngeox.IssueGetFeaturesOptions.prototype.limit;


/**
 * The ol3 map object. Used to fill some parameters of the queries, such as
 * 'srs' and filter the queryable layers within the data sources.
 * @type {ol.Map}
 */
ngeox.IssueGetFeaturesOptions.prototype.map;


/**
 * A hash of queryable data sources, which must meet all requirements. The
 * querent service requires either the `dataSources` or `queryableDataSources`
 * property to be set.
 * @type {ngeox.QueryableDataSources|undefined}
 */
ngeox.IssueGetFeaturesOptions.prototype.queryableDataSources;


/**
 * A tolerance value in pixels used to create an extent from a coordinate
 * to issue WFS requests.
 * @type {number|undefined}
 */
ngeox.IssueGetFeaturesOptions.prototype.tolerancePx;


/**
 * When set, before making WFS GetFeature requests to fetch features,
 * WFS GetFeature requests with `resultType = 'hits'` are made first. If
 * the number of records for the request would exceed the limit, then
 * no features are returned.
 * @type {boolean|undefined}
 */
ngeox.IssueGetFeaturesOptions.prototype.wfsCount;


/**
 * A hash that contains 2 lists of queryable data sources: `wfs` and `wms`.
 * The same data source can only be in one of the two lists. The `wfs` list
 * has priority, i.e. if the data source supports WFS, it's put in the
 * `wfs` list.
 *
 * @typedef {{
 *     wfs: (!Array.<!ngeox.datasource.OGC>),
 *     wms: (!Array.<!ngeox.datasource.OGC>)
 * }}
 */
ngeox.QueryableDataSources;


/**
 * List of queryable data sources that support WFS.
 * @type {Array.<ngeox.datasource.OGC>}
 */
ngeox.QueryableDataSources.prototype.wfs;


/**
 * List of queryable data sources that support WMS.
 * @type {Array.<ngeox.datasource.OGC>}
 */
ngeox.QueryableDataSources.prototype.wms;


/**
 * Hash of features by data source ids.
 * @typedef {!Object.<number, !Array.<!ol.Feature>>}
 */
ngeox.QuerentResult;


/**
 * The definition of a result item returned by the querent service.
 *
 * @typedef {{
 *     features: (Array.<ol.Feature>),
 *     tooManyFeatures: (boolean|undefined),
 *     totalFeatureCount: (number|undefined)
 * }}
 */
ngeox.QuerentResultItem;


/**
 * The list of features that were returned by the query.
 * @type {Array.<ol.Feature>}
 */
ngeox.QuerentResultItem.prototype.features;


/**
 * The maximum number of features to get with the query.
 * @type {number}
 */
ngeox.QuerentResultItem.prototype.limit;


/**
 * Set if the query would have returned to many features. When set, no features
 * are returned.
 * @type {boolean|undefined}
 */
ngeox.QuerentResultItem.prototype.tooManyFeatures;


/**
 * The total number of features that would have been returned by the query.
 * @type {number|undefined}
 */
ngeox.QuerentResultItem.prototype.totalFeatureCount;


/**
 * @interface
 */
ngeox.MenuEvent = function() {};


/**
 * @type {string}
 */
ngeox.MenuEvent.prototype.action;


/**
 * The options for the contextual menu overlay.
 * @typedef {{
 *     actions: (Array.<ngeox.MenuActionOptions>),
 *     autoClose: (boolean|undefined)
 * }}
 */
ngeox.MenuOptions;


/**
 * A list of menu actions.
 * @type {Array.<ngeox.MenuActionOptions>}
 */
ngeox.MenuOptions.prototype.actions;


/**
 * Whether to automatically close the contextual menu when an action is
 * clicked or not. Defaults to `true`.
 * @type {boolean|undefined}
 */
ngeox.MenuOptions.prototype.autoClose;


/**
 * A title to display as header of the contextual menu.
 * @type {string|undefined}
 */
ngeox.MenuOptions.prototype.title;


/**
 * The options for an action item for the contextual menu overlay.
 * @typedef {{
 *     cls: (string|undefined),
 *     label: (string|undefined),
 *     name: (string)
 * }}
 */
ngeox.MenuActionOptions;


/**
 * CSS class name(s) to use for the icon of the action item.
 * @type {string|undefined}
 */
ngeox.MenuActionOptions.prototype.cls;


/**
 * The label to display for the action item. If not defined, the name is used.
 * @type {string|undefined}
 */
ngeox.MenuActionOptions.prototype.label;


/**
 * A unique name for the menu action, which is used in the event fired when
 * the action is clicked.
 * @type {string}
 */
ngeox.MenuActionOptions.prototype.name;


/**
 * A message to display by the ngeo notification service.
 * @typedef {{
 *     delay: (number|undefined),
 *     popup: (boolean|undefined),
 *     msg: (string),
 *     target: (angular.JQLite|Element|string|undefined),
 *     type: (string|undefined)
 * }}
 */
ngeox.Message;


/**
 * The delay in milliseconds the message is shown. Defaults to `7000`.
 * @type {number|undefined}
 */
ngeox.Message.prototype.delay;


/**
 * Whether the message should be displayed inside a popup window or not.
 * Defaults to `false`.
 * @type {boolean|undefined}
 */
ngeox.Message.prototype.popup;


/**
 * The message text to display
 * @type {string}
 */
ngeox.Message.prototype.msg;


/**
 * The target element (or selector to get the element) in which to display the
 * message. If not defined, then the default target of the notification service
 * is used.
 * @type {angular.JQLite|Element|string|undefined}
 */
ngeox.Message.prototype.target;


/**
 * The type of message. Defaults to `info`.
 * @type {string|undefined}
 */
ngeox.Message.prototype.type;


/**
 * The options for a popup created by the popup factory.
 * @typedef {{
 *     autoDestroy: (boolean|undefined),
 *     cls: (string|undefined),
 *     content: (*|undefined),
 *     height: (string|undefined),
 *     title: (string|undefined),
 *     url: (string|undefined),
 *     width: (string|undefined)
 * }}
 */
ngeox.PopupOptions;


/**
 * Whether the popup should be automatically destroyed when hidden or not.
 * Defaults to `false`.
 * @type {boolean|undefined}
 */
ngeox.PopupOptions.prototype.autoDestroy;


/**
 * Extra class name to add to the popup.
 * @type {string|undefined}
 */
ngeox.PopupOptions.prototype.cls;


/**
 * The content of the popup. Either the content or URL must be set.
 * @type {*|undefined}
 */
ngeox.PopupOptions.prototype.content;


/**
 * The height of the popup.
 * @type {string|undefined}
 */
ngeox.PopupOptions.prototype.height;


/**
 * The title of the popup.
 * @type {string|undefined}
 */
ngeox.PopupOptions.prototype.title;


/**
 * The URL to use for the iframe to include as content for the popup.
 * @type {string|undefined}
 */
ngeox.PopupOptions.prototype.url;


/**
 * The width of the popup.
 * @type {string|undefined}
 */
ngeox.PopupOptions.prototype.width;


/**
 * Results of the query source.
 * @typedef {{
 *     sources: (!Array.<ngeox.QueryResultSource>),
 *     total: (number),
 *     pending: (boolean)
 * }}
 */
ngeox.QueryResult;


/**
 * Results for each query source.
 * @type {!Array.<ngeox.QueryResultSource>}
 */
ngeox.QueryResult.prototype.sources;


/**
 * The number of results for all sources.
 * @type {number}
 */
ngeox.QueryResult.prototype.total;


/**
 * If at least one source is pending.
 * @type {boolean}
 */
ngeox.QueryResult.prototype.pending;


/**
 * Results for a query source.
 * @typedef {{
 *     features: (Array.<ol.Feature>),
 *     id: (number|string),
 *     label: (string),
 *     limit: (number),
 *     pending: (boolean),
 *     queried: (boolean),
 *     tooManyResults: (boolean),
 *     totalFeatureCount: (number|undefined)
 * }}
 */
ngeox.QueryResultSource;


/**
 * The matching features for this source.
 * @type {Array.<ol.Feature>}
 */
ngeox.QueryResultSource.prototype.features;


/**
 * Identifier.
 * @type {number|string}
 */
ngeox.QueryResultSource.prototype.id;


/**
 * Label.
 * @type {string}
 */
ngeox.QueryResultSource.prototype.label;


/**
 * The maximum number of features that can be returned for a query with this
 * source.
 * @type {number}
 */
ngeox.QueryResultSource.prototype.limit;


/**
 * Is the request for this source still ongoing?
 * @type {boolean}
 */
ngeox.QueryResultSource.prototype.pending;


/**
 * Has this source been queried for the last query request?
 * @type {boolean}
 */
ngeox.QueryResultSource.prototype.queried;


/**
 * If the last query for this source would return more features than the
 * configured limit.
 * @type {boolean}
 */
ngeox.QueryResultSource.prototype.tooManyResults;


/**
 * If `tooManyResults` is `true`, this contains the total number of features.
 * @type {number|undefined}
 */
ngeox.QueryResultSource.prototype.totalFeatureCount;


/**
 * The options for the query service.
 * @typedef {{
 *     limit: (number|undefined),
 *     queryCountFirst: (boolean|undefined),
 *     sourceIdsProperty: (string|undefined),
 *     tolerance: (number|undefined),
 *     featureNS: (string|undefined),
 *     featurePrefix: (string|undefined),
 *     geometryName: (string|undefined)
 * }}
 */
ngeox.QueryOptions;


/**
 * The maximum number of records per request the query service should ask.
 * Defaults to `50`. Note that sources sharing the same URL are combined
 * together in a single request. This limit will still apply to those.
 * @type {number|undefined}
 */
ngeox.QueryOptions.prototype.limit;


/**
 * For WFS sources, should the number of features first be requested with
 * `resultType=hits` before requesting the actual features in an seconds request?
 * Defaults to `false`.
 * @type {boolean|undefined}
 */
ngeox.QueryOptions.prototype.queryCountFirst;


/**
 * Defines the name of the layer property that holds the ids of the sources.
 * Use this if you have more than one source bound to a layer.  Defaults to
 * `querySourceIds`.
 * @type {string|undefined}
 */
ngeox.QueryOptions.prototype.sourceIdsProperty;


/**
 * When issuing an identify feature request at a click position, either a WMS GetFeatureInfo
 * or a WFS GetFeature request will be used. For GetFeature requests a bbox is built
 * around the position. This `tolerance` in pixel determines the size of the bbox.
 * The default is `3` pixel.
 * @type {number|undefined}
 */
ngeox.QueryOptions.prototype.tolerance;


/**
 * The feature namespace for WFS GetFeature requests. The default is
 * `http://mapserver.gis.umn.edu/mapserver`.
 * @type {string|undefined}
 */
ngeox.QueryOptions.prototype.featureNS;


/**
 * The feature prefix for WFS GetFeature requests. The default is `feature`.
 * @type {string|undefined}
 */
ngeox.QueryOptions.prototype.featurePrefix;


/**
 * The name of the geometry property for WFS GetFeature requests. The default is `geom`.
 * @type {string|undefined}
 */
ngeox.QueryOptions.prototype.geometryName;


/**
 * The configuration of a source for the Query service.
 * @typedef {{
 *     format: (!ol.format.Feature|undefined),
 *     id: (number|string),
 *     identifierAttributeField: (string|undefined),
 *     infoFormat: (string|undefined),
 *     label: (string|undefined),
 *     layer: (!ol.layer.Base|undefined),
 *     layers: (!Array.<string>|undefined),
 *     getLayers: (function(number): !Array.<string>|undefined),
 *     serverType: (string|undefined),
 *     url: (string|undefined),
 *     validateLayerParams: (boolean|undefined),
 *     wmsSource: (!ol.source.ImageWMS|!ol.source.TileWMS|undefined),
 *     wfsQuery: (boolean|undefined)
 * }}
 */
ngeox.QuerySource;


/**
 * The used to read the returned features from query requests for this source.
 * @type {!ol.format.Feature|undefined}
 */
ngeox.QuerySource.prototype.format;


/**
 * The unique identifier of the source.
 * @type {number|string}
 */
ngeox.QuerySource.prototype.id;


/**
 * The key that identify the title attribute in features.
 * @type {string|undefined}
 */
ngeox.QuerySource.prototype.identifierAttributeField;


/**
 * The info format to request and read the returned features. Optional.
 * Default value is `geojson`. Possible values are: `geojson`, `gml`.
 * @type {string|undefined}
 */
ngeox.QuerySource.prototype.infoFormat;


/**
 * The human-readable name of the source. If not set, the `name` property
 * is used instead.
 * @type {string|undefined}
 */
ngeox.QuerySource.prototype.label;


/**
 * A reference to the ol3 layer object. If not defined, will be automatically
 * fetched using the source `name` and the according layer property that has
 * the same value.
 * @type {!ol.layer.Base|undefined}
 */
ngeox.QuerySource.prototype.layer;


/**
 * A reference to the ol3 layers names. Multiple layers names.
 * @type {!Array.<string>|undefined}
 */
ngeox.QuerySource.prototype.layers;


/**
 * Additionnal params to use when querying this source.
 * @type {function(number): !Array.<string>|undefined}
 */
ngeox.QuerySource.prototype.getLayers;


/**
 * Server type of the source. Can be `mapserver` or `geoserver`.
 * @type {string|undefined}
 */
ngeox.QuerySource.prototype.serverType;


/**
 * URL to use for the request. Required if the layer object doesn't support
 * WMS GetFeatureInfo requests.
 * @type {string|undefined}
 */
ngeox.QuerySource.prototype.url;


/**
 * Whether to validate the LAYERS params of the layer currently being
 * queried. Useful if the source configuration was not given a direct
 * reference to the ol3 WMS source object, i.e. it was given an `url` and
 * `params` properties instead, which resulted in the creation of an
 * inner `ol.source.ImageWMS` object. If that source configuration is attached
 * to a layer that also has an ol3 WMS source object, then the latter may
 * contain more than one layer name within the LAYERS param. In that case,
 * this `validateLayerParams` property, when enabled, will make the query
 * service check if the layer name(s) within its LAYERS params is currently
 * inside the layer source LAYERS params. If it's not there, then the source
 * should not be queried.
 *
 * When setting this option, you must not set the wmsSource or layer if
 * it has an inner ol3 wms source object.
 * @type {boolean|undefined}
 */
ngeox.QuerySource.prototype.validateLayerParams;


/**
 * The ol3 WMS source object used to build the query string. If not defined,
 * the layer source object will be used (if it's WMS), otherwise one will
 * be created by the query service using the `url` and `params` properties of
 * this source.
 * @type {!ol.source.ImageWMS|!ol.source.TileWMS|undefined}
 */
ngeox.QuerySource.prototype.wmsSource;


/**
 * If this source supports WFS requests.
 * @type {boolean|undefined}
 */
ngeox.QuerySource.prototype.wfsQuery;


/**
 * A WFS type. To be used with {@link ngeox.WfsPermalinkOptions}.
 * @typedef {{
 *     featureType: (string),
 *     label: (string|undefined),
 *     featureNS: (string|undefined),
 *     featurePrefix: (string|undefined)
 * }}
 */
ngeox.WfsType;


/**
 * The feature type name. Required.
 * @type {string}
 */
ngeox.WfsType.prototype.featureType;


/**
 * The field of a feature used as label.
 * @type {string|undefined}
 */
ngeox.WfsType.prototype.label;


/**
 * The namespace URI used for features. If not given, the default namespace set
 * in {@link ngeox.WfsPermalinkOptions} will be used.
 * @type {string|undefined}
 */
ngeox.WfsType.prototype.featureNS;


/**
 * The prefix for the feature namespace. If not given, the default prefix set
 * in {@link ngeox.WfsPermalinkOptions} will be used.
 * @type {string|undefined}
 */
ngeox.WfsType.prototype.featurePrefix;


/**
 * The options for the WFS query service (permalink).
 * @typedef {{
 *     url: (string),
 *     wfsTypes: (!Array.<ngeox.WfsType>),
 *     pointRecenterZoom: (number|undefined),
 *     defaultFeatureNS: (string),
 *     defaultFeaturePrefix: (string),
 *     maxFeatures: (number|undefined)
 * }}
 */
ngeox.WfsPermalinkOptions;


/**
 * URL to the WFS server.
 * @type {string}
 */
ngeox.WfsPermalinkOptions.prototype.url;


/**
 * The queryable WFS types.
 * @type {!Array.<ngeox.WfsType>}
 */
ngeox.WfsPermalinkOptions.prototype.wfsTypes;


/**
 * Zoom level to use when result is a single point feature. If not set the map
 * is not zoomed to a specific zoom level.
 * @type {number|undefined}
 */
ngeox.WfsPermalinkOptions.prototype.pointRecenterZoom;


/**
 * The default namespace URI used for features. This will be used if no custom
 * namespace is given for a WFS type.
 * @type {string}
 */
ngeox.WfsType.prototype.defaultFeatureNS;


/**
 * The default prefix for the feature namespace. This will be used if no custom
 * prefix is given for a WFS type.
 * @type {string}
 */
ngeox.WfsType.prototype.defaultFeaturePrefix;


/**
 * The maximum number of records per request the query service should ask.
 * Defaults to `50`.
 * @type {number|undefined}
 */
ngeox.WfsPermalinkOptions.prototype.maxFeatures;


/**
 * Namespace.
 * @type {Object}
 */
ngeox.datasource;


/**
 * The options required to create a `ngeox.datasource.DataSource`.
 * @record
 * @struct
 */
ngeox.datasource.DataSourceOptions = function() {};


/**
 * The attributes of the data source.
 * @type {Array.<ngeox.Attribute>|undefined}
 */
ngeox.datasource.DataSourceOptions.prototype.attributes;


/**
 * (Required) The data source id.
 * @type {number}
 */
ngeox.datasource.DataSourceOptions.prototype.id;


/**
 * The name of an attribute among the attributes of the data source.
 * The value of that attribute, in records, can be used to identify
 * each record individually.
 * @type {string|undefined}
 */
ngeox.datasource.DataSourceOptions.prototype.identifierAttribute;


/**
 * A data source is considered 'in range' when it is synchronized to
 * a map view and the resolution of that view is within the range of
 * the `maxResolution` and `minResolution`. These 2 properties are
 * required for the `inRange` property to be dynamic, otherwise its
 * value is always `true` by default.
 *
 * The synchronization is made in the `ngeo.datasource.syncDataSourcesMap`
 * service.
 *
 * @type {boolean|undefined}
 */
ngeox.datasource.DataSourceOptions.prototype.inRange;


/**
 * Maximum resolution where the data source can be displayed or queried.
 * @type {number|undefined}
 */
ngeox.datasource.DataSourceOptions.prototype.maxResolution;


/**
 * Minimum resolution where the data source can be displayed or queried.
 * @type {number|undefined}
 */
ngeox.datasource.DataSourceOptions.prototype.minResolution;


/**
 * (Required) A human-readable name for the data source.
 * @type {string}
 */
ngeox.datasource.DataSourceOptions.prototype.name;


/**
 * Whether the data source is visible or not, i.e. whether its is ON or OFF.
 * Defaults to `false`.
 * @type {boolean|undefined}
 */
ngeox.datasource.DataSourceOptions.prototype.visible;


/**
 * The options required to create a `ngeox.datasource.File`.
 * @record
 * @struct
 * @extends ngeox.datasource.DataSourceOptions
 */
ngeox.datasource.FileOptions = function() {};


/**
 * Collection of `ol.Feature` objects.
 * @type {ol.Collection.<!ol.Feature>|undefined}
 */
ngeox.datasource.FileOptions.prototype.features;


/**
 * The options required to create a `ngeox.datasource.OGC`.
 * @record
 * @struct
 * @extends ngeox.datasource.DataSourceOptions
 */
ngeox.datasource.OGCOptions = function() {};


/**
 * The dimensions that are currently active on the data source.
 * @type {ngeox.Dimensions|undefined}
 */
ngeox.datasource.OGCOptions.prototype.activeDimensions;


/**
 * Whether the geometry from this data source can be copied to other data
 * sources or not. Defaults to `false`.
 * @type {boolean|undefined}
 */
ngeox.datasource.OGCOptions.prototype.copyable;


/**
 * A reference to the dimensions.
 * @type {ngeox.Dimensions|undefined}
 */
ngeox.datasource.OGCOptions.prototype.dimensions;


/**
 * The dimensions configuration, which determines those supported by this data
 * source and whether they should use a static value or the one defined in the
 * dimensions.
 * @type {ngeox.Dimensions|undefined}
 */
ngeox.datasource.OGCOptions.prototype.dimensionsConfig;


/**
 * The filter condition to apply to the filter rules (if any). Defaults to
 * `ngeo.FilterCondition.AND`.
 * @type {string|undefined}
 */
ngeox.datasource.OGCOptions.prototype.filterCondition;


/**
 * A list of filter rules to apply to this data source using the filter
 * condition.
 * @type {!Array.<!ngeox.rule.Rule>|undefined}
 */
ngeox.datasource.OGCOptions.prototype.filterRules;


/**
 * Whether the data source is filtrable or not.
 * @type {boolean|undefined}
 */
ngeox.datasource.OGCOptions.prototype.filtrable;


/**
 * The name of the geometry attribute.
 * @type {string|undefined}
 */
ngeox.datasource.OGCOptions.prototype.geometryName;


/**
 * The type of images to fetch by queries by the (WMS) or (WMTS) .
 * @type {string|undefined}
 */
ngeox.datasource.OGCOptions.prototype.ogcImageType;


/**
 * A list of layer definitions that are used by (WMS) and (WFS) queries.
 * These are **not** used by the (WMTS) queries (the wmtsLayers is used
 * by WMTS queries).
 * @type {Array.<!ngeox.datasource.OGCLayer>|undefined}
 */
ngeox.datasource.OGCOptions.prototype.ogcLayers;


/**
 * The type of OGC server.
 * @type {string|undefined}
 */
ngeox.datasource.OGCOptions.prototype.ogcServerType;


/**
 * The type data source. Can be: 'WMS' or 'WMTS'.
 * @type {string|undefined}
 */
ngeox.datasource.OGCOptions.prototype.ogcType;


/**
 * Whether the geometry from this data source can be used to snap the geometry
 * of features from other data sources that are being edited. Defaults to
 * `false`.
 * @type {boolean|undefined}
 */
ngeox.datasource.OGCOptions.prototype.snappable;


/**
<<<<<<< HEAD
 * Determines whether external features can be snapped to the edges of
 * features from this data source or not. Defaults to `true`. Requires
 * `snappable` to be set.
 * @type {boolean|undefined}
=======
 * Identifier (can be not unique).
 * @type {number|string}
>>>>>>> af5e0666
 */
ngeox.datasource.OGCOptions.prototype.snappingToEdges;


/**
 * Determines whether external features can be snapped to the vertice of
 * features from this data source or not. Defaults to `true`. Requires
 * `snappable` to be set.
 * @type {boolean|undefined}
 */
ngeox.datasource.OGCOptions.prototype.snappingToVertice;


/**
 * The tolerance in pixels the snapping should occur. Defaults to `10`.
 * @type {number|undefined}
 */
ngeox.datasource.OGCOptions.prototype.snappingTolerance;


/**
 * The name of the time attribute.
 * @type {string|undefined}
 */
ngeox.datasource.OGCOptions.prototype.timeAttributeName;


/**
 * The time lower value, which can be combined with the time upper value
 * to determine a range.
 * @type {number|undefined}
 */
ngeox.datasource.OGCOptions.prototype.timeLowerValue;


/**
 * The time property for the data source. Used to apply time filters.
 * @type {ngeox.TimeProperty|undefined}
 */
ngeox.datasource.OGCOptions.prototype.timeProperty;


/**
 * The time upper value, which can be combined with the time lower value
 * to determine a range.
 * @type {number|undefined}
 */
ngeox.datasource.OGCOptions.prototype.timeUpperValue;


/**
 * The feature namespace to use with WFS requests.
 * @type {string|undefined}
 */
ngeox.datasource.OGCOptions.prototype.wfsFeatureNS;


/**
 * The feature prefix to use with WFS requests.
 * @type {string|undefined}
 */
ngeox.datasource.OGCOptions.prototype.wfsFeaturePrefix;


/**
 * The OutputFormat to use with WFS requests.
 * @type {string|undefined}
 */
ngeox.datasource.OGCOptions.prototype.wfsOutputFormat;


/**
 * The url to use for (WFS) requests.
 * @type {string|undefined}
 */
ngeox.datasource.OGCOptions.prototype.wfsUrl;


/**
 * The InfoFormat to use with WMS requests.
 * @type {string|undefined}
 */
ngeox.datasource.OGCOptions.prototype.wmsInfoFormat;


/**
 * Whether the (WMS) images returned by this data source should be single tiles
 * or not. Defaults to `false`.
 * @type {boolean|undefined}
 */
ngeox.datasource.OGCOptions.prototype.wmsIsSingleTile;


/**
 * The url to use for (WMS) requests.
 * @type {string|undefined}
 */
ngeox.datasource.OGCOptions.prototype.wmsUrl;


/**
 * The layer name to use for the (WMTS) requests.
 * @type {string|undefined}
 */
ngeox.datasource.OGCOptions.prototype.wmtsLayer;


/**
 * The url to use for (WMTS) requests.
 * @type {string|undefined}
 */
ngeox.datasource.OGCOptions.prototype.wmtsUrl;


/**
 * The options required to create a `ngeox.datasource.Group`.
 * @record
 * @struct
 */
ngeox.datasource.GroupOptions = function() {};


/**
 * List of data source combined in the group. At least one must be defined
 * upon the cration of the group.
 * @type {!Array.<!ngeo.datasource.DataSource>}
 */
ngeox.datasource.GroupOptions.prototype.dataSources;


/**
 * A human-readable title for the group. Usually, the WMS Server title is
 * used for this property.
 * @type {string}
 */
ngeox.datasource.GroupOptions.prototype.title;


/**
 * The options required to create a `ngeox.datasource.FileGroup`.
 * @record
 * @struct
 * @extends ngeox.datasource.GroupOptions
 */
ngeox.datasource.FileGroupOptions = function() {};


/**
 * Angular main injector.
 * @type {!angular.$injector}
 */
ngeox.datasource.FileGroupOptions.prototype.injector;


/**
 * The options required to create a `ngeox.datasource.OGCGroup`.
 * @record
 * @struct
 * @extends ngeox.datasource.GroupOptions
 */
ngeox.datasource.OGCGroupOptions = function() {};


/**
 * The OGC service url. Used as a unique identifier for the group object itself.
 * @type {string}
 */
ngeox.datasource.OGCGroupOptions.prototype.url;


/**
 * The options required to create a `ngeox.datasource.WMSGroup`.
 * @record
 * @struct
 * @extends ngeox.datasource.OGCGroupOptions
 */
ngeox.datasource.WMSGroupOptions = function() {};


/**
 * Angular main injector.
 * @type {!angular.$injector}
 */
ngeox.datasource.WMSGroupOptions.prototype.injector;


/**
 * @interface
 * @struct
 */
ngeox.datasource.DataSource = function() {};

/**
 * @type {boolean}
 */
ngeox.datasource.DataSource.prototype.queryable;

/**
 * @interface
 * @struct
 * @extends ngeox.datasource.DataSource
 */
ngeox.datasource.OGC = function() {};

/**
 * @type {!ngeox.DimensionsActive}
 */
ngeox.datasource.OGC.prototype.activeDimensions;

/**
 * @type {boolean}
 */
ngeox.datasource.OGC.prototype.combinableForWMS;

/**
 * @type {boolean}
 */
ngeox.datasource.OGC.prototype.combinableForWFS;

/**
 * @type {boolean}
 */
ngeox.datasource.OGC.prototype.supportsWFS;

/**
 * @type {boolean}
 */
ngeox.datasource.OGC.prototype.supportsWMS;

/**
 * @type {string|undefined}
 */
ngeox.datasource.OGC.prototype.wmsUrl;

/**
 * @type {string|undefined}
 */
ngeox.datasource.OGC.prototype.wfsUrl;

/**
 * @type {string}
 */
ngeox.datasource.OGC.prototype.filterCondition;

/**
 * @type {?Array.<!ngeox.rule.Rule>}
 */
ngeox.datasource.OGC.prototype.filterRules;

/**
 * @param {ngeox.datasource.OGC} dataSource Data source.
 * @return {boolean} Whether this data source can be combined to the given
 *     other data source to fetch features in a single WFS request.
 */
ngeox.datasource.OGC.prototype.combinableWithDataSourceForWFS = function(dataSource) {};


/**
 * @param {ngeox.datasource.OGC} dataSource Data source.
 * @return {boolean} Whether this data source can be combined to the given
 *     other data source to fetch features in a single WMS request.
 */
ngeox.datasource.OGC.prototype.combinableWithDataSourceForWMS = function(dataSource) {};


/**
 * @param {!ngeox.datasource.OGC} dataSource Remote data source to compare with
 *     this one.
 * @return {boolean}  Whether the two data sources have the same active
 *     dimensions. If both have no dimensions, they are considered to be
 *     sharing the same dimensions.
 */
ngeox.datasource.OGC.prototype.haveTheSameActiveDimensions = function(dataSource) {};


/**
 * The definition of a single layer (WMS) and/or featureType (WFS).
 * @record
 * @struct
 */
ngeox.datasource.OGCLayer = function() {};


/**
 * The maximum resolution the layer should be rendered (when visible).
 * @type {number|undefined}
 */
ngeox.datasource.OGCLayer.prototype.maxResolution;


/**
 * The minimum resolution the layer should be rendered (when visible).
 * @type {number|undefined}
 */
ngeox.datasource.OGCLayer.prototype.minResolution;


/**
 * The layer name (WMS) and/or feature type name (WFS)
 * @type {string}
 */
ngeox.datasource.OGCLayer.prototype.name;


/**
 * Whether the the layer is queryable or not. Defaults to `false`.
 * @type {boolean|undefined}
 */
ngeox.datasource.OGCLayer.prototype.queryable;


/**
 * Namespace.
 * @type {Object}
 */
ngeox.interaction;


/**
 * Namespace.
 * @const
 */
ngeox.interaction = {};


/**
 * DrawRegularPolygonFromClick Interaction.
 * @typedef {{
 *     angle: (number|undefined),
 *     radius: (number),
 *     sides: (number|undefined)
 * }}
 */
ngeox.interaction.DrawRegularPolygonFromClickOptions;


/**
 * Angle in radians. A value of 0 will have one of the shape's point facing up.
 * Default value is 0.
 * @type {number|undefined}
 * @api
 */
ngeox.interaction.DrawRegularPolygonFromClickOptions.prototype.angle;


/**
 * Radius size in map units.
 * @type {number|undefined}
 * @api
 */
ngeox.interaction.DrawRegularPolygonFromClickOptions.prototype.radius;


/**
 * The number of sides for the regular polygon.
 * Default value is 3.
 * @type {number|undefined}
 * @api
 */
ngeox.interaction.DrawRegularPolygonFromClickOptions.prototype.sides;


/**
 * MobileDraw Interaction.
 * @typedef {{
 *     minPoints: (number|undefined),
 *     style: (ol.style.Style|Array.<ol.style.Style>|ol.StyleFunction|undefined),
 *     type: ol.geom.GeometryType,
 *     wrapX: (boolean|undefined)
 * }}
 */
ngeox.interaction.MobileDrawOptions;


/**
 * The number of points that must be drawn before a polygon ring or line string
 * can be finished. Default is `3` for polygon rings and `2` for line strings.
 * @type {number|undefined}
 * @api
 */
ngeox.interaction.MobileDrawOptions.prototype.minPoints;


/**
 * Style for sketch features.
 * @type {ol.style.Style|Array.<ol.style.Style>|ol.StyleFunction|undefined}
 */
ngeox.interaction.MobileDrawOptions.prototype.style;


/**
 * Drawing type ('Point' or 'LineString'.
 * @type {ol.geom.GeometryType}
 * @api
 */
ngeox.interaction.MobileDrawOptions.prototype.type;


/**
 * Wrap the world horizontally on the sketch overlay. Default is `false`.
 * @type {boolean|undefined}
 * @api
 */
ngeox.interaction.MobileDrawOptions.prototype.wrapX;


/**
 * Namespace.
 * @const
 */
ngeox.format = {};


/**
 * @typedef {{
 *    accuracy: (number|undefined),
 *    encodeStyles: (boolean|undefined),
 *    properties: (function(ol.Feature): Object.<string, (string|undefined)>|undefined),
 *    setStyle: (boolean|undefined)
 * }}
 */
ngeox.format.FeatureHashOptions;


/**
 * The encoding and decoding accuracy. Optional. Default value is 1.
 * @type {number|undefined}
 */
ngeox.format.FeatureHashOptions.prototype.accuracy;


/**
 * Encode styles. Optional. Default is `true`.
 * @type {boolean|undefined}
 */
ngeox.format.FeatureHashOptions.prototype.encodeStyles;


/**
 * A function that returns serializable properties for a feature. Optional. By
 * default the feature properties (as returned by `feature.getProperties()`)
 * are used. To be serializable the returned properties should be numbers or
 * strings.
 * @type {(function(ol.Feature): Object.<string, (string|undefined)>|undefined)}
 */
ngeox.format.FeatureHashOptions.prototype.properties;


/**
 * Determines whether the style defined for each feature is read and converted
 * into:
 *   A) an `ol.style.Style` object set in the feature, or
 *   B) an object with key:values that defines the style properties set in
 *      the feature and for the `ngeo.FeatureHelper` to use to style the
 *      feature with.
 * Default is `true`, i.e. A).
 * @type {boolean|undefined}
 */
ngeox.format.FeatureHashOptions.prototype.setStyle;


/**
 * Interactions for measure tools.
 * @typedef {{
 *    startMsg: (Element|undefined),
 *    continueMsg: (Element|undefined),
 *    precision: (number|undefined),
 *    style: (ol.style.Style|Array.<ol.style.Style>|ol.StyleFunction|undefined),
 *    sketchStyle: (ol.style.Style|Array.<ol.style.Style>|ol.StyleFunction|undefined)
 * }}
 */
ngeox.interaction.MeasureOptions;


/**
 * Element including the message to display in the help tooltip when the user
 * just activated the interaction.
 * @type {Element|undefined}
 */
ngeox.interaction.MeasureOptions.prototype.startMsg;


/**
 * Element including the message to display in the help tooltip when the user
 * already added the first point.
 * @type {Element|undefined}
 */
ngeox.interaction.MeasureOptions.prototype.continueMsg;


/** TODO
 * Defines the number of decimals to keep in the measurement. If not defined,
 * then the default behaviour occurs depending on the measure type.
 * @type {number|undefined}
 */
ngeox.interaction.MeasureOptions.prototype.precision;


/**
 * The style to be used when drawing is finished.
 * @type {ol.style.Style|Array.<ol.style.Style>|ol.StyleFunction|undefined}
 */
ngeox.interaction.MeasureOptions.prototype.style;


/**
 * The style to be used while drawing.
 * @type {ol.style.Style|Array.<ol.style.Style>|ol.StyleFunction|undefined}
 */
ngeox.interaction.MeasureOptions.prototype.sketchStyle;


/**
 * @typedef {{
 *     features: (ol.Collection.<ol.Feature>|undefined),
 *     style: (ol.style.Style|Array.<ol.style.Style>|ol.StyleFunction|undefined)
 * }}
 */
ngeox.interaction.TranslateOptions;


/**
 * Only features contained in this collection will be able to be translated. If
 * not specified, all features on the map will be able to be translated.
 * @type {ol.Collection.<ol.Feature>|undefined}
 */
ngeox.interaction.TranslateOptions.prototype.features;


/**
 * Style for the center features added by the translate interaction to
 * to show that features can be moved.
 * @type {ol.style.Style|Array.<ol.style.Style>|ol.StyleFunction|undefined}
 */
ngeox.interaction.TranslateOptions.prototype.style;


/**
 * Namespace.
 * @const
 */
ngeox.profile = {};


/**
 * Options for the profile.
 * @typedef {{
 *   styleDefs: (string|undefined),
 *   poiLabelAngle: (number|undefined),
 *   formatter: (ngeox.profile.ProfileFormatter|undefined),
 *   distanceExtractor: function(Object): number,
 *   linesConfiguration: !Object.<string, ngeox.profile.LineConfiguration>,
 *   poiExtractor: (ngeox.profile.PoiExtractor|undefined),
 *   light: (boolean|undefined),
 *   lightXAxis: (boolean|undefined),
 *   scaleModifier: (function(function(), function(), number, number)|undefined),
 *   hoverCallback: (function(Object)|undefined),
 *   outCallback: (function()|undefined),
 *   i18n: (ngeox.profile.I18n|undefined)
 * }} ngeox.profile.ProfileOptions
 */
ngeox.profile.ProfileOptions;


/**
 * Inline CSS style definition to inject in the SVG.
 * @type {string|undefined}
 */
ngeox.profile.ProfileOptions.prototype.styleDefs;


/**
 * Inline CSS style definition to inject in the SVG.
 * @type {number|undefined}
 */
ngeox.profile.ProfileOptions.prototype.poiLabelAngle;


/**
 * Formatter giving full control on how numbers are formatted.
 * @type {ngeox.profile.ProfileFormatter|undefined}
 */
ngeox.profile.ProfileOptions.prototype.formatter;


/**
 * Extract the distance from origin of a point (an item of the elevation data
 * array).
 * @type {function(Object): number}
 */
ngeox.profile.ProfileOptions.prototype.distanceExtractor;


/**
 * Configuration object for the profile's lines. The key string of each object
 * is used as class for its respective svg line.
 * @type {!Object.<string, ngeox.profile.LineConfiguration>}
 */
ngeox.profile.ProfileOptions.prototype.linesConfiguration;


/**
 * Extractor for parsing POI data.
 * @type {ngeox.profile.PoiExtractor|undefined}
 */
ngeox.profile.ProfileOptions.prototype.poiExtractor;


/**
 * Show a simplified profile when true.
 * @type {boolean|undefined}
 */
ngeox.profile.ProfileOptions.prototype.light;


/**
 * Show a simplified x axis with only both end ticks.
 * @type {boolean|undefined}
 */
ngeox.profile.ProfileOptions.prototype.lightXAxis;


/**
 * Allows to modify the raw x and y scales.
 * Notably, it is possible to modify the y domain according to XY ratio rules,
 * add padding or enforce y lower bound.
 * @type {function(function(), function(), number, number)|undefined}
 */
ngeox.profile.ProfileOptions.prototype.scaleModifier;


/**
 * A callback called from the profile when the mouse moves over a point.
 * The point, an item of the elevation data array, is passed as the first
 * argument of the function.
 * @type {function(Object)|undefined}
 */
ngeox.profile.ProfileOptions.prototype.hoverCallback;


/**
 * A callback called from the profile when the mouse leaves the profile.
 * @type {function()|undefined}
 */
ngeox.profile.ProfileOptions.prototype.outCallback;


/**
 * Configuration object for one profile's line.
 * @typedef {{
 *   color: (string|undefined),
 *   zExtractor: !function(Object): number
 * }}
 */
ngeox.profile.LineConfiguration;


/**
 * Color of the line (hex color string).
 * @type {string|undefined}
 */
ngeox.profile.LineConfiguration.prototype.color;


/**
 * Extract the elevation of a point (an item of the elevation data array).
 * @type {function(Object): number}
 */
ngeox.profile.LineConfiguration.prototype.zExtractor;


/**
 * The POI data extractor is used to extract data from a POI.
 * The POI is an item of the POI data array.
 * @typedef {{
 *   id: function(Object): string,
 *   dist: function(Object): number,
 *   z: function(Object, number=): number,
 *   sort: function(Object): number,
 *   title: function(Object): string
 * }} ngeox.profile.PoiExtractor
 */
ngeox.profile.PoiExtractor;


/**
 * Extract the id of a POI.
 * @type {function(Object): string}
 */
ngeox.profile.PoiExtractor.prototype.id;


/**
 * Extract the distance from origin of a POI.
 * @type {function(Object): number}
 */
ngeox.profile.PoiExtractor.prototype.dist;


/**
 * Extract the elevation of a POI.
 * @type {function(Object, number=): number}
 */
ngeox.profile.PoiExtractor.prototype.z;


/**
 * Extract the sequence number of a POI.
 * @type {function(Object): number}
 */
ngeox.profile.PoiExtractor.prototype.sort;


/**
 * Extract the title of a POI.
 * @type {function(Object): string}
 */
ngeox.profile.PoiExtractor.prototype.title;


/**
 * @typedef {{
 *   xhover: function(number, string): string,
 *   yhover: function(number, string): string,
 *   xtick: function(number, string): (string|number),
 *   ytick: function(number, string): (string|number)
 * }}
 */
ngeox.profile.ProfileFormatter;


/**
 * Format the xhover distance.
 * @type {function(number, string): string}
 */
ngeox.profile.ProfileFormatter.prototype.xhover;


/**
 * Format the yhover elevation.
 * @type {function(number, string): string}
 */
ngeox.profile.ProfileFormatter.prototype.yhover;


/**
 * Format the xtick, for graduating the x axis.
 * @type {function(number, string): (string|number)}
 */
ngeox.profile.ProfileFormatter.prototype.xtick;


/**
 * Format the ytick, for graduating the y axis.
 * @type {function(number, string): (string|number)}
 */
ngeox.profile.ProfileFormatter.prototype.ytick;


/**
 * @typedef {{
 *   xAxis: (string|undefined),
 *   yAxis: (string|undefined)
 * }}
 */
ngeox.profile.I18n;


/**
 * Text for the x axis. Will be completed by ` km` or ' m' (for kilometers or
 * meters).
 * @type {string|undefined}
 */
ngeox.profile.I18n.prototype.xAxis;


/**
 * Text for the y axis. Will be completed by ' m' (for meters).
 * @type {string|undefined}
 */
ngeox.profile.I18n.prototype.yAxis;


/**
 * @interface
 */
ngeox.MeasureEvent = function() {};


/**
 * @type {ol.Feature}
 */
ngeox.MeasureEvent.prototype.feature;


/**
 * @interface
 */
ngeox.RotateEvent = function() {};


/**
 * @type {ol.Feature}
 */
ngeox.RotateEvent.prototype.feature;


/**
 * Options for the mobile geolocations directive.
 * @typedef {{
 *    accuracyFeatureStyle: (ol.style.Style|Array.<ol.style.Style>|ol.StyleFunction|undefined),
 *    positionFeatureStyle: (ol.style.Style|Array.<ol.style.Style>|ol.StyleFunction|undefined),
 *    zoom: (number|undefined),
 *    autorotate: (boolean|undefined)
 * }}
 */
ngeox.MobileGeolocationDirectiveOptions;


/**
 * The style to use to sketch the accuracy feature, which is a regular polygon.
 * @type {ol.style.Style|Array.<ol.style.Style>|ol.StyleFunction|undefined}
 */
ngeox.MobileGeolocationDirectiveOptions.prototype.accuracyFeatureStyle;


/**
 * The style to use to sketch the position feature, which is a point.
 * @type {ol.style.Style|Array.<ol.style.Style>|ol.StyleFunction|undefined}
 */
ngeox.MobileGeolocationDirectiveOptions.prototype.positionFeatureStyle;


/**
 * If set, in addition to recentering the map view at the location, determines
 * the zoom level to set when obtaining a new position.
 * @type {number|undefined}
 */
ngeox.MobileGeolocationDirectiveOptions.prototype.zoom;


/**
 * Options for the mobile geolocations directive.
 * @typedef {{
 *    accuracyFeatureStyle: (ol.style.Style|Array.<ol.style.Style>|ol.StyleFunction|undefined),
 *    positionFeatureStyle: (ol.style.Style|Array.<ol.style.Style>|ol.StyleFunction|undefined),
 *    zoom: (number|undefined)
 * }}
 */
ngeox.DesktopGeolocationDirectiveOptions;


/**
 * The style to use to sketch the accuracy feature, which is a regular polygon.
 * @type {ol.style.Style|Array.<ol.style.Style>|ol.StyleFunction|undefined}
 */
ngeox.DesktopGeolocationDirectiveOptions.prototype.accuracyFeatureStyle;


/**
 * The style to use to sketch the position feature, which is a point.
 * @type {ol.style.Style|Array.<ol.style.Style>|ol.StyleFunction|undefined}
 */
ngeox.DesktopGeolocationDirectiveOptions.prototype.positionFeatureStyle;


/**
 * If set, in addition to recentering the map view at the location, determines
 * the zoom level to set when obtaining a new position.
 * @type {number|undefined}
 */
ngeox.DesktopGeolocationDirectiveOptions.prototype.zoom;


/**
 * @typedef {{
 *   open: (function()|undefined),
 *   close: (function()|undefined),
 *   cursorchange: (function(jQuery.Event, Object,
 *       TypeaheadDataset)|undefined),
 *   select: (function(jQuery.Event, Object,
 *       TypeaheadDataset)|undefined),
 *   autocomplete: (function(jQuery.Event, Object,
 *       TypeaheadDataset)|undefined),
 *   datasetsempty: (function(jQuery.Event, string, boolean)|undefined)
 * }}
 */
ngeox.SearchDirectiveListeners;


/**
 * @type {function()|undefined}
 */
ngeox.SearchDirectiveListeners.prototype.open;


/**
 * @type {function()|undefined}
 */
ngeox.SearchDirectiveListeners.prototype.close;


/**
 * @type {function(jQuery.Event, Object, TypeaheadDataset)|undefined}
 */
ngeox.SearchDirectiveListeners.prototype.cursorchange;


/**
 * @type {function(jQuery.Event, Object, TypeaheadDataset)|undefined}
 */
ngeox.SearchDirectiveListeners.prototype.select;


/**
 * @type {function(jQuery.Event, Object, TypeaheadDataset)|undefined}
 */
ngeox.SearchDirectiveListeners.prototype.autocomplete;


/**
 * @type {function(jQuery.Event, string, boolean)|undefined}
 */
ngeox.SearchDirectiveListeners.prototype.datasetsempty;


/**
 * Enum for the time property widget
 * Type of the widget to use
 * @enum {string}
 */
ngeox.TimePropertyWidgetEnum = {
  SLIDER : 'slider',
  DATEPICKER : 'datepicker'
};

/**
 * Mode of the widget
 * @enum {string}
 */
ngeox.TimePropertyModeEnum = {
  RANGE : 'range',
  VALUE : 'value',
  DISABLED : 'disabled'
};

/**
 * resolution of the widget
 * @enum {string}
 */
ngeox.TimePropertyResolutionEnum = {
  DAY : 'day',
  MONTH : 'month',
  YEAR : 'year',
  SECOND : 'second'
};


/**
 * Time object
 * @typedef {{
 *  widget : ngeox.TimePropertyWidgetEnum,
 *  maxValue: string,
 *  minValue: string,
 *  maxDefValue: (string|null),
 *  minDefValue: (string|null),
 *  mode: ngeox.TimePropertyModeEnum,
 *  resolution: (ngeox.TimePropertyResolutionEnum|undefined),
 *  values: (Array<string>|undefined),
 *  interval : Array<number>
 * }}
 */
ngeox.TimeProperty;


/**
 * @typedef {{
 *     end: (number|undefined),
 *     start: number
 * }}
 */
ngeox.TimeRange;


/**
 * @interface
 */
ngeox.BackgroundEvent = function() {};


/**
 * @type {ol.layer.Base}
 */
ngeox.BackgroundEvent.prototype.previous;

/**
 * Format a number with a precision.
 *
 * Arguments:
 * - opt_precision: The used precision, default is 3.
 *
 * @typedef {function(number, number=): string}
 */
ngeox.number;

/**
 * Format a number with the prefix and unit.
 *
 * Arguments:
 * - opt_unit: The unit to used, default is ''.
 * - opt_type: (unit|square|binary) the type of units, default is 'unit'.
 * - opt_precision: The used precision, default is 3.
 *
 * @typedef {function(number, string=, string=, number=): string}
 */
ngeox.unitPrefix;

/**
 * Format a couple of numbers as number coordinates.
 *
 * Arguments:
 * - coordinates Array of two numbers.
 * - opt_fractionDigits Optional number of digit. Default to 0.
 * - opt_template Optional template. Default to '{x} {y}'.
 *     Where "{x}" will be replaced by the easting coordinate and "{y}" by the northing one. Note:
 *     Use a html entity to use the semicolon symbol into a template.
 * @typedef {function(ol.Coordinate, (number|string)=, string=, (boolean|string)=): string}
 */
ngeox.numberCoordinates;

/**
 * Format a coordinates as DMS coordinates.
 * Arguments:
 * - coordinates Array of two numbers.
 * - opt_fractionDigits Optional number of digit. Default to 0.
 * - opt_template Optional template. Default to '{x} {y}'.
 *     Where "{x}" will be replaced by the easting coordinate, {y} by the northing one. Note: Use a html
 *     entity to use the semicolon symbol into a template.
 * @typedef {function(ol.Coordinate, (number|string)=, string=): string}
 */
ngeox.dmsCoordinates;

/**
 * Namespace.
 * @const
 */
ngeox.rule = {};


/**
 * @record
 * @struct
 */
ngeox.rule.RuleOptions = function() {};


/**
 * Whether the rule is active or not. Used by the `ngeo-rule` component.
 * Defaults to `false`.
 * @type {boolean|undefined}
 */
ngeox.rule.RuleOptions.prototype.active;


/**
 * The expression of the rule. The expression and boundaries are mutually
 * exclusives.
 * @type {number|string|undefined}
 */
ngeox.rule.RuleOptions.prototype.expression;


/**
 * Whether the rule is a custom one or not. Defaults to `true`.
 * @type {boolean|undefined}
 */
ngeox.rule.RuleOptions.prototype.isCustom;


/**
 * The lower boundary of the rule. The expression and boundaries are
 * mutually exclusives.
 * @type {number|undefined}
 */
ngeox.rule.RuleOptions.prototype.lowerBoundary;


/**
 * The human-readable name of the rule.
 * @type {string}
 */
ngeox.rule.RuleOptions.prototype.name;


/**
 * The rule operator.
 * @type {string|undefined}
 */
ngeox.rule.RuleOptions.prototype.operator;


/**
 * The rule operators.
 * @type {Array.<string>|undefined}
 */
ngeox.rule.RuleOptions.prototype.operators;


/**
 * The property name (a.k.a. the attribute name).
 * @type {string}
 */
ngeox.rule.RuleOptions.prototype.propertyName;


/**
 * The type of rule.
 * @type {string|undefined}
 */
ngeox.rule.RuleOptions.prototype.type;


/**
 * The upper boundary of the rule. The expression and boundaries are
 * mutually exclusives.
 * @type {number|undefined}
 */
ngeox.rule.RuleOptions.prototype.upperBoundary;


/**
 * @interface
 * @struct
 */
ngeox.rule.Rule = function() {};


/**
 * @record
 * @struct
 * @extends ngeox.rule.RuleOptions
 */
ngeox.rule.DateOptions = function() {};


/**
 * @record
 * @struct
 * @extends ngeox.rule.RuleOptions
 */
ngeox.rule.GeometryOptions = function() {};


/**
 * Properties for the feature.
 * @type {Object.<string, *>|undefined}
 */
ngeox.rule.GeometryOptions.prototype.featureProperties;


/**
 * @record
 * @struct
 * @extends ngeox.rule.RuleOptions
 */
ngeox.rule.SelectOptions = function() {};


/**
 * List of choices available for selection.
 * @type {Array.<string>}
 */
ngeox.rule.SelectOptions.prototype.choices;


/**
 * @record
 * @struct
 * @extends ngeox.rule.RuleOptions
 */
ngeox.rule.TextOptions = function() {};


/**
 * @typedef {!ngeox.rule.RuleOptions|!ngeox.rule.GeometryOptions|!ngeox.rule.SelectOptions|!ngeox.rule.TextOptions}
 */
ngeox.rule.AnyOptions;



/**
 * @record
 * @struct
 */
ngeox.rule.RuleBaseValue = function() {};


/**
 * The operator of the rule value.
 * @type {string}
 */
ngeox.rule.RuleBaseValue.prototype.operator;


/**
 * The property name of the rule value.
 * @type {string}
 */
ngeox.rule.RuleBaseValue.prototype.propertyName;


/**
 * @record
 * @struct
 * @extends ngeox.rule.RuleBaseValue
 */
ngeox.rule.RuleSimpleValue = function() {};


/**
 * The expression of the rule value.
 * @type {number|string}
 */
ngeox.rule.RuleSimpleValue.prototype.expression;


/**
 * @record
 * @struct
 * @extends ngeox.rule.RuleBaseValue
 */
ngeox.rule.RuleRangeValue = function() {};


/**
 * The lower boundary of the rule value.
 * @type {number}
 */
ngeox.rule.RuleRangeValue.prototype.lowerBoundary;


/**
 * The upper boundary of the rule value.
 * @type {number}
 */
ngeox.rule.RuleRangeValue.prototype.upperBoundary;


/**
 * Namespace.
 * @const
 */
ngeox.style = {};


/**
 * The options for creating a text style.
 * @typedef {{
 *     text: (string),
 *     size: (number|undefined),
 *     angle: (number|undefined),
 *     color: (ol.Color|undefined),
 *     width: (number|undefined),
 *     offsetX: (number|undefined),
 *     offsetY: (number|undefined)
 * }}
 */
ngeox.style.TextOptions;


/**
 * Definition for grid columns.
 * @typedef {{name: (string)}}
 */
ngeox.GridColumnDef;


/**
 * Name of a column.
 * @type {String}
 */
ngeox.GridColumnDef.prototype.name;


/**
 * @const
 */
ngeox.source = {}


/**
 * @typedef {{layer: string}}
 */
ngeox.source.AsitVDOptions;


/**
 * Layer name. Possible values are `asitvd.fond_couleur`, `asitvd.fond_gris`
 * and `asitvd.fond_pourortho`.
 * @type {string}
 */
ngeox.source.AsitVDOptions.prototype.layer;


/**
 * @typedef {{
 *    layer: string,
 *    projection: string,
 *    format: (string|undefined),
 *    timestamp: string
 * }}
 */
ngeox.source.SwisstopoOptions;


/**
 * Layer name.
 * @type {string}
 */
ngeox.source.SwisstopoOptions.prototype.layer;


/**
 * Projection code. Possible values are `EPSG:21781` and `EPSG:2056`.
 * @type {string}
 */
ngeox.source.SwisstopoOptions.prototype.projection;


/**
 * Image format. Default is `image/png`.
 * @type {string}
 */
ngeox.source.SwisstopoOptions.prototype.format;


/**
 * The `Time` dimension of the source.
 * @type {string}
 */
ngeox.source.SwisstopoOptions.prototype.timestamp;


/**
 * Namespace.
 * @const
 */
ngeox.search = {};


/**
 * @typedef {{
 *    limit: (number|undefined),
 *    origins: (string|undefined),
 *    targetProjection: (!ol.proj.Projection|undefined),
 *    options: (!BloodhoundOptions|undefined),
 *    remoteOptions: (!BloodhoundRemoteOptions|undefined),
 *    prepare: (undefined|function(string, jQueryAjaxSettings):jQueryAjaxSettings)
 * }}
 */
ngeox.search.LocationSearchOptions;


/**
 * The maximum number of results to retrieve per request (max. and default limit=50).
 * @type {number|undefined}
 */
ngeox.search.LocationSearchOptions.prototype.limit;


/**
 * A comma separated list of origins.
 * Possible origins are: zipcode,gg25,district,kantone,gazetteer,address,parcel
 * Per default all origins are used.
 * @type {string|undefined}
 */
ngeox.search.LocationSearchOptions.prototype.origins;


/**
 * Target projection.
 * @type {!ol.proj.Projection|undefined}
 */
ngeox.search.LocationSearchOptions.prototype.targetProjection;


/**
 * Optional Bloodhound options. If `undefined`, the default Bloodhound config will be used.
 * @type {!BloodhoundOptions|undefined}
 */
ngeox.search.LocationSearchOptions.prototype.options;


/**
 * Optional Bloodhound remote options. Only used if `remote` is not defined in `options`.
 * @type {!BloodhoundRemoteOptions|undefined}
 */
ngeox.search.LocationSearchOptions.prototype.remoteOptions;


/**
 * Optional function to prepare the request.
 * @type {undefined|function(string, jQueryAjaxSettings):jQueryAjaxSettings}
 */
ngeox.search.LocationSearchOptions.prototype.prepare;

/**
 * @typedef {{
 *   handleFileContent: function(string, File),
 *   transformUrl: function(string): Promise,
 *   isValidUrl: function(string): boolean
 * }}
 */
ngeox.ImportDndOptions;


/**
 * @typedef {{
 *   handleFileContent: function(string, File)
 * }}
 */
ngeox.ImportLocalOptions;


/**
 * @typedef {{
 *   handleFileContent: function(string, File),
 *   transformUrl: function(string): Promise,
 *   urls: Array<string>,
 *   isValidUrl: function(string): boolean
 * }}
 */
ngeox.ImportOnlineOptions;

/**
 * @typedef {{
 * layerHovered: Function,
 * addPreviewLayer: Function,
 * removePreviewLayer: function(ol.Map),
 * layerSelected: {Name: string, Abstract: String, isInvalid: boolean, Layer: Object},
 * transformExtent: function(ol.Extent): ol.Extent
 * }}
 */
ngeox.ImportWmsGetCapItemOptions;

/**
 * @typedef {{
 * layerHovered: Function,
 * addPreviewLayer: Function,
 * removePreviewLayer: function(ol.Map),
 * layerSelected: {Name: string, Abstract: String, isInvalid: boolean, Layer: Object}
 * }}
 */
ngeox.ImportWmtsGetCapItemOptions;<|MERGE_RESOLUTION|>--- conflicted
+++ resolved
@@ -1143,15 +1143,10 @@
 
 
 /**
-<<<<<<< HEAD
  * Determines whether external features can be snapped to the edges of
  * features from this data source or not. Defaults to `true`. Requires
  * `snappable` to be set.
  * @type {boolean|undefined}
-=======
- * Identifier (can be not unique).
- * @type {number|string}
->>>>>>> af5e0666
  */
 ngeox.datasource.OGCOptions.prototype.snappingToEdges;
 
