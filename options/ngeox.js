/**
 * This file contains the typedefs of the options of the methods.
 * It can be included as extern if you want to prevent renaming.
 * @externs
 */

/**
 * @private
 * @const
 */
let ngeox = {};


/**
 * @record
 * @struct
 */
ngeox.AttributeBase = function() {};


/**
 * Set only if the attribute is a geometry type. Determines the type of
 * geometry.
 * @type {string|undefined}
 */
ngeox.AttributeBase.prototype.geomType;


/**
 * Set only if the attribute is a number type. Determines the type of number.
 * @type {string|undefined}
 */
ngeox.AttributeBase.prototype.numType;


/**
 * The attribute type, which determines how to render it.
 * @type {string|undefined}
 */
ngeox.AttributeBase.prototype.type;


/**
 * A feature attribute definition.
 * @record
 * @struct
 * @extends ngeox.AttributeBase
 */
ngeox.Attribute = function() {};


/**
 * The list of possible values for the attribute.
 * @type {Array.<string>|undefined}
 */
ngeox.Attribute.prototype.choices;


/**
 * Specifies the maximum number of character for the attribute value.
 * @type {number|undefined}
 */
ngeox.Attribute.prototype.maxLength;


/**
 * The attribute name.
 * @type {string}
 */
ngeox.Attribute.prototype.name;


/**
 * The attribute alias.
 * @type {string|null}
 */
ngeox.Attribute.prototype.alias;


/**
 * Whether the attribute required to have a value set or not. Defaults to
 * `false`.
 * @type {boolean|undefined}
 */
ngeox.Attribute.prototype.required;


/**
 * The attribute type, which determines how to render it.
 * @type {string}
 */
ngeox.Attribute.prototype.type;


/**
 * The format used in the date, time and datetime type.
 * @type {string|undefined}
 */
ngeox.Attribute.prototype.format;


/**
 * The mask used in the date, time and datetime type.
 * @type {string|undefined}
 */
ngeox.Attribute.prototype.mask;


/**
 * The options to use when creating a filter using the `ngeo.RuleHelper`
 * service.
 *
 * @typedef {{
 *     dataSource: (ngeox.datasource.DataSource),
 *     incTime: (boolean|undefined),
 *     filter: (ol.format.filter.Filter|undefined),
 *     filterRules: (!Array.<ngeox.rule.Rule>|undefined),
 *     srsName: (string|undefined)
 * }}
 */
ngeox.CreateFilterOptions;


/**
 * The data source from which to get the filterRules that will be used to
 * create the OL filter object.
 * @type {ngeox.datasource.DataSource}
 */
ngeox.CreateFilterOptions.prototype.dataSource;


/**
 * Whether to include the data source's time values in the filter created. The
 * property that contains those values is `timeRangeValue`. Defaults to `false`.
 * When building a filter for WMS, it should not be included as it is given as
 * the TIME parameter of the query instead. When used for a WFS request, it
 * should be included in the filter.
 * @type {boolean|undefined}
 */
ngeox.CreateFilterOptions.prototype.incTime;


/**
 * A filter that is directly given the the method instead of creating one.
 * Useful to automatically combine the time values.
 * @type {ol.format.filter.Filter|undefined}
 */
ngeox.CreateFilterOptions.prototype.filter;


/**
 * An alternative list of filter rules to use instead of those that are defined
 * within the data source. Useful when one wants to get the data of a given
 * filter without applying it to the data source.
 * @type {Array.<!ngeox.rule.Rule>|undefined}
 */
ngeox.CreateFilterOptions.prototype.filterRules;


/**
 * The SRS name used with the spatial filters created by the method.
 * @type {string|undefined}
 */
ngeox.CreateFilterOptions.prototype.srsName;


/**
 * Dimensions definition.
 * @typedef {Object.<string, ?string>}
 */
ngeox.Dimensions;


/**
 * Active dimensions definition, where the value can't be null.
 * @typedef {Object.<string, string>}
 */
ngeox.DimensionsActive;


/**
 * @typedef {function(string, string, string=)}
 */
ngeox.Download;


/**
 * The options to use when sending GetFeature/GetFeatureInfo requests using
 * the querent or map query service.
 * @typedef {{
 *     coordinate: (ol.Coordinate|undefined),
 *     dataSources: (Array.<ngeox.datasource.DataSource>|undefined),
 *     extent: (ol.Extent|undefined),
 *     filter: (ol.format.filter.Filter|undefined),
 *     limit: (number|undefined),
 *     map: (ol.Map),
 *     queryableDataSources: (ngeox.QueryableDataSources|undefined),
 *     tolerancePx: (number|undefined),
 *     wfsCount: (boolean|undefined)
 * }}
 */
ngeox.IssueGetFeaturesOptions;


/**
 * The coordinate to issue the requests with, which can end up with either
 * WMS or WFS requests.
 * @type {ol.Coordinate|undefined}
 */
ngeox.IssueGetFeaturesOptions.prototype.coordinate;


/**
 * List of data sources to query. Only those that meet the requirements will
 * actually be queried. The querent service requires either the `dataSources`
 * or `queryableDataSources` property to be set.
 * @type {Array.<ngeox.datasource.DataSource>|undefined}
 */
ngeox.IssueGetFeaturesOptions.prototype.dataSources;


/**
 * The extent to issue the requests with, which can end up with WFS requests
 * only.
 * @type {ol.Extent|undefined}
 */
ngeox.IssueGetFeaturesOptions.prototype.extent;


/**
 * A filter to additionnally use with the query. Only used by WFS requests.
 * If a filter is defined, then it is used instead of the data source's
 * filter rules.
 * @type {ol.format.filter.Filter|undefined}
 */
ngeox.IssueGetFeaturesOptions.prototype.filter;


/**
 * The maximum number of features to get per request.
 * @type {number|undefined}
 */
ngeox.IssueGetFeaturesOptions.prototype.limit;


/**
 * The ol3 map object. Used to fill some parameters of the queries, such as
 * 'srs' and filter the queryable layers within the data sources.
 * @type {ol.Map}
 */
ngeox.IssueGetFeaturesOptions.prototype.map;


/**
 * A hash of queryable data sources, which must meet all requirements. The
 * querent service requires either the `dataSources` or `queryableDataSources`
 * property to be set.
 * @type {ngeox.QueryableDataSources|undefined}
 */
ngeox.IssueGetFeaturesOptions.prototype.queryableDataSources;


/**
 * A tolerance value in pixels used to create an extent from a coordinate
 * to issue WFS requests.
 * @type {number|undefined}
 */
ngeox.IssueGetFeaturesOptions.prototype.tolerancePx;


/**
 * When set, before making WFS GetFeature requests to fetch features,
 * WFS GetFeature requests with `resultType = 'hits'` are made first. If
 * the number of records for the request would exceed the limit, then
 * no features are returned.
 * @type {boolean|undefined}
 */
ngeox.IssueGetFeaturesOptions.prototype.wfsCount;


/**
 * @typedef {{
 *  styleFunction: ol.StyleFunction,
 *  features: Object.<string, ol.Feature>
 * }}
 */
ngeox.MapFeatureOverlayGroup;


/**
 * Provides a debounce function used to debounce calls to a user-provided
 * function.
 * @typedef {function(function(?), number, boolean):function()}
 */
ngeox.miscDebounce;


/**
 * Provides a function that returns the most appropriate 2-letter
 * language code depending on the list of available languages and the browser
 * languages settings.
 * @typedef {function(Array.<string>):string}
 */
ngeox.miscGetBrowserLanguage;


/**
 * @typedef {{
 *     handleClassName: (string|undefined),
 *     draggerClassName: (string|undefined),
 *     placeholderClassName: (string|undefined)
 * }}
 */
ngeox.miscSortableOptions;


/**
 * An entry for a tool in a `ngeo.misc.ToolActivateMgr` group.
 * @typedef {{
 *    tool: (ngeo.misc.ToolActivate),
 *    defaultTool: boolean,
 *    unlisten: (function(): void)}}
 */
ngeox.miscToolActivateMgrEntry;


/**
 * A hash that contains 2 lists of queryable data sources: `wfs` and `wms`.
 * The same data source can only be in one of the two lists. The `wfs` list
 * has priority, i.e. if the data source supports WFS, it's put in the
 * `wfs` list.
 *
 * @typedef {{
 *     wfs: (!Array.<!ngeox.datasource.OGC>),
 *     wms: (!Array.<!ngeox.datasource.OGC>)
 * }}
 */
ngeox.QueryableDataSources;


/**
 * List of queryable data sources that support WFS.
 * @type {Array.<ngeox.datasource.OGC>}
 */
ngeox.QueryableDataSources.prototype.wfs;


/**
 * List of queryable data sources that support WMS.
 * @type {Array.<ngeox.datasource.OGC>}
 */
ngeox.QueryableDataSources.prototype.wms;


/**
 * Hash of features by data source ids.
 * @typedef {!Object.<number, !Array.<!ol.Feature>>}
 */
ngeox.QuerentResult;


/**
 * The definition of a result item returned by the querent service.
 *
 * @typedef {{
 *     features: (Array.<ol.Feature>),
 *     tooManyFeatures: (boolean|undefined),
 *     totalFeatureCount: (number|undefined)
 * }}
 */
ngeox.QuerentResultItem;


/**
 * The list of features that were returned by the query.
 * @type {Array.<ol.Feature>}
 */
ngeox.QuerentResultItem.prototype.features;


/**
 * The maximum number of features to get with the query.
 * @type {number}
 */
ngeox.QuerentResultItem.prototype.limit;


/**
 * Set if the query would have returned to many features. When set, no features
 * are returned.
 * @type {boolean|undefined}
 */
ngeox.QuerentResultItem.prototype.tooManyFeatures;


/**
 * The total number of features that would have been returned by the query.
 * @type {number|undefined}
 */
ngeox.QuerentResultItem.prototype.totalFeatureCount;


/**
 * The options for the contextual menu overlay.
 * @typedef {{
 *     actions: (Array.<ngeox.MenuActionOptions>),
 *     autoClose: (boolean|undefined)
 * }}
 */
ngeox.MenuOptions;


/**
 * A list of menu actions.
 * @type {Array.<ngeox.MenuActionOptions>}
 */
ngeox.MenuOptions.prototype.actions;


/**
 * Whether to automatically close the contextual menu when an action is
 * clicked or not. Defaults to `true`.
 * @type {boolean|undefined}
 */
ngeox.MenuOptions.prototype.autoClose;


/**
 * A title to display as header of the contextual menu.
 * @type {string|undefined}
 */
ngeox.MenuOptions.prototype.title;


/**
 * The options for an action item for the contextual menu overlay.
 * @typedef {{
 *     cls: (string|undefined),
 *     label: (string|undefined),
 *     name: (string)
 * }}
 */
ngeox.MenuActionOptions;


/**
 * CSS class name(s) to use for the icon of the action item.
 * @type {string|undefined}
 */
ngeox.MenuActionOptions.prototype.cls;


/**
 * The label to display for the action item. If not defined, the name is used.
 * @type {string|undefined}
 */
ngeox.MenuActionOptions.prototype.label;


/**
 * A unique name for the menu action, which is used in the event fired when
 * the action is clicked.
 * @type {string}
 */
ngeox.MenuActionOptions.prototype.name;


/**
 * A message to display by the ngeo notification service.
 * @typedef {{
 *     delay: (number|undefined),
 *     popup: (boolean|undefined),
 *     msg: (string),
 *     target: (angular.JQLite|Element|string|undefined),
 *     type: (string|undefined)
 * }}
 */
ngeox.Message;


/**
 * The delay in milliseconds the message is shown. Defaults to `7000`.
 * @type {number|undefined}
 */
ngeox.Message.prototype.delay;


/**
 * Whether the message should be displayed inside a popup window or not.
 * Defaults to `false`.
 * @type {boolean|undefined}
 */
ngeox.Message.prototype.popup;


/**
 * The message text to display
 * @type {string}
 */
ngeox.Message.prototype.msg;


/**
 * The target element (or selector to get the element) in which to display the
 * message. If not defined, then the default target of the notification service
 * is used.
 * @type {angular.JQLite|Element|string|undefined}
 */
ngeox.Message.prototype.target;


/**
 * The type of message. Defaults to `info`.
 * @type {string|undefined}
 */
ngeox.Message.prototype.type;


/**
 * @typedef {function():!ngeo.message.Popup}
 */
ngeox.PopupFactory;


/**
 * The options for a popup created by the popup factory.
 * @typedef {{
 *     autoDestroy: (boolean|undefined),
 *     cls: (string|undefined),
 *     content: (*|undefined),
 *     height: (string|undefined),
 *     title: (string|undefined),
 *     url: (string|undefined),
 *     width: (string|undefined)
 * }}
 */
ngeox.PopupOptions;


/**
 * Whether the popup should be automatically destroyed when hidden or not.
 * Defaults to `false`.
 * @type {boolean|undefined}
 */
ngeox.PopupOptions.prototype.autoDestroy;


/**
 * Extra class name to add to the popup.
 * @type {string|undefined}
 */
ngeox.PopupOptions.prototype.cls;


/**
 * The content of the popup. Either the content or URL must be set.
 * @type {*|undefined}
 */
ngeox.PopupOptions.prototype.content;


/**
 * The height of the popup.
 * @type {string|undefined}
 */
ngeox.PopupOptions.prototype.height;


/**
 * The title of the popup.
 * @type {string|undefined}
 */
ngeox.PopupOptions.prototype.title;


/**
 * The URL to use for the iframe to include as content for the popup.
 * @type {string|undefined}
 */
ngeox.PopupOptions.prototype.url;


/**
 * The width of the popup.
 * @type {string|undefined}
 */
ngeox.PopupOptions.prototype.width;


/**
 * Results of the query source.
 * @typedef {{
 *     sources: (!Array.<ngeox.QueryResultSource>),
 *     total: (number),
 *     pending: (boolean)
 * }}
 */
ngeox.QueryResult;


/**
 * Results for each query source.
 * @type {!Array.<ngeox.QueryResultSource>}
 */
ngeox.QueryResult.prototype.sources;


/**
 * The number of results for all sources.
 * @type {number}
 */
ngeox.QueryResult.prototype.total;


/**
 * If at least one source is pending.
 * @type {boolean}
 */
ngeox.QueryResult.prototype.pending;


/**
 * Results for a query source.
 * @typedef {{
 *     features: (Array.<ol.Feature>),
 *     id: (number|string),
 *     label: (string),
 *     limit: (number),
 *     pending: (boolean),
 *     queried: (boolean),
 *     tooManyResults: (boolean),
 *     totalFeatureCount: (number|undefined)
 * }}
 */
ngeox.QueryResultSource;


/**
 * The matching features for this source.
 * @type {Array.<ol.Feature>}
 */
ngeox.QueryResultSource.prototype.features;


/**
 * Identifier (can be not unique).
 * @type {number|string}
 */
ngeox.QueryResultSource.prototype.id;


/**
 * Label.
 * @type {string}
 */
ngeox.QueryResultSource.prototype.label;


/**
 * The maximum number of features that can be returned for a query with this
 * source.
 * @type {number}
 */
ngeox.QueryResultSource.prototype.limit;


/**
 * Is the request for this source still ongoing?
 * @type {boolean}
 */
ngeox.QueryResultSource.prototype.pending;


/**
 * Has this source been queried for the last query request?
 * @type {boolean}
 */
ngeox.QueryResultSource.prototype.queried;


/**
 * If the last query for this source would return more features than the
 * configured limit.
 * @type {boolean}
 */
ngeox.QueryResultSource.prototype.tooManyResults;


/**
 * If `tooManyResults` is `true`, this contains the total number of features.
 * @type {number|undefined}
 */
ngeox.QueryResultSource.prototype.totalFeatureCount;


/**
 * The options for the query service.
 * @typedef {{
 *     limit: (number|undefined),
 *     queryCountFirst: (boolean|undefined),
 *     sourceIdsProperty: (string|undefined),
 *     tolerance: (number|undefined),
 *     featureNS: (string|undefined),
 *     featurePrefix: (string|undefined),
 *     geometryName: (string|undefined)
 * }}
 */
ngeox.QueryOptions;


/**
 * The maximum number of records per request the query service should ask.
 * Defaults to `50`. Note that sources sharing the same URL are combined
 * together in a single request. This limit will still apply to those.
 * @type {number|undefined}
 */
ngeox.QueryOptions.prototype.limit;


/**
 * For WFS sources, should the number of features first be requested with
 * `resultType=hits` before requesting the actual features in an seconds request?
 * Defaults to `false`.
 * @type {boolean|undefined}
 */
ngeox.QueryOptions.prototype.queryCountFirst;


/**
 * Defines the name of the layer property that holds the ids of the sources.
 * Use this if you have more than one source bound to a layer.  Defaults to
 * `querySourceIds`.
 * @type {string|undefined}
 */
ngeox.QueryOptions.prototype.sourceIdsProperty;


/**
 * When issuing an identify feature request at a click position, either a WMS GetFeatureInfo
 * or a WFS GetFeature request will be used. For GetFeature requests a bbox is built
 * around the position. This `tolerance` in pixel determines the size of the bbox.
 * The default is `3` pixel.
 * @type {number|undefined}
 */
ngeox.QueryOptions.prototype.tolerance;


/**
 * The feature namespace for WFS GetFeature requests. The default is
 * `http://mapserver.gis.umn.edu/mapserver`.
 * @type {string|undefined}
 */
ngeox.QueryOptions.prototype.featureNS;


/**
 * The feature prefix for WFS GetFeature requests. The default is `feature`.
 * @type {string|undefined}
 */
ngeox.QueryOptions.prototype.featurePrefix;


/**
 * The name of the geometry property for WFS GetFeature requests. The default is `geom`.
 * @type {string|undefined}
 */
ngeox.QueryOptions.prototype.geometryName;


/**
 * The configuration of a source for the Query service.
 * @typedef {{
 *     format: (!ol.format.Feature|undefined),
 *     id: (number|string),
 *     identifierAttributeField: (string|undefined),
 *     infoFormat: (string|undefined),
 *     label: (string|undefined),
 *     layer: (!ol.layer.Base|undefined),
 *     layers: (!Array.<string>|undefined),
 *     getLayers: (function(number): !Array.<string>|undefined),
 *     serverType: (string|undefined),
 *     url: (string|undefined),
 *     validateLayerParams: (boolean|undefined),
 *     wmsSource: (!ol.source.ImageWMS|!ol.source.TileWMS|undefined),
 *     wfsQuery: (boolean|undefined)
 * }}
 */
ngeox.QuerySource;


/**
 * The used to read the returned features from query requests for this source.
 * @type {!ol.format.Feature|undefined}
 */
ngeox.QuerySource.prototype.format;


/**
 * The unique identifier of the source.
 * @type {number|string}
 */
ngeox.QuerySource.prototype.id;


/**
 * The key that identify the title attribute in features.
 * @type {string|undefined}
 */
ngeox.QuerySource.prototype.identifierAttributeField;


/**
 * The info format to request and read the returned features. Optional.
 * Default value is `geojson`. Possible values are: `geojson`, `gml`.
 * @type {string|undefined}
 */
ngeox.QuerySource.prototype.infoFormat;


/**
 * The human-readable name of the source. If not set, the `name` property
 * is used instead.
 * @type {string|undefined}
 */
ngeox.QuerySource.prototype.label;


/**
 * A reference to the ol3 layer object. If not defined, will be automatically
 * fetched using the source `name` and the according layer property that has
 * the same value.
 * @type {!ol.layer.Base|undefined}
 */
ngeox.QuerySource.prototype.layer;


/**
 * A reference to the ol3 layers names. Multiple layers names.
 * @type {!Array.<string>|undefined}
 */
ngeox.QuerySource.prototype.layers;


/**
 * Additionnal params to use when querying this source.
 * @type {function(number): !Array.<string>|undefined}
 */
ngeox.QuerySource.prototype.getLayers;


/**
 * Server type of the source. Can be `mapserver` or `geoserver`.
 * @type {string|undefined}
 */
ngeox.QuerySource.prototype.serverType;


/**
 * URL to use for the request. Required if the layer object doesn't support
 * WMS GetFeatureInfo requests.
 * @type {string|undefined}
 */
ngeox.QuerySource.prototype.url;


/**
 * Whether to validate the LAYERS params of the layer currently being
 * queried. Useful if the source configuration was not given a direct
 * reference to the ol3 WMS source object, i.e. it was given an `url` and
 * `params` properties instead, which resulted in the creation of an
 * inner `ol.source.ImageWMS` object. If that source configuration is attached
 * to a layer that also has an ol3 WMS source object, then the latter may
 * contain more than one layer name within the LAYERS param. In that case,
 * this `validateLayerParams` property, when enabled, will make the query
 * service check if the layer name(s) within its LAYERS params is currently
 * inside the layer source LAYERS params. If it's not there, then the source
 * should not be queried.
 *
 * When setting this option, you must not set the wmsSource or layer if
 * it has an inner ol3 wms source object.
 * @type {boolean|undefined}
 */
ngeox.QuerySource.prototype.validateLayerParams;


/**
 * The ol3 WMS source object used to build the query string. If not defined,
 * the layer source object will be used (if it's WMS), otherwise one will
 * be created by the query service using the `url` and `params` properties of
 * this source.
 * @type {!ol.source.ImageWMS|!ol.source.TileWMS|undefined}
 */
ngeox.QuerySource.prototype.wmsSource;


/**
 * If this source supports WFS requests.
 * @type {boolean|undefined}
 */
ngeox.QuerySource.prototype.wfsQuery;


/**
 * Options to configure the scale selector
 * @typedef {{
 *     dropup: (boolean|undefined)
 * }}
 */
ngeox.ScaleselectorOptions;


/**
 * True to get a drop menu that opens imself to the top, instead of the bottom.
 * @type {boolean|undefined}
 */
ngeox.ScaleselectorOptions.prototype.dropup;


/**
 * @typedef {{
 *     handleClassName: (string|undefined),
 *     draggerClassName: (string|undefined)
 * }}
 */
ngeox.SortableOptions;


/**
 * A WFS type. To be used with {@link ngeox.WfsPermalinkOptions}.
 * @typedef {{
 *     featureType: (string),
 *     label: (string|undefined),
 *     featureNS: (string|undefined),
 *     featurePrefix: (string|undefined)
 * }}
 */
ngeox.WfsType;


/**
 * The feature type name. Required.
 * @type {string}
 */
ngeox.WfsType.prototype.featureType;


/**
 * The field of a feature used as label.
 * @type {string|undefined}
 */
ngeox.WfsType.prototype.label;


/**
 * The namespace URI used for features. If not given, the default namespace set
 * in {@link ngeox.WfsPermalinkOptions} will be used.
 * @type {string|undefined}
 */
ngeox.WfsType.prototype.featureNS;


/**
 * The prefix for the feature namespace. If not given, the default prefix set
 * in {@link ngeox.WfsPermalinkOptions} will be used.
 * @type {string|undefined}
 */
ngeox.WfsType.prototype.featurePrefix;


/**
 * The options for the WFS query service (permalink).
 * @typedef {{
 *     url: (string),
 *     wfsTypes: (!Array.<ngeox.WfsType>),
 *     pointRecenterZoom: (number|undefined),
 *     defaultFeatureNS: (string),
 *     defaultFeaturePrefix: (string),
 *     maxFeatures: (number|undefined)
 * }}
 */
ngeox.WfsPermalinkOptions;


/**
 * URL to the WFS server.
 * @type {string}
 */
ngeox.WfsPermalinkOptions.prototype.url;


/**
 * The queryable WFS types.
 * @type {!Array.<ngeox.WfsType>}
 */
ngeox.WfsPermalinkOptions.prototype.wfsTypes;


/**
 * Zoom level to use when result is a single point feature. If not set the map
 * is not zoomed to a specific zoom level.
 * @type {number|undefined}
 */
ngeox.WfsPermalinkOptions.prototype.pointRecenterZoom;


/**
 * The default namespace URI used for features. This will be used if no custom
 * namespace is given for a WFS type.
 * @type {string}
 */
ngeox.WfsType.prototype.defaultFeatureNS;


/**
 * The default prefix for the feature namespace. This will be used if no custom
 * prefix is given for a WFS type.
 * @type {string}
 */
ngeox.WfsType.prototype.defaultFeaturePrefix;


/**
 * The maximum number of records per request the query service should ask.
 * Defaults to `50`.
 * @type {number|undefined}
 */
ngeox.WfsPermalinkOptions.prototype.maxFeatures;


/**
 * Namespace.
 * @type {Object}
 */
ngeox.datasource;


/**
 * @typedef {!ol.Collection.<!ngeo.datasource.DataSource>}
 */
ngeox.datasource.DataSources;


/**
 * The options required to create a `ngeox.datasource.DataSource`.
 * @record
 * @struct
 */
ngeox.datasource.DataSourceOptions = function() {};


/**
 * The attributes of the data source.
 * @type {Array.<ngeox.Attribute>|undefined}
 */
ngeox.datasource.DataSourceOptions.prototype.attributes;


/**
 * (Required) The data source id.
 * @type {number}
 */
ngeox.datasource.DataSourceOptions.prototype.id;


/**
 * The name of an attribute among the attributes of the data source.
 * The value of that attribute, in records, can be used to identify
 * each record individually.
 * @type {string|undefined}
 */
ngeox.datasource.DataSourceOptions.prototype.identifierAttribute;


/**
 * A data source is considered 'in range' when it is synchronized to
 * a map view and the resolution of that view is within the range of
 * the `maxResolution` and `minResolution`. These 2 properties are
 * required for the `inRange` property to be dynamic, otherwise its
 * value is always `true` by default.
 *
 * The synchronization is made in the `ngeo.datasource.syncDataSourcesMap`
 * service.
 *
 * @type {boolean|undefined}
 */
ngeox.datasource.DataSourceOptions.prototype.inRange;


/**
 * Maximum resolution where the data source can be displayed or queried.
 * @type {number|undefined}
 */
ngeox.datasource.DataSourceOptions.prototype.maxResolution;


/**
 * Minimum resolution where the data source can be displayed or queried.
 * @type {number|undefined}
 */
ngeox.datasource.DataSourceOptions.prototype.minResolution;


/**
 * (Required) A human-readable name for the data source.
 * @type {string}
 */
ngeox.datasource.DataSourceOptions.prototype.name;


/**
 * Whether the data source is visible or not, i.e. whether its is ON or OFF.
 * Defaults to `false`.
 * @type {boolean|undefined}
 */
ngeox.datasource.DataSourceOptions.prototype.visible;


/**
 * The options required to create a `ngeox.datasource.File`.
 * @record
 * @struct
 * @extends ngeox.datasource.DataSourceOptions
 */
ngeox.datasource.FileOptions = function() {};


/**
 * Collection of `ol.Feature` objects.
 * @type {ol.Collection.<!ol.Feature>|undefined}
 */
ngeox.datasource.FileOptions.prototype.features;


/**
 * The options required to create a `ngeox.datasource.OGC`.
 * @record
 * @struct
 * @extends ngeox.datasource.DataSourceOptions
 */
ngeox.datasource.OGCOptions = function() {};


/**
 * The dimensions that are currently active on the data source.
 * @type {ngeox.Dimensions|undefined}
 */
ngeox.datasource.OGCOptions.prototype.activeDimensions;


/**
 * Whether the geometry from this data source can be copied to other data
 * sources or not. Defaults to `false`.
 * @type {boolean|undefined}
 */
ngeox.datasource.OGCOptions.prototype.copyable;


/**
 * A reference to the dimensions.
 * @type {ngeox.Dimensions|undefined}
 */
ngeox.datasource.OGCOptions.prototype.dimensions;


/**
 * The dimensions configuration, which determines those supported by this data
 * source and whether they should use a static value or the one defined in the
 * dimensions.
 * @type {ngeox.Dimensions|undefined}
 */
ngeox.datasource.OGCOptions.prototype.dimensionsConfig;


/**
 * The filter condition to apply to the filter rules (if any). Defaults to
 * `ngeo.filter.Condition.AND`.
 * @type {string|undefined}
 */
ngeox.datasource.OGCOptions.prototype.filterCondition;


/**
 * A list of filter rules to apply to this data source using the filter
 * condition.
 * @type {!Array.<!ngeox.rule.Rule>|undefined}
 */
ngeox.datasource.OGCOptions.prototype.filterRules;


/**
 * Whether the data source is filtrable or not.
 * @type {boolean|undefined}
 */
ngeox.datasource.OGCOptions.prototype.filtrable;


/**
 * The name of the geometry attribute.
 * @type {string|undefined}
 */
ngeox.datasource.OGCOptions.prototype.geometryName;


/**
 * The type of images to fetch by queries by the (WMS) or (WMTS) .
 * @type {string|undefined}
 */
ngeox.datasource.OGCOptions.prototype.ogcImageType;


/**
 * A list of layer definitions that are used by (WMS) and (WFS) queries.
 * These are **not** used by the (WMTS) queries (the wmtsLayers is used
 * by WMTS queries).
 * @type {Array.<!ngeox.datasource.OGCLayer>|undefined}
 */
ngeox.datasource.OGCOptions.prototype.ogcLayers;


/**
 * The type of OGC server.
 * @type {string|undefined}
 */
ngeox.datasource.OGCOptions.prototype.ogcServerType;


/**
 * The type data source. Can be: 'WMS' or 'WMTS'.
 * @type {string|undefined}
 */
ngeox.datasource.OGCOptions.prototype.ogcType;


/**
 * Whether the geometry from this data source can be used to snap the geometry
 * of features from other data sources that are being edited. Defaults to
 * `false`.
 * @type {boolean|undefined}
 */
ngeox.datasource.OGCOptions.prototype.snappable;


/**
 * Determines whether external features can be snapped to the edges of
 * features from this data source or not. Defaults to `true`. Requires
 * `snappable` to be set.
 * @type {boolean|undefined}
 */
ngeox.datasource.OGCOptions.prototype.snappingToEdges;


/**
 * Determines whether external features can be snapped to the vertice of
 * features from this data source or not. Defaults to `true`. Requires
 * `snappable` to be set.
 * @type {boolean|undefined}
 */
ngeox.datasource.OGCOptions.prototype.snappingToVertice;


/**
 * The tolerance in pixels the snapping should occur. Defaults to `10`.
 * @type {number|undefined}
 */
ngeox.datasource.OGCOptions.prototype.snappingTolerance;


/**
 * The name of the time attribute.
 * @type {string|undefined}
 */
ngeox.datasource.OGCOptions.prototype.timeAttributeName;


/**
 * The time lower value, which can be combined with the time upper value
 * to determine a range.
 * @type {number|undefined}
 */
ngeox.datasource.OGCOptions.prototype.timeLowerValue;


/**
 * The time property for the data source. Used to apply time filters.
 * @type {ngeox.TimeProperty|undefined}
 */
ngeox.datasource.OGCOptions.prototype.timeProperty;


/**
 * The time upper value, which can be combined with the time lower value
 * to determine a range.
 * @type {number|undefined}
 */
ngeox.datasource.OGCOptions.prototype.timeUpperValue;


/**
 * The feature namespace to use with WFS requests.
 * @type {string|undefined}
 */
ngeox.datasource.OGCOptions.prototype.wfsFeatureNS;


/**
 * The feature prefix to use with WFS requests.
 * @type {string|undefined}
 */
ngeox.datasource.OGCOptions.prototype.wfsFeaturePrefix;


/**
 * The OutputFormat to use with WFS requests.
 * @type {string|undefined}
 */
ngeox.datasource.OGCOptions.prototype.wfsOutputFormat;


/**
 * The url to use for (WFS) requests.
 * @type {string|undefined}
 */
ngeox.datasource.OGCOptions.prototype.wfsUrl;


/**
 * The InfoFormat to use with WMS requests.
 * @type {string|undefined}
 */
ngeox.datasource.OGCOptions.prototype.wmsInfoFormat;


/**
 * Whether the (WMS) images returned by this data source should be single tiles
 * or not. Defaults to `false`.
 * @type {boolean|undefined}
 */
ngeox.datasource.OGCOptions.prototype.wmsIsSingleTile;


/**
 * The url to use for (WMS) requests.
 * @type {string|undefined}
 */
ngeox.datasource.OGCOptions.prototype.wmsUrl;


/**
 * The layer name to use for the (WMTS) requests.
 * @type {string|undefined}
 */
ngeox.datasource.OGCOptions.prototype.wmtsLayer;


/**
 * The url to use for (WMTS) requests.
 * @type {string|undefined}
 */
ngeox.datasource.OGCOptions.prototype.wmtsUrl;


/**
<<<<<<< HEAD
 * The options required to create a `ngeox.datasource.Group`.
 * @record
 * @struct
 */
ngeox.datasource.GroupOptions = function() {};


/**
 * List of data source combined in the group. At least one must be defined
 * upon the cration of the group.
 * @type {!Array.<!ngeo.datasource.DataSource>}
 */
ngeox.datasource.GroupOptions.prototype.dataSources;


/**
 * A human-readable title for the group. Usually, the WMS Server title is
 * used for this property.
 * @type {string}
 */
ngeox.datasource.GroupOptions.prototype.title;


/**
 * The options required to create a `ngeox.datasource.FileGroup`.
 * @record
 * @struct
 * @extends ngeox.datasource.GroupOptions
 */
ngeox.datasource.FileGroupOptions = function() {};


/**
 * Angular main injector.
 * @type {!angular.$injector}
 */
ngeox.datasource.FileGroupOptions.prototype.injector;


/**
 * The options required to create a `ngeox.datasource.OGCGroup`.
 * @record
 * @struct
 * @extends ngeox.datasource.GroupOptions
 */
ngeox.datasource.OGCGroupOptions = function() {};


/**
 * The OGC service url. Used as a unique identifier for the group object itself.
 * @type {string}
 */
ngeox.datasource.OGCGroupOptions.prototype.url;


/**
 * The options required to create a `ngeox.datasource.WMSGroup`.
 * @record
 * @struct
 * @extends ngeox.datasource.OGCGroupOptions
 */
ngeox.datasource.WMSGroupOptions = function() {};


/**
 * Angular main injector.
 * @type {!angular.$injector}
 */
ngeox.datasource.WMSGroupOptions.prototype.injector;


/**
 * @interface
 * @struct
 */
ngeox.datasource.DataSource = function() {};

/**
 * @type {boolean}
 */
ngeox.datasource.DataSource.prototype.queryable;

/**
 * @interface
 * @struct
 * @extends ngeox.datasource.DataSource
 */
ngeox.datasource.OGC = function() {};

/**
 * @type {!ngeox.DimensionsActive}
 */
ngeox.datasource.OGC.prototype.activeDimensions;

/**
 * @type {boolean}
 */
ngeox.datasource.OGC.prototype.combinableForWMS;

/**
 * @type {boolean}
=======
 * A WFS type. To be used with {@link ngeox.WfsPermalinkOptions}.
 * @typedef {{
 *     featureType: (string),
 *     label: (string|undefined),
 *     featureNS: (string|undefined),
 *     featurePrefix: (string|undefined)
 * }}
>>>>>>> 1a44f76e
 */
ngeox.datasource.OGC.prototype.combinableForWFS;

/**
 * @type {boolean}
 */
ngeox.datasource.OGC.prototype.supportsWFS;

/**
 * @type {boolean}
 */
ngeox.datasource.OGC.prototype.supportsWMS;

/**
 * @type {string|undefined}
 */
ngeox.datasource.OGC.prototype.wmsUrl;

/**
 * @type {string|undefined}
 */
ngeox.datasource.OGC.prototype.wfsUrl;

/**
 * @type {string}
 */
ngeox.datasource.OGC.prototype.filterCondition;

/**
 * @type {?Array.<!ngeox.rule.Rule>}
 */
ngeox.datasource.OGC.prototype.filterRules;

/**
 * @param {ngeox.datasource.OGC} dataSource Data source.
 * @return {boolean} Whether this data source can be combined to the given
 *     other data source to fetch features in a single WFS request.
 */
ngeox.datasource.OGC.prototype.combinableWithDataSourceForWFS = function(dataSource) {};


/**
 * @param {ngeox.datasource.OGC} dataSource Data source.
 * @return {boolean} Whether this data source can be combined to the given
 *     other data source to fetch features in a single WMS request.
 */
ngeox.datasource.OGC.prototype.combinableWithDataSourceForWMS = function(dataSource) {};


/**
 * @param {!ngeox.datasource.OGC} dataSource Remote data source to compare with
 *     this one.
 * @return {boolean}  Whether the two data sources have the same active
 *     dimensions. If both have no dimensions, they are considered to be
 *     sharing the same dimensions.
 */
ngeox.datasource.OGC.prototype.haveTheSameActiveDimensions = function(dataSource) {};


/**
 * The definition of a single layer (WMS) and/or featureType (WFS).
 * @record
 * @struct
 */
ngeox.datasource.OGCLayer = function() {};


/**
 * The maximum resolution the layer should be rendered (when visible).
 * @type {number|undefined}
 */
ngeox.datasource.OGCLayer.prototype.maxResolution;


/**
 * The minimum resolution the layer should be rendered (when visible).
 * @type {number|undefined}
 */
ngeox.datasource.OGCLayer.prototype.minResolution;


/**
 * The layer name (WMS) and/or feature type name (WFS)
 * @type {string}
 */
ngeox.datasource.OGCLayer.prototype.name;


/**
 * Whether the the layer is queryable or not. Defaults to `false`.
 * @type {boolean|undefined}
 */
ngeox.datasource.OGCLayer.prototype.queryable;


/**
 * Namespace.
 * @const
 */
ngeox.interaction = {};


/**
 * DrawRegularPolygonFromClick Interaction.
 * @typedef {{
 *     angle: (number|undefined),
 *     radius: (number),
 *     sides: (number|undefined)
 * }}
 */
ngeox.interaction.DrawRegularPolygonFromClickOptions;


/**
 * Angle in radians. A value of 0 will have one of the shape's point facing up.
 * Default value is 0.
 * @type {number|undefined}
 * @api
 */
ngeox.interaction.DrawRegularPolygonFromClickOptions.prototype.angle;


/**
 * Radius size in map units.
 * @type {number|undefined}
 * @api
 */
ngeox.interaction.DrawRegularPolygonFromClickOptions.prototype.radius;


/**
 * The number of sides for the regular polygon.
 * Default value is 3.
 * @type {number|undefined}
 * @api
 */
ngeox.interaction.DrawRegularPolygonFromClickOptions.prototype.sides;


/**
 * MobileDraw Interaction.
 * @typedef {{
 *     minPoints: (number|undefined),
 *     style: (ol.style.Style|Array.<ol.style.Style>|ol.StyleFunction|undefined),
 *     type: ol.geom.GeometryType,
 *     wrapX: (boolean|undefined)
 * }}
 */
ngeox.interaction.MobileDrawOptions;


/**
 * The number of points that must be drawn before a polygon ring or line string
 * can be finished. Default is `3` for polygon rings and `2` for line strings.
 * @type {number|undefined}
 * @api
 */
ngeox.interaction.MobileDrawOptions.prototype.minPoints;


/**
 * Style for sketch features.
 * @type {ol.style.Style|Array.<ol.style.Style>|ol.StyleFunction|undefined}
 */
ngeox.interaction.MobileDrawOptions.prototype.style;


/**
 * Drawing type ('Point' or 'LineString'.
 * @type {ol.geom.GeometryType}
 * @api
 */
ngeox.interaction.MobileDrawOptions.prototype.type;


/**
 * Wrap the world horizontally on the sketch overlay. Default is `false`.
 * @type {boolean|undefined}
 * @api
 */
ngeox.interaction.MobileDrawOptions.prototype.wrapX;


/**
 * Namespace.
 * @const
 */
ngeox.format = {};


/**
 * @typedef {{
 *    accuracy: (number|undefined),
 *    encodeStyles: (boolean|undefined),
 *    properties: (function(ol.Feature): Object.<string, (string|undefined)>|undefined),
 *    setStyle: (boolean|undefined)
 * }}
 */
ngeox.format.FeatureHashOptions;


/**
 * The encoding and decoding accuracy. Optional. Default value is 1.
 * @type {number|undefined}
 */
ngeox.format.FeatureHashOptions.prototype.accuracy;


/**
 * Encode styles. Optional. Default is `true`.
 * @type {boolean|undefined}
 */
ngeox.format.FeatureHashOptions.prototype.encodeStyles;


/**
 * A function that returns serializable properties for a feature. Optional. By
 * default the feature properties (as returned by `feature.getProperties()`)
 * are used. To be serializable the returned properties should be numbers or
 * strings.
 * @type {(function(ol.Feature): Object.<string, (string|undefined)>|undefined)}
 */
ngeox.format.FeatureHashOptions.prototype.properties;


/**
 * Determines whether the style defined for each feature is read and converted
 * into:
 *   A) an `ol.style.Style` object set in the feature, or
 *   B) an object with key:values that defines the style properties set in
 *      the feature and for the `ngeo.misc.FeatureHelper` to use to style the
 *      feature with.
 * Default is `true`, i.e. A).
 * @type {boolean|undefined}
 */
ngeox.format.FeatureHashOptions.prototype.setStyle;


/**
 * Interactions for measure tools.
 * @typedef {{
 *    startMsg: (Element|undefined),
 *    continueMsg: (Element|undefined),
 *    precision: (number|undefined),
 *    style: (ol.style.Style|Array.<ol.style.Style>|ol.StyleFunction|undefined),
 *    sketchStyle: (ol.style.Style|Array.<ol.style.Style>|ol.StyleFunction|undefined)
 * }}
 */
ngeox.interaction.MeasureOptions;


/**
 * Element including the message to display in the help tooltip when the user
 * just activated the interaction.
 * @type {Element|undefined}
 */
ngeox.interaction.MeasureOptions.prototype.startMsg;


/**
 * Element including the message to display in the help tooltip when the user
 * already added the first point.
 * @type {Element|undefined}
 */
ngeox.interaction.MeasureOptions.prototype.continueMsg;


/** TODO
 * Defines the number of decimals to keep in the measurement. If not defined,
 * then the default behaviour occurs depending on the measure type.
 * @type {number|undefined}
 */
ngeox.interaction.MeasureOptions.prototype.precision;


/**
 * The style to be used when drawing is finished.
 * @type {ol.style.Style|Array.<ol.style.Style>|ol.StyleFunction|undefined}
 */
ngeox.interaction.MeasureOptions.prototype.style;


/**
 * The style to be used while drawing.
 * @type {ol.style.Style|Array.<ol.style.Style>|ol.StyleFunction|undefined}
 */
ngeox.interaction.MeasureOptions.prototype.sketchStyle;


/**
 * @typedef {{
 *     features: (ol.Collection.<ol.Feature>|undefined),
 *     style: (ol.style.Style|Array.<ol.style.Style>|ol.StyleFunction|undefined)
 * }}
 */
ngeox.interaction.TranslateOptions;


/**
 * Only features contained in this collection will be able to be translated. If
 * not specified, all features on the map will be able to be translated.
 * @type {ol.Collection.<ol.Feature>|undefined}
 */
ngeox.interaction.TranslateOptions.prototype.features;


/**
 * Style for the center features added by the translate interaction to
 * to show that features can be moved.
 * @type {ol.style.Style|Array.<ol.style.Style>|ol.StyleFunction|undefined}
 */
ngeox.interaction.TranslateOptions.prototype.style;


/**
 * Namespace.
 * @const
 */
ngeox.profile = {};


/**
 * Options for the profile.
 * @typedef {{
 *   styleDefs: (string|undefined),
 *   poiLabelAngle: (number|undefined),
 *   formatter: (ngeox.profile.ProfileFormatter|undefined),
 *   distanceExtractor: function(Object): number,
 *   linesConfiguration: !Object.<string, ngeox.profile.LineConfiguration>,
 *   poiExtractor: (ngeox.profile.PoiExtractor|undefined),
 *   light: (boolean|undefined),
 *   lightXAxis: (boolean|undefined),
 *   scaleModifier: (function(function(), function(), number, number)|undefined),
 *   hoverCallback: (function(Object)|undefined),
 *   outCallback: (function()|undefined),
 *   i18n: (ngeox.profile.I18n|undefined)
 * }} ngeox.profile.ProfileOptions
 */
ngeox.profile.ProfileOptions;


/**
 * Inline CSS style definition to inject in the SVG.
 * @type {string|undefined}
 */
ngeox.profile.ProfileOptions.prototype.styleDefs;


/**
 * Inline CSS style definition to inject in the SVG.
 * @type {number|undefined}
 */
ngeox.profile.ProfileOptions.prototype.poiLabelAngle;


/**
 * Formatter giving full control on how numbers are formatted.
 * @type {ngeox.profile.ProfileFormatter|undefined}
 */
ngeox.profile.ProfileOptions.prototype.formatter;


/**
 * Extract the distance from origin of a point (an item of the elevation data
 * array).
 * @type {function(Object): number}
 */
ngeox.profile.ProfileOptions.prototype.distanceExtractor;


/**
 * Configuration object for the profile's lines. The key string of each object
 * is used as class for its respective svg line.
 * @type {!Object.<string, ngeox.profile.LineConfiguration>}
 */
ngeox.profile.ProfileOptions.prototype.linesConfiguration;


/**
 * Extractor for parsing POI data.
 * @type {ngeox.profile.PoiExtractor|undefined}
 */
ngeox.profile.ProfileOptions.prototype.poiExtractor;


/**
 * Show a simplified profile when true.
 * @type {boolean|undefined}
 */
ngeox.profile.ProfileOptions.prototype.light;


/**
 * Show a simplified x axis with only both end ticks.
 * @type {boolean|undefined}
 */
ngeox.profile.ProfileOptions.prototype.lightXAxis;


/**
 * Allows to modify the raw x and y scales.
 * Notably, it is possible to modify the y domain according to XY ratio rules,
 * add padding or enforce y lower bound.
 * @type {function(function(), function(), number, number)|undefined}
 */
ngeox.profile.ProfileOptions.prototype.scaleModifier;


/**
 * A callback called from the profile when the mouse moves over a point.
 * The point, an item of the elevation data array, is passed as the first
 * argument of the function.
 * @type {function(Object)|undefined}
 */
ngeox.profile.ProfileOptions.prototype.hoverCallback;


/**
 * A callback called from the profile when the mouse leaves the profile.
 * @type {function()|undefined}
 */
ngeox.profile.ProfileOptions.prototype.outCallback;


/**
 * Configuration object for one profile's line.
 * @typedef {{
 *   color: (string|undefined),
 *   zExtractor: !function(Object): number
 * }}
 */
ngeox.profile.LineConfiguration;


/**
 * Color of the line (hex color string).
 * @type {string|undefined}
 */
ngeox.profile.LineConfiguration.prototype.color;


/**
 * Extract the elevation of a point (an item of the elevation data array).
 * @type {function(Object): number}
 */
ngeox.profile.LineConfiguration.prototype.zExtractor;


/**
 * The POI data extractor is used to extract data from a POI.
 * The POI is an item of the POI data array.
 * @typedef {{
 *   id: function(Object): string,
 *   dist: function(Object): number,
 *   z: function(Object, number=): number,
 *   sort: function(Object): number,
 *   title: function(Object): string
 * }} ngeox.profile.PoiExtractor
 */
ngeox.profile.PoiExtractor;


/**
 * Extract the id of a POI.
 * @type {function(Object): string}
 */
ngeox.profile.PoiExtractor.prototype.id;


/**
 * Extract the distance from origin of a POI.
 * @type {function(Object): number}
 */
ngeox.profile.PoiExtractor.prototype.dist;


/**
 * Extract the elevation of a POI.
 * @type {function(Object, number=): number}
 */
ngeox.profile.PoiExtractor.prototype.z;


/**
 * Extract the sequence number of a POI.
 * @type {function(Object): number}
 */
ngeox.profile.PoiExtractor.prototype.sort;


/**
 * Extract the title of a POI.
 * @type {function(Object): string}
 */
ngeox.profile.PoiExtractor.prototype.title;


/**
 * @typedef {{
 *   xhover: function(number, string): string,
 *   yhover: function(number, string): string,
 *   xtick: function(number, string): (string|number),
 *   ytick: function(number, string): (string|number)
 * }}
 */
ngeox.profile.ProfileFormatter;


/**
 * Format the xhover distance.
 * @type {function(number, string): string}
 */
ngeox.profile.ProfileFormatter.prototype.xhover;


/**
 * Format the yhover elevation.
 * @type {function(number, string): string}
 */
ngeox.profile.ProfileFormatter.prototype.yhover;


/**
 * Format the xtick, for graduating the x axis.
 * @type {function(number, string): (string|number)}
 */
ngeox.profile.ProfileFormatter.prototype.xtick;


/**
 * Format the ytick, for graduating the y axis.
 * @type {function(number, string): (string|number)}
 */
ngeox.profile.ProfileFormatter.prototype.ytick;


/**
 * @typedef {{
 *   xAxis: (string|undefined),
 *   yAxis: (string|undefined)
 * }}
 */
ngeox.profile.I18n;


/**
 * Text for the x axis. Will be completed by ` km` or ' m' (for kilometers or
 * meters).
 * @type {string|undefined}
 */
ngeox.profile.I18n.prototype.xAxis;


/**
 * Text for the y axis. Will be completed by ' m' (for meters).
 * @type {string|undefined}
 */
ngeox.profile.I18n.prototype.yAxis;


/**
 * Options for the mobile geolocations directive.
 * @typedef {{
 *    accuracyFeatureStyle: (ol.style.Style|Array.<ol.style.Style>|ol.StyleFunction|undefined),
 *    positionFeatureStyle: (ol.style.Style|Array.<ol.style.Style>|ol.StyleFunction|undefined),
 *    zoom: (number|undefined),
 *    autorotate: (boolean|undefined)
 * }}
 */
ngeox.MobileGeolocationDirectiveOptions;


/**
 * The style to use to sketch the accuracy feature, which is a regular polygon.
 * @type {ol.style.Style|Array.<ol.style.Style>|ol.StyleFunction|undefined}
 */
ngeox.MobileGeolocationDirectiveOptions.prototype.accuracyFeatureStyle;


/**
 * The style to use to sketch the position feature, which is a point.
 * @type {ol.style.Style|Array.<ol.style.Style>|ol.StyleFunction|undefined}
 */
ngeox.MobileGeolocationDirectiveOptions.prototype.positionFeatureStyle;


/**
 * If set, in addition to recentering the map view at the location, determines
 * the zoom level to set when obtaining a new position.
 * @type {number|undefined}
 */
ngeox.MobileGeolocationDirectiveOptions.prototype.zoom;


/**
 * Options for the mobile geolocations directive.
 * @typedef {{
 *    accuracyFeatureStyle: (ol.style.Style|Array.<ol.style.Style>|ol.StyleFunction|undefined),
 *    positionFeatureStyle: (ol.style.Style|Array.<ol.style.Style>|ol.StyleFunction|undefined),
 *    zoom: (number|undefined)
 * }}
 */
ngeox.DesktopGeolocationDirectiveOptions;


/**
 * The style to use to sketch the accuracy feature, which is a regular polygon.
 * @type {ol.style.Style|Array.<ol.style.Style>|ol.StyleFunction|undefined}
 */
ngeox.DesktopGeolocationDirectiveOptions.prototype.accuracyFeatureStyle;


/**
 * The style to use to sketch the position feature, which is a point.
 * @type {ol.style.Style|Array.<ol.style.Style>|ol.StyleFunction|undefined}
 */
ngeox.DesktopGeolocationDirectiveOptions.prototype.positionFeatureStyle;


/**
 * If set, in addition to recentering the map view at the location, determines
 * the zoom level to set when obtaining a new position.
 * @type {number|undefined}
 */
ngeox.DesktopGeolocationDirectiveOptions.prototype.zoom;


/**
 * @typedef {{
 *   open: (function()|undefined),
 *   close: (function()|undefined),
 *   cursorchange: (function(jQuery.Event, Object,
 *       TypeaheadDataset)|undefined),
 *   select: (function(jQuery.Event, Object,
 *       TypeaheadDataset)|undefined),
 *   autocomplete: (function(jQuery.Event, Object,
 *       TypeaheadDataset)|undefined),
 *   datasetsempty: (function(jQuery.Event, string, boolean)|undefined)
 * }}
 */
ngeox.SearchDirectiveListeners;


/**
 * @type {function()|undefined}
 */
ngeox.SearchDirectiveListeners.prototype.open;


/**
 * @type {function()|undefined}
 */
ngeox.SearchDirectiveListeners.prototype.close;


/**
 * @type {function(jQuery.Event, Object, TypeaheadDataset)|undefined}
 */
ngeox.SearchDirectiveListeners.prototype.cursorchange;


/**
 * @type {function(jQuery.Event, Object, TypeaheadDataset)|undefined}
 */
ngeox.SearchDirectiveListeners.prototype.select;


/**
 * @type {function(jQuery.Event, Object, TypeaheadDataset)|undefined}
 */
ngeox.SearchDirectiveListeners.prototype.autocomplete;


/**
 * @type {function(jQuery.Event, string, boolean)|undefined}
 */
ngeox.SearchDirectiveListeners.prototype.datasetsempty;


/**
 * Enum for the time property widget
 * Type of the widget to use
 * @enum {string}
 */
ngeox.TimePropertyWidgetEnum = {
  SLIDER : 'slider',
  DATEPICKER : 'datepicker'
};

/**
 * Mode of the widget
 * @enum {string}
 */
ngeox.TimePropertyModeEnum = {
  RANGE : 'range',
  VALUE : 'value',
  DISABLED : 'disabled'
};

/**
 * resolution of the widget
 * @enum {string}
 */
ngeox.TimePropertyResolutionEnum = {
  DAY : 'day',
  MONTH : 'month',
  YEAR : 'year',
  SECOND : 'second'
};


/**
 * Time object
 * @typedef {{
 *  widget : ngeox.TimePropertyWidgetEnum,
 *  maxValue: string,
 *  minValue: string,
 *  maxDefValue: (string|null),
 *  minDefValue: (string|null),
 *  mode: ngeox.TimePropertyModeEnum,
 *  resolution: (ngeox.TimePropertyResolutionEnum|undefined),
 *  values: (Array<string>|undefined),
 *  interval : Array<number>
 * }}
 */
ngeox.TimeProperty;


/**
 * @typedef {{
 *     end: (number|undefined),
 *     start: number
 * }}
 */
ngeox.TimeRange;


/**
 * Format a number with a precision.
 *
 * Arguments:
 * - opt_precision: The used precision, default is 3.
 *
 * @typedef {function(number, number=): string}
 */
ngeox.number;

/**
 * Format a number with the prefix and unit.
 *
 * Arguments:
 * - opt_unit: The unit to used, default is ''.
 * - opt_type: (unit|square|binary) the type of units, default is 'unit'.
 * - opt_precision: The used precision, default is 3.
 *
 * @typedef {function(number, string=, string=, number=): string}
 */
ngeox.unitPrefix;

/**
 * Format a couple of numbers as number coordinates.
 *
 * Arguments:
 * - coordinates Array of two numbers.
 * - opt_fractionDigits Optional number of digit. Default to 0.
 * - opt_template Optional template. Default to '{x} {y}'.
 *     Where "{x}" will be replaced by the easting coordinate and "{y}" by the northing one. Note:
 *     Use a html entity to use the semicolon symbol into a template.
 * @typedef {function(ol.Coordinate, (number|string)=, string=, (boolean|string)=): string}
 */
ngeox.numberCoordinates;

/**
 * Format a coordinates as DMS coordinates.
 * Arguments:
 * - coordinates Array of two numbers.
 * - opt_fractionDigits Optional number of digit. Default to 0.
 * - opt_template Optional template. Default to '{x} {y}'.
 *     Where "{x}" will be replaced by the easting coordinate, {y} by the northing one. Note: Use a html
 *     entity to use the semicolon symbol into a template.
 * @typedef {function(ol.Coordinate, (number|string)=, string=): string}
 */
ngeox.dmsCoordinates;

/**
 * Namespace.
 * @const
 */
ngeox.rule = {};


/**
 * @record
 * @struct
 */
ngeox.rule.RuleOptions = function() {};


/**
 * Whether the rule is active or not. Used by the `ngeo-rule` component.
 * Defaults to `false`.
 * @type {boolean|undefined}
 */
ngeox.rule.RuleOptions.prototype.active;


/**
 * The expression of the rule. The expression and boundaries are mutually
 * exclusives.
 * @type {number|string|undefined}
 */
ngeox.rule.RuleOptions.prototype.expression;


/**
 * Whether the rule is a custom one or not. Defaults to `true`.
 * @type {boolean|undefined}
 */
ngeox.rule.RuleOptions.prototype.isCustom;


/**
 * The lower boundary of the rule. The expression and boundaries are
 * mutually exclusives.
 * @type {number|undefined}
 */
ngeox.rule.RuleOptions.prototype.lowerBoundary;


/**
 * The human-readable name of the rule.
 * @type {string}
 */
ngeox.rule.RuleOptions.prototype.name;


/**
 * The rule operator.
 * @type {string|undefined}
 */
ngeox.rule.RuleOptions.prototype.operator;


/**
 * The rule operators.
 * @type {Array.<string>|undefined}
 */
ngeox.rule.RuleOptions.prototype.operators;


/**
 * The property name (a.k.a. the attribute name).
 * @type {string}
 */
ngeox.rule.RuleOptions.prototype.propertyName;


/**
 * The type of rule.
 * @type {string|undefined}
 */
ngeox.rule.RuleOptions.prototype.type;


/**
 * The upper boundary of the rule. The expression and boundaries are
 * mutually exclusives.
 * @type {number|undefined}
 */
ngeox.rule.RuleOptions.prototype.upperBoundary;


/**
 * @interface
 * @struct
 */
ngeox.rule.Rule = function() {};


/**
 * @record
 * @struct
 * @extends ngeox.rule.RuleOptions
 */
ngeox.rule.DateOptions = function() {};


/**
 * @record
 * @struct
 * @extends ngeox.rule.RuleOptions
 */
ngeox.rule.GeometryOptions = function() {};


/**
 * Properties for the feature.
 * @type {Object.<string, *>|undefined}
 */
ngeox.rule.GeometryOptions.prototype.featureProperties;


/**
 * @record
 * @struct
 * @extends ngeox.rule.RuleOptions
 */
ngeox.rule.SelectOptions = function() {};


/**
 * List of choices available for selection.
 * @type {Array.<string>}
 */
ngeox.rule.SelectOptions.prototype.choices;


/**
 * @record
 * @struct
 * @extends ngeox.rule.RuleOptions
 */
ngeox.rule.TextOptions = function() {};


/**
 * @typedef {!ngeox.rule.RuleOptions|!ngeox.rule.GeometryOptions|!ngeox.rule.SelectOptions|!ngeox.rule.TextOptions}
 */
ngeox.rule.AnyOptions;



/**
 * @record
 * @struct
 */
ngeox.rule.RuleBaseValue = function() {};


/**
 * The operator of the rule value.
 * @type {string}
 */
ngeox.rule.RuleBaseValue.prototype.operator;


/**
 * The property name of the rule value.
 * @type {string}
 */
ngeox.rule.RuleBaseValue.prototype.propertyName;


/**
 * @record
 * @struct
 * @extends ngeox.rule.RuleBaseValue
 */
ngeox.rule.RuleSimpleValue = function() {};


/**
 * The expression of the rule value.
 * @type {number|string}
 */
ngeox.rule.RuleSimpleValue.prototype.expression;


/**
 * @record
 * @struct
 * @extends ngeox.rule.RuleBaseValue
 */
ngeox.rule.RuleRangeValue = function() {};


/**
 * The lower boundary of the rule value.
 * @type {number}
 */
ngeox.rule.RuleRangeValue.prototype.lowerBoundary;


/**
 * The upper boundary of the rule value.
 * @type {number}
 */
ngeox.rule.RuleRangeValue.prototype.upperBoundary;


/**
 * Namespace.
 * @const
 */
ngeox.style = {};


/**
 * The options for creating a text style.
 * @typedef {{
 *     text: (string),
 *     size: (number|undefined),
 *     angle: (number|undefined),
 *     color: (ol.Color|undefined),
 *     width: (number|undefined),
 *     offsetX: (number|undefined),
 *     offsetY: (number|undefined)
 * }}
 */
ngeox.style.TextOptions;


/**
 * Definition for grid columns.
 * @typedef {{name: (string)}}
 */
ngeox.GridColumnDef;


/**
 * Name of a column.
 * @type {String}
 */
ngeox.GridColumnDef.prototype.name;


/**
 * @const
 */
ngeox.source = {}


/**
 * @typedef {{layer: string}}
 */
ngeox.source.AsitVDOptions;


/**
 * Layer name. Possible values are `asitvd.fond_couleur`, `asitvd.fond_gris`
 * and `asitvd.fond_pourortho`.
 * @type {string}
 */
ngeox.source.AsitVDOptions.prototype.layer;


/**
 * @typedef {{
 *    layer: string,
 *    projection: string,
 *    format: (string|undefined),
 *    timestamp: string
 * }}
 */
ngeox.source.SwisstopoOptions;


/**
 * Layer name.
 * @type {string}
 */
ngeox.source.SwisstopoOptions.prototype.layer;


/**
 * Projection code. Possible values are `EPSG:21781` and `EPSG:2056`.
 * @type {string}
 */
ngeox.source.SwisstopoOptions.prototype.projection;


/**
 * Image format. Default is `image/png`.
 * @type {string}
 */
ngeox.source.SwisstopoOptions.prototype.format;


/**
 * The `Time` dimension of the source.
 * @type {string}
 */
ngeox.source.SwisstopoOptions.prototype.timestamp;


/**
 * Namespace.
 * @const
 */
ngeox.search = {};


/**
 * @typedef {{
 *    limit: (number|undefined),
 *    origins: (string|undefined),
 *    targetProjection: (!ol.proj.Projection|undefined),
 *    options: (!BloodhoundOptions|undefined),
 *    remoteOptions: (!BloodhoundRemoteOptions|undefined),
 *    prepare: (undefined|function(string, jQueryAjaxSettings):jQueryAjaxSettings)
 * }}
 */
ngeox.search.LocationSearchOptions;


/**
 * The maximum number of results to retrieve per request (max. and default limit=50).
 * @type {number|undefined}
 */
ngeox.search.LocationSearchOptions.prototype.limit;


/**
 * A comma separated list of origins.
 * Possible origins are: zipcode,gg25,district,kantone,gazetteer,address,parcel
 * Per default all origins are used.
 * @type {string|undefined}
 */
ngeox.search.LocationSearchOptions.prototype.origins;


/**
 * Target projection.
 * @type {!ol.proj.Projection|undefined}
 */
ngeox.search.LocationSearchOptions.prototype.targetProjection;


/**
 * Optional Bloodhound options. If `undefined`, the default Bloodhound config will be used.
 * @type {!BloodhoundOptions|undefined}
 */
ngeox.search.LocationSearchOptions.prototype.options;


/**
 * Optional Bloodhound remote options. Only used if `remote` is not defined in `options`.
 * @type {!BloodhoundRemoteOptions|undefined}
 */
ngeox.search.LocationSearchOptions.prototype.remoteOptions;


/**
 * Optional function to prepare the request.
 * @type {undefined|function(string, jQueryAjaxSettings):jQueryAjaxSettings}
 */
ngeox.search.LocationSearchOptions.prototype.prepare;

/**
 * @typedef {{
 *   handleFileContent: function(string, File),
 *   transformUrl: function(string): Promise,
 *   isValidUrl: function(string): boolean
 * }}
 */
ngeox.ImportDndOptions;


/**
 * @typedef {{
 *   handleFileContent: function(string, File)
 * }}
 */
ngeox.ImportLocalOptions;


/**
 * @typedef {{
 *   handleFileContent: function(string, File),
 *   transformUrl: function(string): Promise,
 *   urls: Array<string>,
 *   isValidUrl: function(string): boolean
 * }}
 */
ngeox.ImportOnlineOptions;

/**
 * @typedef {{
 * layerHovered: Function,
 * addPreviewLayer: Function,
 * removePreviewLayer: function(ol.Map),
 * layerSelected: {Name: string, Abstract: String, isInvalid: boolean, Layer: Object},
 * transformExtent: function(ol.Extent): ol.Extent
 * }}
 */
ngeox.ImportWmsGetCapItemOptions;

/**
 * @typedef {{
 * layerHovered: Function,
 * addPreviewLayer: Function,
 * removePreviewLayer: function(ol.Map),
 * layerSelected: {Name: string, Abstract: String, isInvalid: boolean, Layer: Object}
 * }}
 */
ngeox.ImportWmtsGetCapItemOptions;

/**
 * @typedef {ngeo.CustomEvent.<{
 *   action: string
 * }>}
 */
ngeox.MenuEvent;

/**
 * @typedef {ngeo.CustomEvent.<{
 *   current: ol.layer.Base,
 *   previous: ol.layer.Base
 * }>}
 */
ngeox.BackgroundEvent;

/**
 * @typedef {ngeo.CustomEvent.<{
 *   feature: ol.Feature
 * }>}
 */
ngeox.MeasureEvent;

/**
 * @typedef {ngeo.CustomEvent.<{
 *   feature: ol.Feature
 * }>}
 */
ngeox.RotateEvent;

/**
 * @typedef {{
 *     property: (string),
 *     condition: (string|Array.<string>)
 * }}
 */
ngeox.WfsPermalinkFilter;

/**
 * @typedef {{
 *     filters: (Array.<ngeox.WfsPermalinkFilter>)
 * }}
 */
ngeox.WfsPermalinkFilterGroup;

/**
 * @typedef {{
 *     wfsType: (string),
 *     filterGroups: (Array.<ngeox.WfsPermalinkFilterGroup>),
 *     showFeatures: (boolean)
 * }}
 */
ngeox.WfsPermalinkData;


/**
 * @typedef {function(string):!ngeo.print.Service}
 */
ngeox.CreatePrint;

/**
 * @typedef {{
 *     text: (string),
 *     value: (string)
 * }}
 */
ngeox.FilterCondition;<|MERGE_RESOLUTION|>--- conflicted
+++ resolved
@@ -765,139 +765,6 @@
  * @type {string|undefined}
  */
 ngeox.QueryOptions.prototype.geometryName;
-
-
-/**
- * The configuration of a source for the Query service.
- * @typedef {{
- *     format: (!ol.format.Feature|undefined),
- *     id: (number|string),
- *     identifierAttributeField: (string|undefined),
- *     infoFormat: (string|undefined),
- *     label: (string|undefined),
- *     layer: (!ol.layer.Base|undefined),
- *     layers: (!Array.<string>|undefined),
- *     getLayers: (function(number): !Array.<string>|undefined),
- *     serverType: (string|undefined),
- *     url: (string|undefined),
- *     validateLayerParams: (boolean|undefined),
- *     wmsSource: (!ol.source.ImageWMS|!ol.source.TileWMS|undefined),
- *     wfsQuery: (boolean|undefined)
- * }}
- */
-ngeox.QuerySource;
-
-
-/**
- * The used to read the returned features from query requests for this source.
- * @type {!ol.format.Feature|undefined}
- */
-ngeox.QuerySource.prototype.format;
-
-
-/**
- * The unique identifier of the source.
- * @type {number|string}
- */
-ngeox.QuerySource.prototype.id;
-
-
-/**
- * The key that identify the title attribute in features.
- * @type {string|undefined}
- */
-ngeox.QuerySource.prototype.identifierAttributeField;
-
-
-/**
- * The info format to request and read the returned features. Optional.
- * Default value is `geojson`. Possible values are: `geojson`, `gml`.
- * @type {string|undefined}
- */
-ngeox.QuerySource.prototype.infoFormat;
-
-
-/**
- * The human-readable name of the source. If not set, the `name` property
- * is used instead.
- * @type {string|undefined}
- */
-ngeox.QuerySource.prototype.label;
-
-
-/**
- * A reference to the ol3 layer object. If not defined, will be automatically
- * fetched using the source `name` and the according layer property that has
- * the same value.
- * @type {!ol.layer.Base|undefined}
- */
-ngeox.QuerySource.prototype.layer;
-
-
-/**
- * A reference to the ol3 layers names. Multiple layers names.
- * @type {!Array.<string>|undefined}
- */
-ngeox.QuerySource.prototype.layers;
-
-
-/**
- * Additionnal params to use when querying this source.
- * @type {function(number): !Array.<string>|undefined}
- */
-ngeox.QuerySource.prototype.getLayers;
-
-
-/**
- * Server type of the source. Can be `mapserver` or `geoserver`.
- * @type {string|undefined}
- */
-ngeox.QuerySource.prototype.serverType;
-
-
-/**
- * URL to use for the request. Required if the layer object doesn't support
- * WMS GetFeatureInfo requests.
- * @type {string|undefined}
- */
-ngeox.QuerySource.prototype.url;
-
-
-/**
- * Whether to validate the LAYERS params of the layer currently being
- * queried. Useful if the source configuration was not given a direct
- * reference to the ol3 WMS source object, i.e. it was given an `url` and
- * `params` properties instead, which resulted in the creation of an
- * inner `ol.source.ImageWMS` object. If that source configuration is attached
- * to a layer that also has an ol3 WMS source object, then the latter may
- * contain more than one layer name within the LAYERS param. In that case,
- * this `validateLayerParams` property, when enabled, will make the query
- * service check if the layer name(s) within its LAYERS params is currently
- * inside the layer source LAYERS params. If it's not there, then the source
- * should not be queried.
- *
- * When setting this option, you must not set the wmsSource or layer if
- * it has an inner ol3 wms source object.
- * @type {boolean|undefined}
- */
-ngeox.QuerySource.prototype.validateLayerParams;
-
-
-/**
- * The ol3 WMS source object used to build the query string. If not defined,
- * the layer source object will be used (if it's WMS), otherwise one will
- * be created by the query service using the `url` and `params` properties of
- * this source.
- * @type {!ol.source.ImageWMS|!ol.source.TileWMS|undefined}
- */
-ngeox.QuerySource.prototype.wmsSource;
-
-
-/**
- * If this source supports WFS requests.
- * @type {boolean|undefined}
- */
-ngeox.QuerySource.prototype.wfsQuery;
 
 
 /**
@@ -1360,7 +1227,6 @@
 
 
 /**
-<<<<<<< HEAD
  * The options required to create a `ngeox.datasource.Group`.
  * @record
  * @struct
@@ -1462,15 +1328,6 @@
 
 /**
  * @type {boolean}
-=======
- * A WFS type. To be used with {@link ngeox.WfsPermalinkOptions}.
- * @typedef {{
- *     featureType: (string),
- *     label: (string|undefined),
- *     featureNS: (string|undefined),
- *     featurePrefix: (string|undefined)
- * }}
->>>>>>> 1a44f76e
  */
 ngeox.datasource.OGC.prototype.combinableForWFS;
 
