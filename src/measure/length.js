import angular from 'angular';
import ngeoDrawController from 'ngeo/draw/Controller.js';
import ngeoMiscFilters from 'ngeo/misc/filters.js';
import ngeoGeometryType from 'ngeo/GeometryType.js';
import ngeoInteractionMeasureLength from 'ngeo/interaction/MeasureLength.js';
import * as olEvents from 'ol/events.js';
import olStyleStyle from 'ol/style/Style.js';


/**
 * @type {angular.IModule}
 * @hidden
 */
const module = angular.module('ngeoMeasurelength', [
  ngeoDrawController.name,
  ngeoMiscFilters.name,
]);


/**
 * @param {angular.ICompileService} $compile Angular compile service.
 * @param {angular.gettext.gettextCatalog} gettextCatalog Gettext catalog.
 * @param {angular.IFilterService} $filter Angular filter.
 * @param {angular.auto.IInjectorService} $injector Main injector.
 * @return {angular.IDirective} The directive specs.
 * @ngInject
 * @ngdoc directive
 * @ngname ngeoDrawpoint
 */
function measureLengthComponent($compile, gettextCatalog, $filter, $injector) {
  return {
    restrict: 'A',
    require: '^^ngeoDrawfeature',
    /**
     * @param {angular.IScope} $scope Scope.
     * @param {JQuery} element Element.
     * @param {angular.IAttributes} attrs Attributes.
     * @param {angular.IController=} drawFeatureCtrl Controller.
     */
    link: ($scope, element, attrs, drawFeatureCtrl) => {
      if (!drawFeatureCtrl) {
        throw new Error('Missing drawFeatureCtrl');
      }

      const helpMsg = gettextCatalog.getString('Click to start drawing line');
      const contMsg = gettextCatalog.getString('Click to continue drawing<br>' +
          'Double-click or click last point to finish');

      /** @type {import('ngeo/interaction/Measure.js').MeasureOptions} */
      const options = {
        style: new olStyleStyle(),
        startMsg: $compile(`<div translate>${helpMsg}</div>`)($scope)[0],
        continueMsg: $compile(`<div translate>${contMsg}</div>`)($scope)[0],
<<<<<<< HEAD
      };
      if ($injector.has('ngeoMeasurePrecision')) {
        options.precision = $injector.get('ngeoMeasurePrecision');
      }
      const measureLength = new ngeoInteractionMeasureLength(
        $filter('ngeoUnitPrefix'), gettextCatalog, options
      );
=======
        precision: $injector.has('ngeoMeasurePrecision') ? $injector.get('ngeoMeasurePrecision') : undefined,
        tolerance: $injector.has('ngeoSnappingTolerance') ? $injector.get('ngeoSnappingTolerance') :
          undefined,
        source: $injector.has('ngeoSnappingSource') ? $injector.get('ngeoSnappingSource') : undefined,
      });
>>>>>>> 9f4e0dae

      drawFeatureCtrl.registerInteraction(measureLength);
      drawFeatureCtrl.measureLength = measureLength;

      olEvents.listen(
        measureLength,
        'measureend',
        drawFeatureCtrl.handleDrawEnd.bind(drawFeatureCtrl, ngeoGeometryType.LINE_STRING),
        drawFeatureCtrl
      );
      olEvents.listen(
        measureLength,
        'change:active',
        drawFeatureCtrl.handleActiveChange,
        drawFeatureCtrl
      );
    }
  };
}


module.directive('ngeoMeasurelength', measureLengthComponent);


export default module;<|MERGE_RESOLUTION|>--- conflicted
+++ resolved
@@ -51,21 +51,19 @@
         style: new olStyleStyle(),
         startMsg: $compile(`<div translate>${helpMsg}</div>`)($scope)[0],
         continueMsg: $compile(`<div translate>${contMsg}</div>`)($scope)[0],
-<<<<<<< HEAD
       };
       if ($injector.has('ngeoMeasurePrecision')) {
         options.precision = $injector.get('ngeoMeasurePrecision');
       }
+      if ($injector.has('ngeoSnappingTolerance')) {
+        options.tolerance = $injector.get('ngeoSnappingTolerance');
+      }
+      if ($injector.has('ngeoSnappingSource')) {
+        options.source = $injector.get('ngeoSnappingSource');
+      }
       const measureLength = new ngeoInteractionMeasureLength(
         $filter('ngeoUnitPrefix'), gettextCatalog, options
       );
-=======
-        precision: $injector.has('ngeoMeasurePrecision') ? $injector.get('ngeoMeasurePrecision') : undefined,
-        tolerance: $injector.has('ngeoSnappingTolerance') ? $injector.get('ngeoSnappingTolerance') :
-          undefined,
-        source: $injector.has('ngeoSnappingSource') ? $injector.get('ngeoSnappingSource') : undefined,
-      });
->>>>>>> 9f4e0dae
 
       drawFeatureCtrl.registerInteraction(measureLength);
       drawFeatureCtrl.measureLength = measureLength;
