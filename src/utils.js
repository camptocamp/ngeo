import {platformModifierKeyOnly, singleClick} from 'ol/events/condition.js';
import olGeomLineString from 'ol/geom/LineString.js';
import olGeomMultiPoint from 'ol/geom/MultiPoint.js';
import olGeomMultiLineString from 'ol/geom/MultiLineString.js';
import olGeomMultiPolygon from 'ol/geom/MultiPolygon.js';
import olGeomPoint from 'ol/geom/Point.js';
import olGeomPolygon from 'ol/geom/Polygon.js';
import {getTopLeft, getTopRight, getBottomLeft, getBottomRight} from 'ol/extent.js';

/**
 * Utility method that converts a simple geometry to its multi equivalent. If
 * the geometry itself is already multi, it is returned as-is.
 * @param {import("ol/geom/Geometry.js").default} geometry A geometry
 * @return {import("ol/geom/Geometry.js").default} A multi geometry
 * @hidden
 */
export function toMulti(geometry) {
  /** @type {import("ol/geom/Geometry.js").default} */
  let multiGeom;
  if (geometry instanceof olGeomPoint) {
    const multiGeomPoint = new olGeomMultiPoint([]);
    multiGeomPoint.appendPoint(geometry);
    multiGeom = multiGeomPoint;
  } else if (geometry instanceof olGeomLineString) {
    const multiGeomLine = new olGeomMultiLineString([]);
    multiGeomLine.appendLineString(geometry);
    multiGeom = multiGeomLine;
  } else if (geometry instanceof olGeomPolygon) {
    const multiGeomPolygon = new olGeomMultiPolygon([]);
    multiGeomPolygon.appendPolygon(geometry);
    multiGeom = multiGeomPolygon;
  } else {
    multiGeom = geometry;
  }
  return multiGeom;
}

/**
 * Checks if on Safari.
 * @return {boolean} True if on Safari.
 * @hidden
 */
export function isSafari() {
  return navigator.userAgent.indexOf('Safari') != -1 && navigator.userAgent.indexOf('Chrome') == -1;
}

/**
 * Takes a hex value and prepends a zero if it's a single digit.
 * @param {string} hex Hex value to prepend if single digit.
 * @return {string} hex value prepended with zero if it was single digit,
 *     otherwise the same value that was passed in.
 * @hidden
 */
export function colorZeroPadding(hex) {
  return hex.length == 1 ? `0${hex}` : hex;
}

/**
 * Converts a color from RGB to hex representation.
 * @param {!Array.<number>} rgb rgb representation of the color.
 * @return {string} hex representation of the color.
 * @hidden
 */
export function rgbArrayToHex(rgb) {
  const r = rgb[0];
  const g = rgb[1];
  const b = rgb[2];
  if (r != (r & 255) || g != (g & 255) || b != (b & 255)) {
    throw Error(`"(${r},${g},${b})" is not a valid RGB color`);
  }
  const hexR = colorZeroPadding(r.toString(16));
  const hexG = colorZeroPadding(g.toString(16));
  const hexB = colorZeroPadding(b.toString(16));
  return `#${hexR}${hexG}${hexB}`;
}

/**
 * Decode the encoded query string into a query data dictionary.
 * @param {string|undefined} queryString The queryString.
 * @return {!Object.<string, string>} The result.
 * @hidden
 */
export function decodeQueryString(queryString) {
  /** @type {Object.<string, string>} */
  const queryData = {};
  if (queryString) {
    const pairs = queryString.substring(1).split('&');
    for (const pair of pairs) {
      const indexOfEquals = pair.indexOf('=');
      if (indexOfEquals >= 0) {
        const name = pair.substring(0, indexOfEquals);
        const value = pair.substring(indexOfEquals + 1);
        queryData[decodeURIComponent(name)] = decodeURIComponent(value);
      } else {
        queryData[pair] = '';
      }
    }
  }
  return queryData;
}

/**
 * Encode the query data dictionary into an encoded query string.
 * @param {!Object.<string, string>} queryData The queryData,
 * @return {string} The result.
 * @hidden
 */
export function encodeQueryString(queryData) {
  const queryItem = [];
  for (const key in queryData) {
    const value = queryData[key];
    queryItem.push(`${encodeURIComponent(key)}=${encodeURIComponent(value)}`);
  }
  return queryItem.join('&');
}


/**
 * Delete condition passed to the modify interaction
 * @param {import("ol/MapBrowserEvent.js").default} event Browser event.
 * @return {boolean} The result.
 * @hidden
 */
<<<<<<< HEAD
export function deleteCondition(event) {
  return platformModifierKeyOnly(event) && singleClick(event);
}
=======
exports.deleteCondition = function(event) {
  return olEventsCondition.noModifierKeys(event) && olEventsCondition.singleClick(event);
};

/**
 * Takes an ol.Extent and return an Array of ol.Coordinate representing a rectangle polygon.
 * @param {ol.Extent} extent The extent.
 * @return {Array.<ol.Coordinate>} The Array of coordinate of the rectangle.
 */
export function extentToRectangle(extent) {
  return [
    getTopLeft(extent),
    getTopRight(extent),
    getBottomRight(extent),
    getBottomLeft(extent),
    getTopLeft(extent),
  ];
}

export default exports;
>>>>>>> 4c27b6cd
<|MERGE_RESOLUTION|>--- conflicted
+++ resolved
@@ -121,14 +121,9 @@
  * @return {boolean} The result.
  * @hidden
  */
-<<<<<<< HEAD
 export function deleteCondition(event) {
   return platformModifierKeyOnly(event) && singleClick(event);
 }
-=======
-exports.deleteCondition = function(event) {
-  return olEventsCondition.noModifierKeys(event) && olEventsCondition.singleClick(event);
-};
 
 /**
  * Takes an ol.Extent and return an Array of ol.Coordinate representing a rectangle polygon.
@@ -143,7 +138,4 @@
     getBottomLeft(extent),
     getTopLeft(extent),
   ];
-}
-
-export default exports;
->>>>>>> 4c27b6cd
+}