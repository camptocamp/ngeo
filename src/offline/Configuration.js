--- conflicted
+++ resolved
@@ -4,10 +4,7 @@
 import olLayerTile from 'ol/layer/Tile.js';
 import olLayerImage from 'ol/layer/Image.js';
 import * as olProj from 'ol/proj.js';
-<<<<<<< HEAD
 import {defaultImageLoadFunction} from 'ol/source/Image.js';
-=======
->>>>>>> 05e1254a
 import olSourceImageWMS from 'ol/source/ImageWMS.js';
 import olSourceTileWMS from 'ol/source/TileWMS.js';
 import {createForProjection as createTileGridForProjection} from 'ol/tilegrid.js';
@@ -17,13 +14,7 @@
 import LocalforageIosWrapper from 'ngeo/offline/LocalforageIosWrapper.js';
 import ngeoCustomEvent from 'ngeo/CustomEvent.js';
 import utils from 'ngeo/offline/utils.js';
-<<<<<<< HEAD
-const defaultImageLoadFunction_ = defaultImageLoadFunction;
-
 import localforage from 'localforage/src/localforage.js';
-=======
-import {defaultImageLoadFunction} from 'ol/source/Image.js';
->>>>>>> 05e1254a
 
 
 /**
@@ -248,7 +239,7 @@
    */
   sourceImageWMSToTileWMS(source, projection) {
     if (source instanceof olSourceImageWMS && source.getUrl()
-        && source.getImageLoadFunction() === defaultImageLoadFunction_) {
+        && source.getImageLoadFunction() === defaultImageLoadFunction) {
       const tileGrid = createTileGridForProjection(source.getProjection() || projection, 42, 256);
       source = new olSourceTileWMS({
         gutter: this.gutter_,
