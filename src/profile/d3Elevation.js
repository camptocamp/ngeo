--- conflicted
+++ resolved
@@ -266,13 +266,7 @@
       height = Math.max(this.clientHeight - margin.top - margin.bottom, 0);
       y = d3scaleLinear().range([height, 0]);
 
-<<<<<<< HEAD
-      /** @type {import('d3').Axis<number|{valueOf(): number}>} */
       const xAxis = d3axisBottom(x);
-      /** @type {import('d3').Axis<number|{valueOf(): number}>} */
-=======
-      const xAxis = d3axisBottom(x);
->>>>>>> 6a84c4f5
       const yAxis = d3axisLeft(y);
 
       /** @type {?d3.Area<[number, number]>} */
