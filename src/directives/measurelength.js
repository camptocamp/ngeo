goog.provide('ngeo.measurelengthDirective');

goog.require('ngeo');
/** @suppress {extraRequire} */
goog.require('ngeo.filters');
goog.require('ngeo.interaction.MeasureLength');
goog.require('ol.style.Style');


/**
 * @param {angular.$compile} $compile Angular compile service.
 * @param {angularGettext.Catalog} gettextCatalog Gettext catalog.
 * @param {angular.$filter} $filter Angular filter
 * @return {angular.Directive} The directive specs.
 * @ngInject
 * @ngdoc directive
 * @ngname ngeoDrawpoint
 */
ngeo.measurelengthDirective = function($compile, gettextCatalog, $filter) {
  return {
    restrict: 'A',
    require: '^^ngeoDrawfeature',
    /**
     * @param {!angular.Scope} $scope Scope.
     * @param {angular.JQLite} element Element.
     * @param {angular.Attributes} attrs Attributes.
     * @param {ngeo.DrawfeatureController} drawFeatureCtrl Controller.
     */
    link($scope, element, attrs, drawFeatureCtrl) {

<<<<<<< HEAD
      const helpMsg = gettext('Click to start drawing line');
      const contMsg = gettext('Click to continue drawing<br/>' +
                            'Double-click or click last point to finish');
=======
      var helpMsg = gettextCatalog.getString('Click to start drawing line');
      var contMsg = gettextCatalog.getString('Click to continue drawing<br/>' +
          'Double-click or click last point to finish');
>>>>>>> 227ed1fc

      const measureLength = new ngeo.interaction.MeasureLength($filter('ngeoUnitPrefix'), {
        style: new ol.style.Style(),
        startMsg: $compile(`<div translate>${helpMsg}</div>`)($scope)[0],
        continueMsg: $compile(`<div translate>${contMsg}</div>`)($scope)[0]
      });

      drawFeatureCtrl.registerInteraction(measureLength);
      drawFeatureCtrl.measureLength = measureLength;

      ol.events.listen(
          measureLength,
          ngeo.MeasureEventType.MEASUREEND,
          drawFeatureCtrl.handleDrawEnd.bind(
              drawFeatureCtrl, ngeo.GeometryType.LINE_STRING),
          drawFeatureCtrl
      );
      ol.events.listen(
          measureLength,
          ol.Object.getChangeEventType(
              ol.interaction.Property.ACTIVE),
          drawFeatureCtrl.handleActiveChange,
          drawFeatureCtrl
      );
    }
  };
};


ngeo.module.directive('ngeoMeasurelength', ngeo.measurelengthDirective);<|MERGE_RESOLUTION|>--- conflicted
+++ resolved
@@ -28,15 +28,9 @@
      */
     link($scope, element, attrs, drawFeatureCtrl) {
 
-<<<<<<< HEAD
-      const helpMsg = gettext('Click to start drawing line');
-      const contMsg = gettext('Click to continue drawing<br/>' +
-                            'Double-click or click last point to finish');
-=======
-      var helpMsg = gettextCatalog.getString('Click to start drawing line');
-      var contMsg = gettextCatalog.getString('Click to continue drawing<br/>' +
+      const helpMsg = gettextCatalog.getString('Click to start drawing line');
+      const contMsg = gettextCatalog.getString('Click to continue drawing<br/>' +
           'Double-click or click last point to finish');
->>>>>>> 227ed1fc
 
       const measureLength = new ngeo.interaction.MeasureLength($filter('ngeoUnitPrefix'), {
         style: new ol.style.Style(),
