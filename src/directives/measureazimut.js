--- conflicted
+++ resolved
@@ -30,13 +30,8 @@
      */
     link($scope, element, attrs, drawFeatureCtrl) {
 
-<<<<<<< HEAD
-      const helpMsg = gettext('Click to start drawing circle');
-      const contMsg = gettext('Click to finish');
-=======
-      var helpMsg = gettextCatalog.getString('Click to start drawing circle');
-      var contMsg = gettextCatalog.getString('Click to finish');
->>>>>>> 227ed1fc
+      const helpMsg = gettextCatalog.getString('Click to start drawing circle');
+      const contMsg = gettextCatalog.getString('Click to finish');
 
       const measureAzimut = new ngeo.interaction.MeasureAzimut($filter('ngeoUnitPrefix'), {
         style: new ol.style.Style(),
