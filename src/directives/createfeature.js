goog.provide('ngeo.createfeatureDirective');

goog.require('ngeo');
goog.require('ngeo.EventHelper');
/** @suppress {extraRequire} */
goog.require('ngeo.filters');
goog.require('ngeo.interaction.MeasureArea');
goog.require('ngeo.interaction.MeasureLength');
goog.require('ngeo.utils');
goog.require('ol.Feature');
goog.require('ol.geom.GeometryType');
goog.require('ol.interaction.Draw');
goog.require('ol.interaction.DrawEventType');
goog.require('ol.style.Style');


/**
 * A directive used to draw vector features of a single geometry type using
 * either a 'draw' or 'measure' interaction. Once a feature is finished being
 * drawn, it is added to a collection of features.
 *
 * The geometry types supported are:
 *  - Point
 *  - LineString
 *  - Polygon
 *
 * Example:
 *
 *     <a
 *       href
 *       translate
 *       ngeo-btn
 *       ngeo-createfeature
 *       ngeo-createfeature-active="ctrl.createPointActive"
 *       ngeo-createfeature-features="ctrl.features"
 *       ngeo-createfeature-geom-type="ctrl.pointGeomType"
 *       ngeo-createfeature-map="::ctrl.map"
 *       class="btn btn-default ngeo-createfeature-point"
 *       ng-class="{active: ctrl.createPointActive}"
 *       ng-model="ctrl.createPointActive">
 *     </a>
 *
 * @htmlAttribute {boolean} ngeo-createfeature-active Whether the directive is
 *     active or not.
 * @htmlAttribute {ol.Collection} ngeo-createfeature-features The collection of
 *     features where to add those created by this directive.
 * @htmlAttribute {string} ngeo-createfeature-geom-type Determines the type
 *     of geometry this directive should draw.
 * @htmlAttribute {ol.Map} ngeo-createfeature-map The map.
 *
 * @return {angular.Directive} The directive specs.
 * @ngdoc directive
 * @ngname ngeoCreatefeature
 */
ngeo.createfeatureDirective = function() {
  return {
    controller: 'ngeoCreatefeatureController as cfCtrl',
    bindToController: true,
    scope: {
      'active': '=ngeoCreatefeatureActive',
      'features': '=ngeoCreatefeatureFeatures',
      'geomType': '=ngeoCreatefeatureGeomType',
      'map': '=ngeoCreatefeatureMap'
    }
  };
};

ngeo.module.directive('ngeoCreatefeature', ngeo.createfeatureDirective);


/**
<<<<<<< HEAD
 * @param {!gettext} gettext Gettext service.
 * @param {!angular.$compile} $compile Angular compile service.
 * @param {!angular.$filter} $filter Angular filter
=======
 * @param {angularGettext.Catalog} gettextCatalog Gettext catalog.
 * @param {angular.$compile} $compile Angular compile service.
 * @param {angular.$filter} $filter Angular filter
>>>>>>> 227ed1fc
 * @param {!angular.Scope} $scope Scope.
 * @param {!angular.$timeout} $timeout Angular timeout service.
 * @param {!ngeo.EventHelper} ngeoEventHelper Ngeo event helper service
 * @constructor
 * @private
 * @struct
 * @ngInject
 * @ngdoc controller
 * @ngname ngeoCreatefeatureController
 */
ngeo.CreatefeatureController = function(gettextCatalog, $compile, $filter, $scope,
    $timeout, ngeoEventHelper) {

  /**
   * @type {boolean}
   * @export
   */
  this.active;

  /**
   * @type {ol.Collection.<!ol.Feature>|!ol.source.Vector}
   * @export
   */
  this.features;

  /**
   * @type {string}
   * @export
   */
  this.geomType;

  /**
   * @type {!ol.Map}
   * @export
   */
  this.map;

  /**
   * @type {!gettext}
   * @private
   */
  this.gettext_ = gettext;

  /**
   * @type {!angular.$compile}
   * @private
   */
  this.compile_ = $compile;

  /**
   * @type {!angular.$filter}
   * @private
   */
  this.filter_ = $filter;

  /**
   * @type {!angular.Scope}
   * @private
   */
  this.scope_ = $scope;

  /**
   * @type {!angular.$timeout}
   * @private
   */
  this.timeout_ = $timeout;

  /**
   * @type {!ngeo.EventHelper}
   * @private
   */
  this.ngeoEventHelper_ = ngeoEventHelper;

  /**
   * The draw or measure interaction responsible of drawing the vector feature.
   * The actual type depends on the geometry type.
   * @type {ol.interaction.Interaction}
   * @private
   */
  this.interaction_;


  // == Event listeners ==
  $scope.$watch(
    () => this.active,
    (newVal) => {
      this.interaction_.setActive(newVal);
    }
  );
};


/**
 * Initialize the directive.
 */
ngeo.CreatefeatureController.prototype.$onInit = function() {
  this.active = this.active === true;

  // Create the draw or measure interaction depending on the geometry type
  let interaction;
  if (this.geomType === ngeo.GeometryType.POINT ||
      this.geomType === ngeo.GeometryType.MULTI_POINT
  ) {
    interaction = new ol.interaction.Draw({
      type: ol.geom.GeometryType.POINT
    });
  } else if (this.geomType === ngeo.GeometryType.LINE_STRING ||
      this.geomType === ngeo.GeometryType.MULTI_LINE_STRING
  ) {
<<<<<<< HEAD
    const helpMsg = this.gettext_('Click to start drawing length');
    const contMsg = this.gettext_(
=======
    helpMsg = gettextCatalog.getString('Click to start drawing length');
    contMsg = gettextCatalog.getString(
>>>>>>> 227ed1fc
      'Click to continue drawing<br/>' +
      'Double-click or click last point to finish'
    );

    interaction = new ngeo.interaction.MeasureLength(
      this.filter_('ngeoUnitPrefix'),
      {
        style: new ol.style.Style(),
        startMsg: this.compile_(`<div translate>${helpMsg}</div>`)(this.scope_)[0],
        continueMsg: this.compile_(`<div translate>${contMsg}</div>`)(this.scope_)[0]
      }
    );
  } else if (this.geomType === ngeo.GeometryType.POLYGON ||
      this.geomType === ngeo.GeometryType.MULTI_POLYGON
  ) {
<<<<<<< HEAD
    const helpMsg = this.gettext_('Click to start drawing area');
    const contMsg = this.gettext_(
=======
    helpMsg = gettextCatalog.getString('Click to start drawing area');
    contMsg = gettextCatalog.getString(
>>>>>>> 227ed1fc
      'Click to continue drawing<br/>' +
      'Double-click or click starting point to finish'
    );

    interaction = new ngeo.interaction.MeasureArea(
      this.filter_('ngeoUnitPrefix'),
      {
        style: new ol.style.Style(),
        startMsg: this.compile_(`<div translate>${helpMsg}</div>`)(this.scope_)[0],
        continueMsg: this.compile_(`<div translate>${contMsg}</div>`)(this.scope_)[0]
      }
    );
  }

  goog.asserts.assert(interaction);

  interaction.setActive(this.active);
  this.interaction_ = interaction;
  this.map.addInteraction(interaction);

  const uid = ol.getUid(this);
  if (interaction instanceof ol.interaction.Draw) {
    this.ngeoEventHelper_.addListenerKey(
      uid,
      ol.events.listen(
        interaction,
        ol.interaction.DrawEventType.DRAWEND,
        this.handleDrawEnd_,
        this
      ),
      true
    );
  } else if (interaction instanceof ngeo.interaction.MeasureLength ||
     interaction instanceof ngeo.interaction.MeasureArea) {
    this.ngeoEventHelper_.addListenerKey(
      uid,
      ol.events.listen(
        interaction,
        ngeo.MeasureEventType.MEASUREEND,
        this.handleDrawEnd_,
        this
      ),
      true
    );
  }
};


/**
 * Called when a feature is finished being drawn. Add the feature to the
 * collection.
 * @param {ol.interaction.Draw.Event|ngeo.MeasureEvent} event Event.
 * @export
 */
ngeo.CreatefeatureController.prototype.handleDrawEnd_ = function(event) {
  // convert to multi if geomType is multi and feature is not
  let geometry = event.feature.getGeometry();
  const type = geometry.getType();
  if (this.geomType.indexOf('Multi') != type.indexOf('Multi')) {
    geometry = ngeo.utils.toMulti(geometry);
  }
  const feature = new ol.Feature(geometry);
  if (this.features instanceof ol.Collection) {
    this.features.push(feature);
  } else {
    this.features.addFeature(feature);
  }
};


/**
 * Cleanup event listeners and remove the interaction from the map.
 */
ngeo.CreatefeatureController.prototype.$onDestroy = function() {
  this.timeout_(() => {
    const uid = ol.getUid(this);
    this.ngeoEventHelper_.clearListenerKey(uid);
    this.interaction_.setActive(false);
    this.map.removeInteraction(this.interaction_);
  }, 0);
};


ngeo.module.controller(
  'ngeoCreatefeatureController', ngeo.CreatefeatureController);<|MERGE_RESOLUTION|>--- conflicted
+++ resolved
@@ -69,15 +69,9 @@
 
 
 /**
-<<<<<<< HEAD
- * @param {!gettext} gettext Gettext service.
+ * @param {!angularGettext.Catalog} gettextCatalog Gettext catalog.
  * @param {!angular.$compile} $compile Angular compile service.
  * @param {!angular.$filter} $filter Angular filter
-=======
- * @param {angularGettext.Catalog} gettextCatalog Gettext catalog.
- * @param {angular.$compile} $compile Angular compile service.
- * @param {angular.$filter} $filter Angular filter
->>>>>>> 227ed1fc
  * @param {!angular.Scope} $scope Scope.
  * @param {!angular.$timeout} $timeout Angular timeout service.
  * @param {!ngeo.EventHelper} ngeoEventHelper Ngeo event helper service
@@ -119,7 +113,7 @@
    * @type {!gettext}
    * @private
    */
-  this.gettext_ = gettext;
+  this.gettextCatalog_ = gettextCatalog;
 
   /**
    * @type {!angular.$compile}
@@ -175,6 +169,7 @@
  */
 ngeo.CreatefeatureController.prototype.$onInit = function() {
   this.active = this.active === true;
+  const gettextCatalog = this.gettextCatalog;
 
   // Create the draw or measure interaction depending on the geometry type
   let interaction;
@@ -187,13 +182,8 @@
   } else if (this.geomType === ngeo.GeometryType.LINE_STRING ||
       this.geomType === ngeo.GeometryType.MULTI_LINE_STRING
   ) {
-<<<<<<< HEAD
-    const helpMsg = this.gettext_('Click to start drawing length');
-    const contMsg = this.gettext_(
-=======
-    helpMsg = gettextCatalog.getString('Click to start drawing length');
-    contMsg = gettextCatalog.getString(
->>>>>>> 227ed1fc
+    const helpMsg = gettextCatalog.getString('Click to start drawing length');
+    const contMsg = gettextCatalog.getString(
       'Click to continue drawing<br/>' +
       'Double-click or click last point to finish'
     );
@@ -209,13 +199,8 @@
   } else if (this.geomType === ngeo.GeometryType.POLYGON ||
       this.geomType === ngeo.GeometryType.MULTI_POLYGON
   ) {
-<<<<<<< HEAD
-    const helpMsg = this.gettext_('Click to start drawing area');
-    const contMsg = this.gettext_(
-=======
-    helpMsg = gettextCatalog.getString('Click to start drawing area');
-    contMsg = gettextCatalog.getString(
->>>>>>> 227ed1fc
+    const helpMsg = gettextCatalog.getString('Click to start drawing area');
+    const contMsg = gettextCatalog.getString(
       'Click to continue drawing<br/>' +
       'Double-click or click starting point to finish'
     );
