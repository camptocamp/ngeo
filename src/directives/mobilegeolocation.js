goog.provide('ngeo.mobileGeolocationDirective');

goog.require('ngeo');
goog.require('ngeo.DecorateGeolocation');
goog.require('ngeo.FeatureOverlay');
goog.require('ngeo.FeatureOverlayMgr');
goog.require('ngeo.Notification');
goog.require('ol.Feature');
goog.require('ol.Geolocation');
goog.require('ol.GeolocationProperty');
goog.require('ol.Map');
goog.require('ol.ViewProperty');
goog.require('ol.geom.Point');


/**
 * @enum {string}
 * @export
 */
ngeo.MobileGeolocationEventType = {
  /**
   * Triggered when an error occurs.
   */
  ERROR: 'mobile-geolocation-error'
};

/**
 * Provide a "mobile geolocation" directive.
 *
 * Example:
 *
 *      <button ngeo-mobile-geolocation
 *        ngeo-mobile-geolocation-map="ctrl.map"
 *        ngeo-mobile-geolocation-options="ctrl.mobileGeolocationOptions">
 *      </button>
 *
 * See our live example: [../examples/mobilegeolocation.html](../examples/mobilegeolocation.html)
 *
 * @htmlAttribute {ol.Map} ngeo-mobile-geolocation-map The map.
 * @htmlAttribute {ngeox.MobileGeolocationDirectiveOptions} ngeo-mobile-geolocation-options The options.
 * @return {angular.Directive} The Directive Definition Object.
 * @ngInject
 * @ngdoc directive
 * @ngname ngeoMobileGeolocation
 */
ngeo.mobileGeolocationDirective = function() {
  return {
    restrict: 'A',
    scope: {
      'getMobileMapFn': '&ngeoMobileGeolocationMap',
      'getMobileGeolocationOptionsFn': '&ngeoMobileGeolocationOptions'
    },
    controller: 'NgeoMobileGeolocationController as ctrl'
  };
};


ngeo.module.directive('ngeoMobileGeolocation', ngeo.mobileGeolocationDirective);


/**
 * @constructor
 * @private
 * @struct
 * @param {angular.Scope} $scope The directive's scope.
 * @param {angular.JQLite} $element Element.
 * @param {ngeo.DecorateGeolocation} ngeoDecorateGeolocation Decorate
 *     Geolocation service.
 * @param {ngeo.FeatureOverlayMgr} ngeoFeatureOverlayMgr The ngeo feature
 *     overlay manager service.
 * @param {ngeo.Notification} ngeoNotification Ngeo notification service.
 * @ngInject
 * @ngdoc controller
 * @ngname NgeoMobileGeolocationController
 */
ngeo.MobileGeolocationController = function($scope, $element,
    ngeoDecorateGeolocation, ngeoFeatureOverlayMgr, ngeoNotification) {

  $element.on('click', this.toggleTracking.bind(this));

  const map = $scope['getMobileMapFn']();
  goog.asserts.assertInstanceof(map, ol.Map);

  /**
   * @type {!angular.Scope}
   * @private
   */
  this.$scope_ = $scope;

  /**
   * @type {!ol.Map}
   * @private
   */
  this.map_ = map;

  const options = $scope['getMobileGeolocationOptionsFn']() || {};
  goog.asserts.assertObject(options);

  /**
   * @type {ngeo.Notification}
   * @private
   */
  this.notification_ = ngeoNotification;

  /**
   * @type {ngeo.FeatureOverlay}
   * @private
   */
  this.featureOverlay_ = ngeoFeatureOverlayMgr.getFeatureOverlay();

  /**
   * @type {ol.Geolocation}
   * @private
   */
  this.geolocation_ = new ol.Geolocation({
    projection: map.getView().getProjection()
  });

  // handle geolocation error.
  this.geolocation_.on('error', function(error) {
    this.untrack_();
    this.notification_.error(error.message);
    $scope.$emit(ngeo.MobileGeolocationEventType.ERROR, error);
  }, this);

  /**
   * @type {ol.Feature}
   * @private
   */
  this.positionFeature_ = new ol.Feature();

  if (options.positionFeatureStyle) {
    this.positionFeature_.setStyle(options.positionFeatureStyle);
  }

  /**
   * @type {ol.Feature}
   * @private
   */
  this.accuracyFeature_ = new ol.Feature();

  if (options.accuracyFeatureStyle) {
    this.accuracyFeature_.setStyle(options.accuracyFeatureStyle);
  }

  /**
   * @type {number|undefined}
   * @private
   */
  this.zoom_ = options.zoom;

  /**
   * Whether to recenter the map at the position it gets updated
   * @type {boolean}
   * @private
   */
  this.follow_ = false;

  /**
   * A flag used to determine whether the view was changed by me or something
   * else. In the latter case, stop following.
   * @type {boolean}
   * @private
   */
  this.viewChangedByMe_ = false;

  ol.events.listen(
      this.geolocation_,
      ol.Object.getChangeEventType(ol.GeolocationProperty.ACCURACY_GEOMETRY),
      function() {
        this.accuracyFeature_.setGeometry(
            this.geolocation_.getAccuracyGeometry());
        this.setPosition_();
      },
      this);

  ol.events.listen(
      this.geolocation_,
      ol.Object.getChangeEventType(ol.GeolocationProperty.POSITION),
      function() {
        this.setPosition_();
      },
      this);

  const view = map.getView();

  ol.events.listen(
      view,
      ol.Object.getChangeEventType(ol.ViewProperty.CENTER),
      this.handleViewChange_,
      this);

  ol.events.listen(
      view,
      ol.Object.getChangeEventType(ol.ViewProperty.RESOLUTION),
      this.handleViewChange_,
      this);

  ol.events.listen(
      view,
      ol.Object.getChangeEventType(ol.ViewProperty.ROTATION),
      this.handleViewChange_,
      this);

  ngeoDecorateGeolocation(this.geolocation_);
};


/**
 * @export
 */
ngeo.MobileGeolocationController.prototype.toggleTracking = function() {
  if (this.geolocation_.getTracking()) {
    // if map center is different than geolocation position, then track again
    const currentPosition = this.geolocation_.getPosition();
    // if user is using Firefox and selects the "not now" option, OL geolocation
    // doesn't return an error
    if (currentPosition === undefined) {
      this.untrack_();
      this.$scope_.$emit(ngeo.MobileGeolocationEventType.ERROR, null);
      return;
    }
    goog.asserts.assert(currentPosition !== undefined);
<<<<<<< HEAD
    const center = this.map_.getView().getCenter();
    if (currentPosition[0] === center[0] &&
        currentPosition[1] === center[1]) {
=======
    // stop tracking if the position is close to the center of the map.
    var center = this.map_.getView().getCenter();
    var diff = Math.abs(currentPosition[0] - center[0]) + Math.abs(currentPosition[1] - center[1]);
    if (diff < 2) {
>>>>>>> 148bee7e
      this.untrack_();
    } else {
      this.untrack_();
      this.track_();
    }
  } else {
    this.track_();
  }
};


/**
 * @private
 */
ngeo.MobileGeolocationController.prototype.track_ = function() {
  this.featureOverlay_.addFeature(this.positionFeature_);
  this.featureOverlay_.addFeature(this.accuracyFeature_);
  this.follow_ = true;
  this.geolocation_.setTracking(true);
};


/**
 * @private
 */
ngeo.MobileGeolocationController.prototype.untrack_ = function() {
  this.featureOverlay_.clear();
  this.follow_ = false;
  this.geolocation_.setTracking(false);
  this.notification_.clear();
};


/**
 * @private
 */
ngeo.MobileGeolocationController.prototype.setPosition_ = function() {
  const position = /** @type {ol.Coordinate} */ (this.geolocation_.getPosition());
  const point = new ol.geom.Point(position);

  this.positionFeature_.setGeometry(point);
  const accuracy = this.accuracyFeature_.getGeometry();

  if (this.follow_) {
    this.viewChangedByMe_ = true;
    if (this.zoom_ !== undefined) {
      this.map_.getView().setCenter(position);
      this.map_.getView().setZoom(this.zoom_);
    } else if (accuracy) {
      const size = /** @type {!ol.Size} */ (this.map_.getSize());
      this.map_.getView().fit(/** @type {!ol.geom.Polygon} */ (accuracy), size);
    }
    this.viewChangedByMe_ = false;
  }
};


/**
 * @param {ol.Object.Event} event Event.
 * @private
 */
ngeo.MobileGeolocationController.prototype.handleViewChange_ = function(event) {
  if (this.follow_ && !this.viewChangedByMe_) {
    this.follow_ = false;
  }
};


ngeo.module.controller('NgeoMobileGeolocationController', ngeo.MobileGeolocationController);<|MERGE_RESOLUTION|>--- conflicted
+++ resolved
@@ -221,16 +221,10 @@
       return;
     }
     goog.asserts.assert(currentPosition !== undefined);
-<<<<<<< HEAD
+    // stop tracking if the position is close to the center of the map.
     const center = this.map_.getView().getCenter();
-    if (currentPosition[0] === center[0] &&
-        currentPosition[1] === center[1]) {
-=======
-    // stop tracking if the position is close to the center of the map.
-    var center = this.map_.getView().getCenter();
-    var diff = Math.abs(currentPosition[0] - center[0]) + Math.abs(currentPosition[1] - center[1]);
+    const diff = Math.abs(currentPosition[0] - center[0]) + Math.abs(currentPosition[1] - center[1]);
     if (diff < 2) {
->>>>>>> 148bee7e
       this.untrack_();
     } else {
       this.untrack_();
