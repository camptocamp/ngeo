import angular from 'angular';
import ngeoDatasourceOGC from 'ngeo/datasource/OGC.js';
import ngeoFilterRuleHelper from 'ngeo/filter/RuleHelper.js';
import ngeoMiscWMSTime from 'ngeo/misc/WMSTime.js';
import olFormatWFS from 'ol/format/WFS.js';
import ngeoWFSDescribeFeatureType from 'ngeo/WFSDescribeFeatureType.js';
import olFormatWMSCapabilities from 'ol/format/WMSCapabilities.js';
import olFormatWMTSCapabilities from 'ol/format/WMTSCapabilities.js';
import {appendParams as olUriAppendParams} from 'ol/uri.js';
import * as olExtent from 'ol/extent.js';
import olSourceImageWMS from 'ol/source/ImageWMS.js';


/**
 * A hash that contains 2 lists of queryable data sources: `wfs` and `wms`.
 * The same data source can only be in one of the two lists. The `wfs` list
 * has priority, i.e. if the data source supports WFS, it's put in the
 * `wfs` list.
 *
 * @typedef {Object} QueryableDataSources
 * @property {ngeoDatasourceOGC[]} wms List of queryable data sources that support WMS.
 * @property {ngeoDatasourceOGC[]} wfs List of queryable data sources that support WFS.
 */


/**
 * @typedef {Object} QuerentResultItem
 * @property {Array<import("ol/Feature.js").default>} features
 * @property {number} limit
 * @property {boolean} [tooManyFeatures]
 * @property {number} [totalFeatureCount]
 */


/**
 * Hash of features by data source ids.
 * @typedef {Object<number, QuerentResultItem>} QuerentResult
 */


/**
 * The options to use when sending GetFeature/GetFeatureInfo requests using
 * the querent or map query service.
 *
 * @typedef {Object} IssueGetFeaturesOptions
 * @property {string} [action='replace'] The action the MapQuerent should take regarding the queried
 *    features. Possible values are:
 *
 *    - `replace`: newly queried features are used as result
 *    - `add`:     newly queried features are added to the existing ones
 *    - `remove`:  newly queried features are removed from the existing ones
 * @property {import("ol/coordinate.js").Coordinate} [coordinate] The coordinate to issue the requests with,
 *    which can end up with either WMS or WFS requests.
 * @property {Array<import('ngeo/datasource/DataSource.js').default>} [dataSources] ist of data sources to
 *    query. Only those that meet the requirements will actually be queried. The querent service requires
 *    either the `dataSources` or `queryableDataSources` property to be set.
 * @property {import("ol/extent.js").Extent} [extent] The extent to issue the requests with, which can end up
 *    with WFS requests only.
 * @property {import("ol/format/filter/Filter.js").default} [filter] A filter to additionally use with the
 *    query. Only used by WFS requests.
 *    If a filter is defined, then it is used instead of the data source's filter rules.
 * @property {number} [limit] The maximum number of features to get per request.
 * @property {import("ol/Map.js").default} map The ol3 map object. Used to fill some parameters of the
 *    queries, such as 'srs' and filter the queryable layers within the data sources.
 * @property {QueryableDataSources} [queryableDataSources] A hash of queryable data sources, which must meet
 *    all requirements. The querent service requires either the `dataSources` or `queryableDataSources`
 *    property to be set.
 *
 * @property {number} [tolerancePx] A tolerance value in pixels used to create an extent from a coordinate
 *    to issue WFS requests.
 * @property {boolean} [wfsCount] When set, before making WFS GetFeature requests to fetch features,
 *    WFS GetFeature requests with `resultType = 'hits'` are made first. If
 *    the number of records for the request would exceed the limit, then
 *    no features are returned.
 * @property {boolean} [bboxAsGETParam=false] Pass the queried bbox as a parameter of the GET query on WFS
 *    requests.
 */


/**
 * @hidden
 */
export class Querent {

  /**
   * The ngeo Querent is a service that issues all sorts of queries using
   * ngeo data sources. It does not store the result. Instead, it returns it
   * using promises. Any component that inject this service can use it to
   * make it issue its own queries and do whatever it wants with the result.
   *
   * It supports sending OGC requests and parse the response, such as:
   * - WFS DescribeFeatureType
   * - WFS GetFeature
   * - WMS GetCapabilites
   * - WMS GetFeatureInfo
   * - WMTS GetCapabilities
   *
   * @param {angular.IHttpService} $http Angular $http service.
   * @param {angular.IQService} $q The Angular $q service.
   * @param {import("ngeo/filter/RuleHelper.js").RuleHelper} ngeoRuleHelper Ngeo rule helper service.
   * @param {import("ngeo/misc/WMSTime.js").WMSTime} ngeoWMSTime wms time service.
   * @ngdoc service
   * @ngname ngeoQuerent
   * @ngInject
   */
  constructor($http, $q, ngeoRuleHelper, ngeoWMSTime) {

    // === Injected properties ===

    /**
     * @type {angular.IHttpService}
     * @private
     */
    this.http_ = $http;

    /**
     * @type {angular.IQService}
     * @private
     */
    this.q_ = $q;

    /**
     * @type {import("ngeo/filter/RuleHelper.js").RuleHelper}
     * @private
     */
    this.ngeoRuleHelper_ = ngeoRuleHelper;

    /**
     * @type {import("ngeo/misc/WMSTime.js").WMSTime}
     * @private
     */
    this.ngeoWMSTime_ = ngeoWMSTime;


    // === Other properties ===

    /**
     * Promises that can be resolved to cancel started requests.
     * @type {Array<angular.IDeferred<Document|Element|string>>}
     * @private
     */
    this.requestCancelers_ = [];

    /**
     * Cache of promises for WMS GetCapabilities requests. They key is the
     * online resource base url that is used to do the query.
     * @type {Object<string, angular.IPromise<Document|Element|string>>}
     * @private
     */
    this.wmsGetCapabilitiesPromises_ = {};

    /**
     * Cache of promises for WMST GetCapabilities requests. They key is the
     * url that is used to do the query.
     * @type {Object<string, angular.IPromise<Document|Element|string>>}
     * @private
     */
    this.wmtsGetCapabilitiesPromises_ = {};
  }


  // === PUBLIC methods ===

  /**
   * Issue WMS GetFeatureInfo and/or WFS GetFeature requests using the given
   * data sources, map and optional filters.
   *
   * @param {IssueGetFeaturesOptions} options Options.
   * @return {angular.IPromise<QuerentResult>} Promise.
   */
  issue(options) {

    const promises = [];
    const map = options.map;

    // (1) Cancel requests that are still running
    this.cancelStillRunningRequests_();

    // (2) Get queryable data sources
    /** @type {QueryableDataSources} */
    let queryableDataSources;
    if (options.queryableDataSources) {
      queryableDataSources = options.queryableDataSources;
    } else {
      const dataSources = options.dataSources;
      console.assert(dataSources, 'DataSources should be set');
      queryableDataSources = this.getQueryableDataSources(dataSources, map);
    }

    // (3) Combine data sources that support WFS and issue WFS queries.
    //     The 'bbox' ('extent' option) is not required for WFS requests to
    //     be issued.
    const combinedWFSDataSources = this.getCombinableWFSDataSources_(queryableDataSources.wfs);
    promises.push(this.issueCombinedWFS_(combinedWFSDataSources, options));

    // (4) Combine data sources that support WMS and issue WMS queries.
    //     Only occurs if the `coordinate` option is set, because it's required
    //     by WMS GetFeatureInfo requests.
    const coordinate = options.coordinate;
    if (coordinate) {
      const combinedWMSDataSources = this.getCombinableWMSDataSources_(queryableDataSources.wms);
      promises.push(this.issueCombinedWMS_(combinedWMSDataSources, options));
    }

    return this.q_.all(promises).then(handleCombinedQueryResult_);
  }

  /**
   * Browse a given list of data sources. Return 2 lists of data sources that
   * are queryable, the first one being those that support WFS and the other
   * WMS only. This means that WFS is always favored first, then WMS.
   *
   * The map view resolution determines if the inner ogc layers are in range.
   *
   * @param {Array<import('ngeo/datasource/DataSource.js').default>} dataSources Data sources
   * @param {import("ol/Map.js").default} map Map.
   * @return {QueryableDataSources} Queryable data sources.
   */
  getQueryableDataSources(dataSources, map) {

    const queryableDataSources = {
      wfs: /** @type{ngeoDatasourceOGC[]} */([]),
      wms: /** @type{ngeoDatasourceOGC[]} */([]),
    };
    const resolution = map.getView().getResolution();
    if (!resolution) {
      throw new Error('Missing resolution');
    }

    for (const dataSource of dataSources) {

      // (1) Skip data source that can't be queried
      if (!this.isDataSourceQueryable_(dataSource, resolution)) {
        continue;
      }

      if (dataSource instanceof ngeoDatasourceOGC) {
        // (2) Split data sources
        if (dataSource.supportsWFS) {
          queryableDataSources.wfs.push(dataSource);
        } else {
          queryableDataSources.wms.push(dataSource);
        }
      }
    }

    return queryableDataSources;
  }

  /**
   * @param {ngeoDatasourceOGC} dataSource Data source.
   * @return {angular.IPromise<Document|Element|string>} Promise.
   */
  wfsDescribeFeatureType(dataSource) {
    if (!dataSource.supportsAttributes) {
      throw `The data source must support WFS, have a single OGCLayer that
      is queryable in order to issue WFS DescribeFeatureType requests`;
    }
    if (!dataSource.wfsUrl) {
      throw new Error('Missing WFS URL');
    }

    const wfsLayerNames = dataSource.getWFSLayerNames();

    const url = olUriAppendParams(dataSource.wfsUrl, {
      'REQUEST': 'DescribeFeatureType',
      'SERVICE': 'WFS',
      'VERSION': '2.0.0',
      'TYPENAME': wfsLayerNames
    });

    return this.http_.get(url).then((response) => {
      const format = new ngeoWFSDescribeFeatureType();
      return format.read(response.data);
    });
  }

  /**
   * @param {Object[]} layerCapabilities List of WMS layer capabilities
   * @param {string} layerName Name of the WMS layer
   * @return {?Object} Found WMS layer capability
   */
  wmsFindLayerCapability(layerCapabilities, layerName) {

    let found = null;

    for (const layerCapability of layerCapabilities) {
      if (layerCapability.Name === layerName) {
        found = layerCapability;
        break;
      } else if (layerCapability.Layer) {
        found = this.wmsFindLayerCapability(
          layerCapability.Layer, layerName);
        if (found) {
          break;
        }
      }
    }

    return found;
  }

  /**
   * @param {string} baseUrl Base url of the WMS server.
   * @param {boolean=} opt_cache Whether to use the cached capability, if
   *     available. Enabling this will also store the capability when required
   *     for the first time. Defaults to: `true`.
   * @return {angular.IPromise<Document|Element|string>} Promise.
   */
  wmsGetCapabilities(baseUrl, opt_cache) {

    const cache = opt_cache !== false;

    const params = {
      'REQUEST': 'GetCapabilities',
      'SERVICE': 'WMS',
      'VERSION': '1.3.0'
    };

    const url = olUriAppendParams(baseUrl, params);
    let promise;

    if (!cache || !this.wmsGetCapabilitiesPromises_[baseUrl]) {
      promise = this.http_.get(url).then((response) => {
        const format = new olFormatWMSCapabilities();
        return format.read(response.data);
      });
    } else if (cache && this.wmsGetCapabilitiesPromises_[baseUrl]) {
      promise = this.wmsGetCapabilitiesPromises_[baseUrl];
    }

    if (!promise) {
      throw new Error('Missing promise');
    }

    if (cache && !this.wmsGetCapabilitiesPromises_[baseUrl]) {
      this.wmsGetCapabilitiesPromises_[baseUrl] = promise;
    }

    return promise;
  }

  /**
   * @param {Array} layerCapabilities List of WMTS layer capabilities
   * @param {string} layerName Name of the WMTS layer, a.k.a. the identifier.
   * @return {?Object} Found WTMS layer capability
   */
  wmtsFindLayerCapability(layerCapabilities, layerName) {
    let found = null;
    for (const layerCapability of layerCapabilities) {
      if (layerCapability.Identifier === layerName) {
        found = layerCapability;
        break;
      }
    }
    return found;
  }

  /**
   * @param {string} url Url of the WMTS server. Note that it must contain
   *     all required arguments.
   * @param {boolean=} opt_cache Whether to use the cached capability, if
   *     available. Enabling this will also store the capability when required
   *     for the first time. Defaults to: `true`.
   * @return {angular.IPromise<Object>} Promise.
   */
  wmtsGetCapabilities(url, opt_cache) {

    const cache = opt_cache !== false;
    let promise;

    if (!cache || !this.wmtsGetCapabilitiesPromises_[url]) {
      promise = this.http_.get(url).then((response) => {
        const format = new olFormatWMTSCapabilities();
        return format.read(response.data);
      });
    } else if (cache && this.wmtsGetCapabilitiesPromises_[url]) {
      promise = this.wmtsGetCapabilitiesPromises_[url];
    }

    if (!promise) {
      throw new Error('Missing promise');
    }

    if (cache && !this.wmtsGetCapabilitiesPromises_[url]) {
      this.wmtsGetCapabilitiesPromises_[url] = promise;
    }

    return promise;
  }


  // === PRIVATE methods ===


  /**
   * Handles the result of a single WMS GetFeatureInfo or WFS GetFeature
   * request. Read features from the response and return them.
   *
   * @param {ngeoDatasourceOGC[]} dataSources List of
   *     queryable data sources that were used to do the query.
   * @param {number} limit The maximum number of features to get with the query.
   * @param {boolean} wfs Whether the query was WFS or WMS.
   * @param {angular.IHttpResponse<Document|Element|string>|number} response Response.
   * @return {QuerentResult} Hash of features by data source ids.
   * @private
   */
  handleQueryResult_(dataSources, limit, wfs, response) {
    /** @type {QuerentResult} */
    const hash = {};

    for (const dataSource of dataSources) {

      const dataSourceId = dataSource.id;

      if (typeof response === 'number') {
        /** @type {Array<import('ol/Feature.js').default>} */
        const features = [];
        const tooManyFeatures = true;
        const totalFeatureCount = response;
        this.setUniqueIds_(features, dataSource.id);
        hash[dataSourceId] = {
          features,
          limit,
          tooManyFeatures,
          totalFeatureCount
        };
      } else {
        const features = dataSource instanceof ngeoDatasourceOGC ?
          this.readAndTypeFeatures_(dataSource, response.data, wfs) : [];
        this.setUniqueIds_(features, dataSource.id);
        hash[dataSourceId] = {
          features,
          limit,
        };
      }
    }

    return hash;
  }

  /**
   * Read and assign the type of the feature to each feature in the data.
   * The type will be stocked in the properties of the features as
   * "ngeo_feature_type_".
   * @param {ngeoDatasourceOGC} dataSource used to read the features.
<<<<<<< HEAD
   * @param {Document|Node|Object|string} data the response data.
=======
   * @param {string} data the response data.
>>>>>>> e9e2fd1d
   * @param {boolean} wfs Whether the query was WFS or WMS.
   * @return {Array<import("ol/Feature.js").default>} returned features with a type in each features.
   * @private
   */
  readAndTypeFeatures_(dataSource, data, wfs) {
    /** @type {Array<import('ol/Feature.js').default>} */
    const features = [];
    let readFeatures;
    // Copy the types to be able to set it AND iterate on it.
    const featureTypes = this.getSetOlFormatTypes_(dataSource, wfs).slice();
    featureTypes.forEach((type) => {
      // Assign temporarily a single feature type to read features separately.
      this.getSetOlFormatTypes_(dataSource, wfs, [type]);
      if (wfs) {
        if (!dataSource.wfsFormat) {
          throw new Error('Missing wfsFormat');
        }
        readFeatures = dataSource.wfsFormat.readFeatures(data);
      } else {
        if (!dataSource.wmsFormat) {
          throw new Error('Missing wmsFormat');
        }
        readFeatures = dataSource.wmsFormat.readFeatures(data);
      }
      if (readFeatures.length > 0) {
        readFeatures.forEach((feature) => {
          feature.set('ngeo_feature_type_', type);
          features.push(feature);
        });
      }
    });
    // Re-set the value to the datasource.xxxFormat to be able to re-use
    // it later (in another query);
    this.getSetOlFormatTypes_(dataSource, wfs, featureTypes);
    return features;
  }

  /**
   * Return the types defined in the format of the datasource. Can set the
   * types if one is given.
   * @param {ngeoDatasourceOGC} dataSource that contains the format object.
   * @param {boolean} wfs Whether the query was WFS or WMS.
   * @param {string[]=} opt_types An array of type if you want to set the
   *     type of the format object.
   * @return {string[]} The types defined in the format.
   * @private
   */
  getSetOlFormatTypes_(dataSource, wfs, opt_types) {
    let types;
    if (wfs) {
      if (!dataSource.wfsFormat) {
        throw new Error('Missing wfsFormat');
      }
      if (opt_types) {
        dataSource.wfsFormat.setFeatureType(opt_types);
      }
      types = dataSource.wfsFormat.getFeatureType();
    } else {
      if (!dataSource.wmsFormat) {
        throw new Error('Missing wmsFormat');
      }
      if (opt_types) {
        dataSource.wmsFormat.setLayers(opt_types);
      }
      types = dataSource.wmsFormat.getLayers();
    }
    if (!types) {
      return [];
    }
    return (Array.isArray(types)) ? types : [types];
  }

  /**
   * Issue WFS GetFeature requests using the given combined data sources, map
   * and optional filters.
   *
   * @param {CombinedDataSources} combinedDataSources Combined data sources.
   * @param {IssueGetFeaturesOptions} options Options.
   * @return {angular.IPromise<QuerentResult>} Promise.
   * @private
   */
  issueCombinedWFS_(combinedDataSources, options) {

    const promises = [];

    // The 'limit' option is mandatory in the querent service
    const maxFeatures = options.limit;

    const map = options.map;
    const view = map.getView();
    const resolution = view.getResolution();
    const projection = view.getProjection();
    const srsName = projection.getCode();
    const wfsCount = options.wfsCount === true;
    if (!resolution) {
      throw new Error('Missing resolution');
    }

    // (1) Extent (bbox), which is optional, i.e. its value can stay undefined
    let bbox;
    const coordinate = options.coordinate;
    if (coordinate) {
      const tolerancePx = options.tolerancePx;
      console.assert(tolerancePx);
      const tolerance = tolerancePx * resolution;
      bbox = olExtent.buffer(
        olExtent.createOrUpdateFromCoordinate(coordinate),
        tolerance
      );
    } else {
      bbox = options.extent;
    }

    // (2) Launch one request per combinaison of data sources
    const wfsFormat = new olFormatWFS();
    const xmlSerializer = new XMLSerializer();
    for (const dataSources of combinedDataSources) {
      /** @type {?import('ol/format/WFS.js').WriteGetFeatureOptions} */
      let getFeatureCommonOptions = null;
      /** @type{string[]} */
      let featureTypes = [];
      /** @type {?string} */
      let url = null;
      /** @type {Object<string, string>} */
      const params = {};

      if (options.bboxAsGETParam && bbox) {
        params.bbox = bbox.join(',');
      }

      // (3) Build query options
      for (const dataSource of dataSources) {

        // (a) Create common options, if not done yet
        if (!getFeatureCommonOptions) {
          const featureNS = dataSource.wfsFeatureNS;
          const featurePrefix = dataSource.wfsFeaturePrefix;
          const geometryName = dataSource.geometryName;
          const outputFormat = dataSource.wfsOutputFormat;

          getFeatureCommonOptions = {
            bbox,
            featureNS,
            featurePrefix,
            geometryName,
            outputFormat,
            srsName,
            featureTypes: [],
          };

          url = dataSource.wfsUrl;

          // All data sources combined share the same active dimensions
          Object.assign(params, dataSource.activeDimensions);
        }

        // (b) Add queryable layer names in featureTypes array
        featureTypes = featureTypes.concat(dataSource.getInRangeWFSLayerNames(resolution, true));

        // (c) Add filter, if any. If the case, then only one data source
        //     is expected to be used for this request.
        let filter;
        if (options.filter) {
          filter = this.ngeoRuleHelper_.createFilter({
            dataSource: dataSource,
            filter: options.filter,
            incDimensions: true,
            incTime: true
          });
        } else if ((dataSource.filterRules && dataSource.filterRules.length) ||
            dataSource.timeRangeValue ||
            (dataSource.dimensionsFiltersConfig && Object.keys(
              dataSource.dimensionsFiltersConfig
            ).length > 0)) {

          console.assert(
            dataSources.length === 1,
            `A data source having filterRules or timeRangeValue should issue
            a single query, alone.`
          );

          filter = this.ngeoRuleHelper_.createFilter({
            dataSource: dataSource,
            incDimensions: true,
            incTime: true,
            srsName: srsName
          });
        }

        if (filter) {
          getFeatureCommonOptions.filter = filter;
        }
      }

      if (!getFeatureCommonOptions) {
        throw new Error('Missing getFeatureCommonOptions');
      }
      getFeatureCommonOptions.featureTypes = featureTypes;
      if (!url) {
        throw new Error('Missing url');
      }

      // (4) Build query then launch
      //
      //     If we require to do a WFS GetFeature request with
      //     `resultType: 'hits'` first, do so. In that case, if there would
      //     be too many features returned, no GetFeature is done thereafter
      //     and the data sources will return empty arrays in the returned
      //     response.
      //
      //     If we do not need to count features first, then proceed with
      //     an normal WFS GetFeature request.
      const getFeatureDefer = this.q_.defer();
      promises.push(
        getFeatureDefer.promise.then(
          this.handleQueryResult_.bind(this, dataSources, maxFeatures, true)
        )
      );

      // (4.1) Count, if required
      /** @type {angular.IPromise<number|void>} */
      let countPromise;
      if (wfsCount) {
        /** @type {import('ol/format/WFS.js').WriteGetFeatureOptions} */
        const getCountOptions = Object.assign(
          {
            resultType: 'hits'
          },
          getFeatureCommonOptions
        );
        const featureCountXml = wfsFormat.writeGetFeature(getCountOptions);
        const featureCountRequest = xmlSerializer.serializeToString(
          featureCountXml);
        const canceler = this.registerCanceler_();
        countPromise = this.http_.post(
          url,
          featureCountRequest,
          {
            params: params,
            headers: {'Content-Type': 'text/xml; charset=UTF-8'},
            timeout: canceler.promise
          }
        ).then((response) => {
          if (!dataSources[0].wfsFormat) {
            throw new Error('Missing wfsFormat');
          }
          const meta = dataSources[0].wfsFormat.readFeatureCollectionMetadata(
            response.data
          );
          if (!meta) {
            throw new Error('Missing meta');
          }
          return meta.numberOfFeatures;
        });
      } else {
        countPromise = this.q_.resolve();
      }

      // (4.2) After count, do GetFeature (if required)
      /**
       * @param {number|void} numberOfFeatures value
       * @return {?angular.IPromise<never>}
       */
      const afterCount_ = (numberOfFeatures) => {
        // `true` is returned if a count request was made AND there would
        // be too many features.
        if (numberOfFeatures === undefined || numberOfFeatures < maxFeatures) {

          /** @type {import('ol/format/WFS.js').WriteGetFeatureOptions} */
          const getFeatureOptions = Object.assign(
            {
              maxFeatures
            },
            getFeatureCommonOptions
          );
          const featureRequestXml = wfsFormat.writeGetFeature(getFeatureOptions);
          const featureRequest = xmlSerializer.serializeToString(featureRequestXml);
          if (typeof url !== 'string') {
            throw new Error('Wrong URL type');
          }
          const canceler = this.registerCanceler_();
          this.http_.post(
            url,
            featureRequest,
            {
              params: params,
              headers: {'Content-Type': 'text/xml; charset=UTF-8'},
              timeout: canceler.promise
            }
          ).then((response) => {
            getFeatureDefer.resolve(response);
          });

        } else {
          getFeatureDefer.resolve(numberOfFeatures);
        }
        return null;
      };
      countPromise.then(afterCount_);
    }

    return this.q_.all(promises).then(handleCombinedQueryResult_);
  }

  /**
   * Issue WMS GetFeatureInfo requests using the given combined data sources,
   * map and optional filters.
   *
   * @param {CombinedDataSources} combinedDataSources Combined data sources.
   * @param {IssueGetFeaturesOptions} options Options.
   * @return {angular.IPromise<QuerentResult>} Promise.
   * @private
   */
  issueCombinedWMS_(combinedDataSources, options) {

    /** @type {angular.IPromise<QuerentResult>[]} */
    const promises = [];

    // The 'limit' option is mandatory in the querent service
    const FEATURE_COUNT = options.limit;

    const map = options.map;
    const view = map.getView();
    const resolution = view.getResolution();
    const projection = view.getProjection();
    const projCode = projection.getCode();
    if (!resolution) {
      throw new Error('Missing resolution');
    }

    // (1) Coordinate, which is required to issue WMS GetFeatureInfo requests
    const coordinate = options.coordinate;
    if (!coordinate) {
      throw new Error('Missing coordinate');
    }

    // (2) Launch one request per combinaison of data sources
    for (const dataSources of combinedDataSources) {

      let url;
      /** @type {string[]} */
      let LAYERS = [];
      let INFO_FORMAT;
      let activeDimensionsSet = false;
      /** @type {Object<string, *>} */
      const params = {};
      let filterString = null;
      let filtrableLayerName = null;

      // (3) Build query options
      for (const dataSource of dataSources) {

        // (a) Create common options, if not done yet
        if (!INFO_FORMAT) {
          INFO_FORMAT = dataSource.wmsInfoFormat;
          url = dataSource.wmsUrl;
        }

        // (b) Add queryable layer names in featureTypes array
        LAYERS = LAYERS.concat(dataSource.getWMSLayerNames(true));

        // (c) Manage active dimensions, which are added directly to the
        //     query parameters. Note that this occurs only ONCE, i.e.
        //     for the first data source, because all data sources here have
        //     been combined together, therefore they share the same active
        //     dimensions.
        if (!activeDimensionsSet) {
          Object.assign(params, dataSource.activeDimensions);
          activeDimensionsSet = true;
        }

        // (d) Add filter, if any. If there is a filter on the data source,
        //     then it is expected that one request will be sent for this
        //     data source only.
        if (dataSource.filterRules && dataSource.filterRules.length) {
          console.assert(dataSources.length === 1);
          filtrableLayerName = dataSource.getFiltrableWFSLayerName();
          filterString = this.ngeoRuleHelper_.createFilterString({
            dataSource: dataSource,
            srsName: projCode
          });
        }

        // (e) Add TIME parameter if the data source has a time range value.
        //     If that's the case, then it is expected that one request will be
        //     sent for this data source only.
        if (dataSource.timeRangeValue && dataSource.timeProperty) {
          console.assert(dataSources.length === 1);
          params.TIME = this.ngeoWMSTime_.formatWMSTimeParam(
            dataSource.timeProperty,
            /** @type {import('ngeo/datasource/OGC.js').TimeRange} */ (dataSource.timeRangeValue),
          );
        }
      }

      params.LAYERS = LAYERS;
      params.QUERY_LAYERS = LAYERS;

      // Manage 'FILTER' parameter
      if (filterString && filtrableLayerName) {
        let filterParamValue = null;
        if (LAYERS.length === 1) {
          // When there's only one layer in the `LAYERS` parameters, then
          // the filter string is given as-is.
          filterParamValue = filterString;
        } else {
          // When there's more then one layer, then each filter must be wrapped
          // between parenthesis and the order must also match the `LAYERS`
          // parameter as well.
          const filterParamValues = [];
          for (let i = 0, ii = LAYERS.length; i < ii; i++) {
            if (LAYERS[i] === filtrableLayerName) {
              filterParamValues.push(`(${filterString})`);
            } else {
              filterParamValues.push('()');
            }
          }
          filterParamValue = filterParamValues.join('');
        }
        params.FILTER = filterParamValue;
      }

      if (!url) {
        throw new Error('Missing url');
      }
      const wmsSource = new olSourceImageWMS({
        params,
        url,
        projection: map.getView().getProjection(),
      });

      // (4) Build query url, then launch
      const wmsGetFeatureInfoUrl = wmsSource.getGetFeatureInfoUrl(
        coordinate, resolution, projCode, {
          // Without extern, quoting is necessary
          'FEATURE_COUNT': FEATURE_COUNT,
          'INFO_FORMAT': INFO_FORMAT
        }
      );
      if (!wmsGetFeatureInfoUrl) {
        throw new Error('Missing wmsGetFeatureInfoUrl');
      }

      const canceler = this.registerCanceler_();
      promises.push(
        this.http_.get(
          wmsGetFeatureInfoUrl,
          {
            timeout: canceler.promise
          }
        ).then(
          /** @type {function(angular.IHttpResponse<Document|Element|string>|number): QuerentResult} */
          (this.handleQueryResult_.bind(this, dataSources, FEATURE_COUNT, false))
        )
      );
    }

    return this.q_.all(promises).then(handleCombinedQueryResult_);
  }

  /**
   * @param {ngeoDatasourceOGC[]} dataSources List of
   *     queryable data sources that supports WFS.
   * @return {CombinedDataSources} Combined lists of data sources.
   * @private
   */
  getCombinableWFSDataSources_(dataSources) {
    /** @type {CombinedDataSources} */
    const combinableDataSources = [];
    /** @type {CombinedDataSources} */
    const notCombinableDataSources = [];

    for (const dataSource of dataSources) {
      if (dataSource.combinableForWFS) {
        let combined = false;
        for (const combinableDataSource of combinableDataSources) {
          if (dataSource.combinableWithDataSourceForWFS(combinableDataSource[0])) {
            combinableDataSource.push(dataSource);
            combined = true;
          }
        }
        if (!combined) {
          combinableDataSources.push([dataSource]);
        }
      } else {
        notCombinableDataSources.push([dataSource]);
      }
    }

    return combinableDataSources.concat(notCombinableDataSources);
  }

  /**
   * @param {ngeoDatasourceOGC[]} dataSources List of
   *     queryable data sources that supports WMS.
   * @return {CombinedDataSources} Combined lists of data sources.
   * @private
   */
  getCombinableWMSDataSources_(dataSources) {
    /** @type {CombinedDataSources} */
    const combinableDataSources = [];
    /** @type {CombinedDataSources} */
    const notCombinableDataSources = [];

    for (const dataSource of dataSources) {
      if (dataSource.combinableForWMS) {
        let combined = false;
        for (const combinableDataSource of combinableDataSources) {
          if (dataSource.combinableWithDataSourceForWMS(combinableDataSource[0])) {
            combinableDataSource.push(dataSource);
            combined = true;
          }
        }
        if (!combined) {
          combinableDataSources.push([dataSource]);
        }
      } else {
        notCombinableDataSources.push([dataSource]);
      }
    }

    return combinableDataSources.concat(notCombinableDataSources);
  }

  /**
   * Checks if a data source can be queried, which requires it to be:
   * - visible
   * - in range
   * - queryable (using the native getter)
   * - have at least one OGC layer in range of current map view resolution.
   *
   * @param {import('ngeo/datasource/DataSource.js').default} ds Data source
   * @param {number} res Resolution.
   * @return {boolean} Whether the data source is queryable
   * @private
   */
  isDataSourceQueryable_(ds, res) {
    let queryable = ds.visible && ds.inRange && ds.queryable;
    if (queryable && ds instanceof ngeoDatasourceOGC) {
      const ogcDS = /** @type {ngeoDatasourceOGC} */ (ds);
      queryable = ogcDS.isAnyOGCLayerInRange(res, true);
    }
    return queryable;
  }

  /**
   * Make sure that feature ids are unique, because the same features might
   * be returned for different layers.
   * @param {Array<import("ol/Feature.js").default>} features Features
   * @param {number} dataSourceId Data source id.
   * @private
   */
  setUniqueIds_(features, dataSourceId) {
    features.forEach((feature) => {
      if (feature.getId() !== undefined) {
        const id = `${dataSourceId}_${feature.getId()}`;
        feature.setId(id);
      }
    });
  }

  /**
   * @return {angular.IDeferred<*>} A deferred that can be resolved to cancel a HTTP request.
   * @private
   */
  registerCanceler_() {
    const canceler = this.q_.defer();
    this.requestCancelers_.push(canceler);
    return canceler;
  }

  /**
   * @private
   */
  cancelStillRunningRequests_() {
    for (const canceler of this.requestCancelers_) {
      canceler.resolve();
    }
    this.requestCancelers_.length = 0;
  }
}


/**
 * Handles the response of multiple promises that did either
 * WMS GetFeatureInfo or WFS GetFeature requests, in which the result is
 * a hash with key being the data source id and value the array of features.
 *
 * The response object itself is an array, one item being one result per
 * promise. The idea is to return a single hash by combining the result
 * objects.
 *
 * The keys are always unique, i.e. there can be multiple result objects for
 * the same data source id.
 *
 * @param {QuerentResult[]} response Response.
 * @return {QuerentResult} Hash of features by data source ids.
 * @private
 */
function handleCombinedQueryResult_(response) {
  /** @type {QuerentResult} */
  const combinedHash = {};
  for (const hash of response) {
    for (const dataSourceIdStr in hash) {
      const dataSourceId = Number(dataSourceIdStr);
      combinedHash[dataSourceId] = hash[dataSourceId];
    }
  }
  return combinedHash;
}


/**
 * @typedef {ngeoDatasourceOGC[][]} CombinedDataSources
 */


/**
 * @type {angular.IModule}
 * @hidden
 */
const module = angular.module('ngeoQuerent', [
  ngeoFilterRuleHelper.name,
  ngeoMiscWMSTime.name,
]);
module.service('ngeoQuerent', Querent);


export default module;<|MERGE_RESOLUTION|>--- conflicted
+++ resolved
@@ -444,11 +444,7 @@
    * The type will be stocked in the properties of the features as
    * "ngeo_feature_type_".
    * @param {ngeoDatasourceOGC} dataSource used to read the features.
-<<<<<<< HEAD
-   * @param {Document|Node|Object|string} data the response data.
-=======
-   * @param {string} data the response data.
->>>>>>> e9e2fd1d
+   * @param {Document|Element|string} data the response data.
    * @param {boolean} wfs Whether the query was WFS or WMS.
    * @return {Array<import("ol/Feature.js").default>} returned features with a type in each features.
    * @private
