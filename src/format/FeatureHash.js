/* eslint max-len: ["error", { "code": 110, "ignoreComments": true }] */

import ngeoFormatFeatureProperties from 'ngeo/format/FeatureProperties.js';
import ngeoFormatFeatureHashStyleType from 'ngeo/format/FeatureHashStyleType.js';
import {rgbArrayToHex} from 'ngeo/utils.js';
import {asArray as asColorArray} from 'ol/color.js';
import olFeature from 'ol/Feature.js';
import * as olFormatFeature from 'ol/format/Feature.js';
import olFormatTextFeature from 'ol/format/TextFeature.js';
import olGeomGeometryLayout from 'ol/geom/GeometryLayout.js';
import olGeomLineString from 'ol/geom/LineString.js';
import olGeomMultiLineString from 'ol/geom/MultiLineString.js';
import olGeomMultiPoint from 'ol/geom/MultiPoint.js';
import olGeomMultiPolygon from 'ol/geom/MultiPolygon.js';
import olGeomPoint from 'ol/geom/Point.js';
import olGeomPolygon from 'ol/geom/Polygon.js';
import olStyleCircle from 'ol/style/Circle.js';
import olStyleFill from 'ol/style/Fill.js';
import olStyleStroke from 'ol/style/Stroke.js';
import olStyleStyle from 'ol/style/Style.js';
import olStyleText from 'ol/style/Text.js';
import Geometry from 'ol/geom/Geometry.js';


/**
 * accuracy: The encoding and decoding accuracy. Optional. Default value is 1.
 *
 * @typedef {Object} FeatureHashOptions
 * @property {number} [accuracy] The encoding and decoding accuracy. Optional. Default value is 1.
 * @property {Object<string, function(import("ol/Feature.js").default)>} [defaultValues] defaultValues.
 * @property {boolean} [encodeStyles=true] Encode styles. Optional.
 * @property {function(import("ol/Feature.js").default): Object<string, (string|number|undefined)>} [properties]
 *    A function that returns serializable properties for a feature. Optional. By default the feature
 *    properties (as returned by `feature.getProperties()`) are used. To be serializable the returned
 *    properties should be numbers or strings.
 * @property {boolean} [setStyle=treu] Determines whether the style defined for each feature is read and
 * converted into:
 *   A) an `ol.style.Style` object set in the feature, or
 *   B) an object with key:values that defines the style properties set in the feature and for the
 *      `ngeo.misc.FeatureHelper` to use to style the feature with.
 * @property {Object<string, string>} [propertiesType]
 */


/**
 * @type {Object<string, string>}
 * @private
 * @hidden
 */
let LegacyProperties_ = {};


/**
 * @const
 * @private
 * @hidden
 */
const DEFAULT_ACCURACY = 0.1;


/**
 * @type {Object<import("ol/geom/GeometryType.js").default, import("ngeo/format/FeatureHashStyleType.js").default>}
 * @private
 * @hidden
 */
const StyleTypes_ = {
  'LineString': ngeoFormatFeatureHashStyleType.LINE_STRING,
  'Point': ngeoFormatFeatureHashStyleType.POINT,
  'Polygon': ngeoFormatFeatureHashStyleType.POLYGON,
  'MultiLineString': ngeoFormatFeatureHashStyleType.LINE_STRING,
  'MultiPoint': ngeoFormatFeatureHashStyleType.POINT,
  'MultiPolygon': ngeoFormatFeatureHashStyleType.POLYGON
};


/**
 * Characters used to encode the coordinates. The characters "~", "'", "("
 * and ")" are not part of this character set, and used as separators (for
 * example to separate the coordinates from the feature properties).
 * @const
 * @private
 * @hidden
 */
const CHAR64_ =
    '.-_!*ABCDEFGHIJKLMNOPQRSTUVWXYZ0123456789abcdefghjkmnpqrstuvwxyz';


/**
 * @const
 * @private
 * @hidden
 * @type {Object<string, function(string):Geometry>}
 */
const GEOMETRY_READERS_ = {
  'P': readMultiPointGeometry_,
  'L': readMultiLineStringGeometry_,
  'A': readMultiPolygonGeometry_,
  'l': readLineStringGeometry_,
  'p': readPointGeometry_,
  'a': readPolygonGeometry_
};


/**
 * @const
 * @private
 * @hidden
 * @type {Object<string, function(Geometry): ?string>}
 */
const GEOMETRY_WRITERS_ = {
  'MultiLineString': writeMultiLineStringGeometry_,
  'MultiPoint': writeMultiPointGeometry_,
  'MultiPolygon': writeMultiPolygonGeometry_,
  'LineString': writeLineStringGeometry_,
  'Point': writePointGeometry_,
  'Polygon': writePolygonGeometry_
};

/**
 * Provide an OpenLayers format for encoding and decoding features for use
 * in permalinks.
 *
 * The code is based on Stéphane Brunner's URLCompressed format.
 *
 * TODOs:
 *
 * - The OpenLayers-URLCompressed format has options where the user
 *   can define attribute and style transformers. This is currently
 *   not supported by this format.
 * - The OpenLayers-URLCompressed format has a "simplify" option.
 *   This format does not have it.
 * - ol.style.Icon styles are not supported.
 * - Transformation of coordinates during encoding and decoding is
 *   not supported.
 *
 * @see https://github.com/sbrunner/OpenLayers-URLCompressed
 */
class FeatureHash extends olFormatTextFeature {
  /**
   * @param {FeatureHashOptions=} opt_options Options.
   */
  constructor(opt_options) {
    super();

    const options = opt_options || {};

    /**
     * @type {number}
     * @private
     */
    this.accuracy_ = options.accuracy || DEFAULT_ACCURACY;

    /**
     * @type {boolean}
     * @private
     */
    this.encodeStyles_ = options.encodeStyles || true;

    /**
     * @type {function(import("ol/Feature.js").default):Object<string, (string|number|undefined)>}
     * @private
     */
    this.propertiesFunction_ = options.properties || defaultPropertiesFunction_;

    /**
     * @type {boolean}
     * @private
     */
    this.setStyle_ = options.setStyle !== undefined ? options.setStyle : true;

    /**
     * @type {number}
     * @private
     */
    this.prevX_ = 0;

    /**
     * @type {number}
     * @private
     */
    this.prevY_ = 0;

    /**
     * @type {Object<string, string>}
     * @private
     */
    LegacyProperties_ = options.propertiesType || {};

    /**
     * @type {Object<string, function(import("ol/Feature.js").default): void>}
     * @private
     */
    this.defaultValues_ = options.defaultValues || {};
  }

  /**
   * Read a logical sequence of characters and return (or complete then return)
   * an array of numbers. The coordinates are assumed to be in
   * two dimensions and in latitude, longitude order.
   * corresponding to a geometry's coordinates.
   * @param {string} text Text.
   * @param {number[]=} opt_flatCoordinates Flat coordinates array.
   * @return {number[]} Flat coordinates.
   * @private
   */
  decodeCoordinates_(text, opt_flatCoordinates) {
    const len = text.length;
    let index = 0;
    const flatCoordinates = opt_flatCoordinates !== undefined ?
      opt_flatCoordinates : [];
    let i = flatCoordinates.length;
    while (index < len) {
      let b;
      let shift = 0;
      let result = 0;
      do {
        b = CHAR64_.indexOf(text.charAt(index++));
        result |= (b & 0x1f) << shift;
        shift += 5;
      } while (b >= 32);
      const dx = ((result & 1) ? ~(result >> 1) : (result >> 1));
      this.prevX_ += dx;
      shift = 0;
      result = 0;
      do {
        b = CHAR64_.indexOf(text.charAt(index++));
        result |= (b & 0x1f) << shift;
        shift += 5;
      } while (b >= 32);
      const dy = ((result & 1) ? ~(result >> 1) : (result >> 1));
      this.prevY_ += dy;
      flatCoordinates[i++] = this.prevX_ * this.accuracy_;
      flatCoordinates[i++] = this.prevY_ * this.accuracy_;
    }
    return flatCoordinates;
  }

  /**
   * Encode an array of number (corresponding to some coordinates) into a
   * logical sequence of characters. The coordinates are assumed to be in
   * two dimensions and in latitude, longitude order.
   * @param {number[]} flatCoordinates Flat coordinates.
   * @param {number} stride Stride.
   * @param {number} offset Offset.
   * @param {number} end End.
   * @return {string} String.
   * @private
   * @hidden
   */
  encodeCoordinates_(flatCoordinates, stride, offset, end) {
    let encodedCoordinates = '';
    for (let i = offset; i < end; i += stride) {
      let x = flatCoordinates[i];
      let y = flatCoordinates[i + 1];
      x = Math.floor(x / this.accuracy_);
      y = Math.floor(y / this.accuracy_);
      const dx = x - this.prevX_;
      const dy = y - this.prevY_;
      this.prevX_ = x;
      this.prevY_ = y;
      encodedCoordinates += encodeSignedNumber_(dx) +
          encodeSignedNumber_(dy);
    }
    return encodedCoordinates;
  }

  /**
   * Read a feature from a logical sequence of characters.
   * @param {string} text Text.
   * @param {import('ol/format/Feature.js').ReadOptions=} opt_options Read options.
   * @return {import("ol/Feature.js").default} Feature.
   * @protected
   * @override
   */
  readFeatureFromText(text, opt_options) {
    console.assert(text.length > 2);
    console.assert(text[1] === '(');
    console.assert(text[text.length - 1] === ')');
    let splitIndex = text.indexOf('~');
    const geometryText = splitIndex >= 0 ?
      `${text.substring(0, splitIndex)})` : text;
    const geometry = this.readGeometryFromText(geometryText, opt_options);
    const feature = new olFeature(geometry);
    if (splitIndex >= 0) {
      const attributesAndStylesText = text.substring(
        splitIndex + 1, text.length - 1);
      splitIndex = attributesAndStylesText.indexOf('~');
      const attributesText = splitIndex >= 0 ?
        attributesAndStylesText.substring(0, splitIndex) :
        attributesAndStylesText;
      if (attributesText != '') {
        const parts = attributesText.split('\'');
        for (let i = 0; i < parts.length; ++i) {
          const part = decodeURIComponent(parts[i]);
          const keyVal = part.split('*');
          console.assert(keyVal.length === 2);
          let key = keyVal[0];
          const value = keyVal[1];
          if (!this.setStyle_ && LegacyProperties_[key]) {
            key = LegacyProperties_[key];
          }
          feature.set(key, castValue_(key, value));
        }
      }
      if (splitIndex >= 0) {
        const stylesText = attributesAndStylesText.substring(splitIndex + 1);
        if (this.setStyle_) {
          setStyleInFeature_(stylesText, feature);
        } else {
          setStyleProperties_(stylesText, feature);
        }
      }
    }
    return feature;
  }

  /**
   * Read multiple features from a logical sequence of characters.
   * @param {string} text Text.
   * @param {import('ol/format/Feature.js').ReadOptions=} opt_options Read options.
   * @return {Array<import("ol/Feature.js").default>} Features.
   * @protected
   * @override
   */
  readFeaturesFromText(text, opt_options) {
    console.assert(text[0] === 'F');
    this.prevX_ = 0;
    this.prevY_ = 0;
    /** @type {Array<import("ol/Feature.js").default>} */
    const features = [];
    text = text.substring(1);
    while (text.length > 0) {
      const index = text.indexOf(')');
      console.assert(index >= 0);
      const feature = this.readFeatureFromText(
        text.substring(0, index + 1), opt_options);
      features.push(feature);
      text = text.substring(index + 1);
    }

    // set default values
    features.forEach((feature) => {
      for (const key in this.defaultValues_) {
        const property = LegacyProperties_[key];
        if (feature.get(property) === undefined) {
          feature.set(property, this.defaultValues_[key].call(null, feature));
        }
      }
    });
    return features;
  }

  /**
   * Read a geometry from a logical sequence of characters.
   * @param {string} text Text.
   * @param {import('ol/format/Feature.js').ReadOptions=} opt_options Read options.
   * @return {Geometry} Geometry.
   * @protected
   * @override
   */
  readGeometryFromText(text, opt_options) {
    const geometryReader = GEOMETRY_READERS_[text[0]];
    console.assert(geometryReader !== undefined);
    return geometryReader.call(this, text);
  }

  /**
   * Encode a feature into a logical sequence of characters.
   * @param {import("ol/Feature.js").default} feature Feature.
   * @param {import('ol/format/Feature.js').ReadOptions=} opt_options Read options.
   * @return {string} Encoded feature.
   * @protected
   * @override
   */
  writeFeatureText(feature, opt_options) {
    const /** @type {string[]} */ encodedParts = [];

    // encode geometry

    let encodedGeometry = '';
    const geometry = feature.getGeometry();
    if (geometry) {
      encodedGeometry = this.writeGeometryText(geometry, opt_options);
    }

    if (encodedGeometry.length > 0) {
      // remove the final bracket
      console.assert(encodedGeometry[encodedGeometry.length - 1] === ')');
      encodedGeometry = encodedGeometry.substring(0, encodedGeometry.length - 1);
      encodedParts.push(encodedGeometry);
    }

    // encode properties

    const /** @type {string[]} */ encodedProperties = [];
    const propFunction = this.propertiesFunction_(feature);
    for (const key in propFunction) {
      const value = propFunction[key];
      if (value !== undefined && value !== null && key !== feature.getGeometryName()) {
        if (encodedProperties.length !== 0) {
          encodedProperties.push('\'');
        }
        const encoded = encodeURIComponent(
          `${key.replace(/[()'*]/g, '_')}*${
            value.toString().replace(/[()'*]/g, '_')}`);
        encodedProperties.push(encoded);
      }
    }

    if (encodedProperties.length > 0) {
      encodedParts.push('~');
      Array.prototype.push.apply(encodedParts, encodedProperties);
    }

    // encode styles

    if (this.encodeStyles_) {
      const styleFunction = feature.getStyleFunction();
      if (styleFunction !== undefined) {
<<<<<<< HEAD
        let styles = styleFunction.call(null, feature, 0);
=======
        let styles = styleFunction(feature, 0);
>>>>>>> 794a0c2f
        if (styles !== null) {
          /** @type {string[]} */
          const encodedStyles = [];
          styles = Array.isArray(styles) ? styles : [styles];
          if (!geometry) {
            throw new Error('Missing geometry');
          }
          encodeStyles_(styles, geometry.getType(), encodedStyles);
          if (encodedStyles.length > 0) {
            encodedParts.push('~');
            Array.prototype.push.apply(encodedParts, encodedStyles);
          }
        }
      }
    }

    // append the closing bracket and return the encoded feature

    encodedParts.push(')');
    return encodedParts.join('');
  }

  /**
   * Encode an array of features into a logical sequence of characters.
   * @param {Array<import("ol/Feature.js").default>} features Feature.
   * @param {import('ol/format/Feature.js').ReadOptions=} opt_options Read options.
   * @return {string} Encoded features.
   * @protected
   * @override
   */
  writeFeaturesText(features, opt_options) {
    this.prevX_ = 0;
    this.prevY_ = 0;
    const textArray = [];
    if (features.length > 0) {
      textArray.push('F');
      for (let i = 0, ii = features.length; i < ii; ++i) {
        textArray.push(this.writeFeatureText(features[i], opt_options));
      }
    }
    return textArray.join('');
  }

  /**
   * Encode a geometry into a logical sequence of characters.
   * @param {Geometry} geometry Geometry.
   * @param {import('ol/format/Feature.js').ReadOptions=} opt_options Read options.
   * @return {string} Encoded geometry.
   * @protected
   * @override
   */
  writeGeometryText(geometry, opt_options) {
    const geometryWriter = GEOMETRY_WRITERS_[geometry.getType()];
    console.assert(geometryWriter !== undefined);
    const transformedGeometry = olFormatFeature.transformWithOptions(geometry, true, opt_options);
    if (!(transformedGeometry instanceof Geometry)) {
      throw new Error('Missing transformedGeometry');
    }
    const encGeom = geometryWriter.call(this, transformedGeometry);
    if (!encGeom) {
      throw new Error('Missing encodedGeometry');
    }
    return encGeom;
  }
}

export default FeatureHash;

/**
 * Get features's properties.
 * @param {import("ol/Feature.js").default} feature Feature.
 * @return {Object<string, (string|number|undefined)>} The feature properties to
 * serialize.
 * @private
 * @hidden
 */
function defaultPropertiesFunction_(feature) {
  return feature.getProperties();
}

/**
 * Sign then encode a number.
 * @param {number} num Number.
 * @return {string} String.
 * @private
 * @hidden
 */
function encodeSignedNumber_(num) {
  let signedNum = num << 1;
  if (num < 0) {
    signedNum = ~(signedNum);
  }
  return encodeNumber_(signedNum);
}

/**
 * Transform a number into a logical sequence of characters.
 * @param {number} num Number.
 * @return {string} String.
 * @private
 * @hidden
 */
function encodeNumber_(num) {
  let encodedNumber = '';
  while (num >= 0x20) {
    encodedNumber += CHAR64_.charAt(
      0x20 | (num & 0x1f));
    num >>= 5;
  }
  encodedNumber += CHAR64_.charAt(num);
  return encodedNumber;
}

/**
 * For a type of geometry, transforms an array of {@link import("ol/style/Style.js").default} into
 * a logical sequence of characters and put the result into the given encoded
 * styles's array.
 * @param {Array<import("ol/style/Style.js").default>} styles Styles.
 * @param {import("ol/geom/GeometryType.js").default} geometryType Geometry type.
 * @param {string[]} encodedStyles Encoded styles array.
 * @private
 * @hidden
 */
function encodeStyles_(styles, geometryType, encodedStyles) {
  const styleType = StyleTypes_[geometryType];
  console.assert(styleType !== undefined);
  for (let i = 0; i < styles.length; ++i) {
    const style = styles[i];
    const fillStyle = style.getFill();
    const imageStyle = style.getImage();
    const strokeStyle = style.getStroke();
    const textStyle = style.getText();
    if (styleType == ngeoFormatFeatureHashStyleType.POLYGON) {
      if (fillStyle !== null) {
        encodeStylePolygon_(
          fillStyle, strokeStyle, encodedStyles);
      }
    } else if (styleType == ngeoFormatFeatureHashStyleType.LINE_STRING) {
      if (strokeStyle !== null) {
        encodeStyleLine_(strokeStyle, encodedStyles);
      }
    } else if (styleType == ngeoFormatFeatureHashStyleType.POINT) {
      if (imageStyle !== null) {
        encodeStylePoint_(imageStyle, encodedStyles);
      }
    }
    if (textStyle !== null) {
      encodeStyleText_(textStyle, encodedStyles);
    }
  }
}

/**
 * Transform an {@link import("ol/style/Stroke.js").default} into a logical sequence of
 * characters and put the result into the given encoded styles's array.
 * @param {import("ol/style/Stroke.js").default} strokeStyle Stroke style.
 * @param {string[]} encodedStyles Encoded styles array.
 * @private
 * @hidden
 */
function encodeStyleLine_(strokeStyle, encodedStyles) {
  encodeStyleStroke_(strokeStyle, encodedStyles);
}

/**
 * Transform an {@link import("ol/style/Circle.js").default} into a logical sequence of
 * characters and put the result into the given encoded styles's array.
 * @param {import("ol/style/Image.js").default} imageStyle Image style.
 * @param {string[]} encodedStyles Encoded styles array.
 * @private
 * @hidden
 */
function encodeStylePoint_(imageStyle, encodedStyles) {
  if (imageStyle instanceof olStyleCircle) {
    const radius = imageStyle.getRadius();
    if (encodedStyles.length > 0) {
      encodedStyles.push('\'');
    }
    encodedStyles.push(encodeURIComponent(`pointRadius*${radius}`));
    const fillStyle = imageStyle.getFill();
    if (fillStyle !== null) {
      encodeStyleFill_(fillStyle, encodedStyles);
    }
    const strokeStyle = imageStyle.getStroke();
    if (strokeStyle !== null) {
      encodeStyleStroke_(strokeStyle, encodedStyles);
    }
  }
}

/**
 * Transform an {@link import("ol/style/Fill.js").default} and an
 * {@link import("ol/style/Stroke.js").default} into a logical sequence of characters and put the result into
 * the given encoded styles's array.
 * @param {import("ol/style/Fill.js").default} fillStyle Fill style.
 * @param {import("ol/style/Stroke.js").default} strokeStyle Stroke style.
 * @param {string[]} encodedStyles Encoded styles array.
 * @private
 * @hidden
 */
function encodeStylePolygon_(fillStyle, strokeStyle, encodedStyles) {
  encodeStyleFill_(fillStyle, encodedStyles);
  if (strokeStyle !== null) {
    encodeStyleStroke_(strokeStyle, encodedStyles);
  }
}

/**
 * Transform an {@link import("ol/style/Fill.js").default} and optionally its properties into
 * a logical sequence of characters and put the result into the given encoded
 * styles's array.
 * @param {import("ol/style/Fill.js").default} fillStyle Fill style.
 * @param {string[]} encodedStyles Encoded styles array.
 * @param {string=} [propertyName='fillColor'] Property name.
 * @private
 * @hidden
 */
function encodeStyleFill_(fillStyle, encodedStyles, propertyName = 'fillColor') {
  const fillColor = fillStyle.getColor();
  let fillColorHex;
  if (fillColor !== null) {
    if (Array.isArray(fillColor)) {
      fillColorHex = rgbArrayToHex(fillColor);
    } else if (typeof fillColor === 'string') {
      fillColorHex = rgbArrayToHex(asColorArray(fillColor));
    } else {
      throw new Error('Unsupported color');
    }
    if (encodedStyles.length > 0) {
      encodedStyles.push('\'');
    }
    encodedStyles.push(encodeURIComponent(`${propertyName}*${fillColorHex}`));
  }
}

/**
 * Transform an {@link import("ol/style/Stroke.js").default} into a logical sequence of
 * characters and put the result into the given encoded styles's array.
 * @param {import("ol/style/Stroke.js").default} strokeStyle Stroke style.
 * @param {string[]} encodedStyles Encoded styles array.
 * @private
 * @hidden
 */
function encodeStyleStroke_(strokeStyle, encodedStyles) {
  const strokeColor = strokeStyle.getColor();
  if (strokeColor !== null) {
    if (Array.isArray(strokeColor)) {
      const strokeColorHex = rgbArrayToHex(strokeColor);
      if (encodedStyles.length > 0) {
        encodedStyles.push('\'');
      }
      encodedStyles.push(encodeURIComponent(`strokeColor*${strokeColorHex}`));
    }
  }
  const strokeWidth = strokeStyle.getWidth();
  if (strokeWidth !== undefined) {
    if (encodedStyles.length > 0) {
      encodedStyles.push('\'');
    }
    encodedStyles.push(encodeURIComponent(`strokeWidth*${strokeWidth}`));
  }
}

/**
 * Transform an {@link import("ol/style/Text.js").default} into a logical sequence of characters and
 * put the result into the given encoded styles's array.
 * @param {import("ol/style/Text.js").default} textStyle Text style.
 * @param {string[]} encodedStyles Encoded styles array.
 * @private
 * @hidden
 */
function encodeStyleText_(textStyle, encodedStyles) {
  const fontStyle = textStyle.getFont();
  if (fontStyle !== undefined) {
    const font = fontStyle.split(' ');
    if (font.length >= 3) {
      if (encodedStyles.length > 0) {
        encodedStyles.push('\'');
      }
      encodedStyles.push(encodeURIComponent(`fontSize*${font[1]}`));
    }
  }
  const fillStyle = textStyle.getFill();
  if (fillStyle !== null) {
    encodeStyleFill_(
      fillStyle, encodedStyles, 'fontColor');
  }
}

/**
 * Read a logical sequence of characters and return a corresponding
 * {@link import("ol/geom/LineString.js").default}.
 * @param {string} text Text.
 * @return {import("ol/geom/LineString.js").default} Line string.
 * @private
 * @hidden
 * @this {FeatureHash}
 */
function readLineStringGeometry_(text) {
  console.assert(text.substring(0, 2) === 'l(');
  console.assert(text[text.length - 1] == ')');
  text = text.substring(2, text.length - 1);
  const flatCoordinates = this.decodeCoordinates_(text);
  return new olGeomLineString(flatCoordinates, olGeomGeometryLayout.XY);
}

/**
 * Read a logical sequence of characters and return a corresponding
 * {@link import("ol/geom/MultiLineString.js").default}.
 * @param {string} text Text.
 * @return {import("ol/geom/MultiLineString.js").default} Line string.
 * @private
 * @hidden
 * @this {FeatureHash}
 */
function readMultiLineStringGeometry_(text) {
  console.assert(text.substring(0, 2) === 'L(');
  console.assert(text[text.length - 1] == ')');
  text = text.substring(2, text.length - 1);
  /** @type {number[]} */
  let flatCoordinates = [];
  const ends = [];
  const lineStrings = text.split('\'');
  for (let i = 0, ii = lineStrings.length; i < ii; ++i) {
    flatCoordinates = this.decodeCoordinates_(lineStrings[i], flatCoordinates);
    ends[i] = flatCoordinates.length;
  }
  return new olGeomMultiLineString(flatCoordinates, olGeomGeometryLayout.XY, ends);
}

/**
 * Read a logical sequence of characters and return a corresponding
 * {@link import("ol/geom/Point.js").default}.
 * @param {string} text Text.
 * @return {import("ol/geom/Point.js").default} Point.
 * @private
 * @hidden
 * @this {FeatureHash}
 */
function readPointGeometry_(text) {
  console.assert(text.substring(0, 2) === 'p(');
  console.assert(text[text.length - 1] == ')');
  text = text.substring(2, text.length - 1);
  const flatCoordinates = this.decodeCoordinates_(text);
  console.assert(flatCoordinates.length === 2);
  return new olGeomPoint(flatCoordinates, olGeomGeometryLayout.XY);
}

/**
 * Read a logical sequence of characters and return a corresponding
 * {@link import("ol/geom/MultiPoint.js").default}.
 * @param {string} text Text.
 * @return {import("ol/geom/MultiPoint.js").default} MultiPoint.
 * @private
 * @hidden
 * @this {FeatureHash}
 */
function readMultiPointGeometry_(text) {
  console.assert(text.substring(0, 2) === 'P(');
  console.assert(text[text.length - 1] == ')');
  text = text.substring(2, text.length - 1);
  const flatCoordinates = this.decodeCoordinates_(text);
  return new olGeomMultiPoint(flatCoordinates, olGeomGeometryLayout.XY);
}

/**
 * Read a logical sequence of characters and return a corresponding
 * {@link import("ol/geom/Polygon.js").default}.
 * @param {string} text Text.
 * @return {import("ol/geom/Polygon.js").default} Polygon.
 * @private
 * @hidden
 * @this {FeatureHash}
 */
function readPolygonGeometry_(text) {
  console.assert(text.substring(0, 2) === 'a(');
  console.assert(text[text.length - 1] == ')');
  text = text.substring(2, text.length - 1);
  /** @type {number[]} */
  let flatCoordinates = [];
  const ends = [];
  const rings = text.split('\'');
  for (let i = 0, ii = rings.length; i < ii; ++i) {
    flatCoordinates = this.decodeCoordinates_(rings[i], flatCoordinates);
    let end = flatCoordinates.length;
    if (i === 0) {
      flatCoordinates[end++] = flatCoordinates[0];
      flatCoordinates[end++] = flatCoordinates[1];
    } else {
      flatCoordinates[end++] = flatCoordinates[ends[i - 1]];
      flatCoordinates[end++] = flatCoordinates[ends[i - 1] + 1];
    }
    ends[i] = end;
  }
  return new olGeomPolygon(flatCoordinates, olGeomGeometryLayout.XY, ends);
}

/**
 * Read a logical sequence of characters and return a corresponding
 * {@link import("ol/geom/MultiPolygon.js").default}.
 * @param {string} text Text.
 * @return {import("ol/geom/MultiPolygon.js").default} MultiPolygon.
 * @private
 * @hidden
 * @this {FeatureHash}
 */
function readMultiPolygonGeometry_(text) {
  console.assert(text.substring(0, 2) === 'A(');
  console.assert(text[text.length - 1] == ')');
  text = text.substring(2, text.length - 1);
  /** @type {number[]} */
  let flatCoordinates = [];
  /** @type {number[][]} */
  const endss = [];
  const polygons = text.split(')(');
  for (let i = 0, ii = polygons.length; i < ii; ++i) {
    const rings = polygons[i].split('\'');
    /** @type {number[]} */
    const ends = endss[i] = [];
    for (let j = 0, jj = rings.length; j < jj; ++j) {
      flatCoordinates = this.decodeCoordinates_(rings[j], flatCoordinates);
      let end = flatCoordinates.length;
      if (j === 0) {
        flatCoordinates[end++] = flatCoordinates[0];
        flatCoordinates[end++] = flatCoordinates[1];
      } else {
        flatCoordinates[end++] = flatCoordinates[ends[j - 1]];
        flatCoordinates[end++] = flatCoordinates[ends[j - 1] + 1];
      }
      ends[j] = end;
    }
  }
  return new olGeomMultiPolygon(flatCoordinates, olGeomGeometryLayout.XY, endss);
}

/**
 * DEPRECATED - Use the `ngeo.misc.FeatureHelper` instead in combination with the
 * `setStyle: false` option.
 *
 * Read a logical sequence of characters and apply the decoded style on the
 * given feature.
 * @param {string} text Text.
 * @param {import("ol/Feature.js").default} feature Feature.
 * @private
 * @hidden
 */
function setStyleInFeature_(text, feature) {
  if (text == '') {
    return;
  }
  const properties = getStyleProperties_(text, feature);
  const fillColor = properties.fillColor;
  const fontSize = properties.fontSize;
  const fontColor = properties.fontColor;
  const pointRadius = properties.pointRadius;
  const strokeColor = properties.strokeColor;
  const strokeWidth = properties.strokeWidth;

  let fillStyle = null;
  if (fillColor !== undefined) {
    fillStyle = new olStyleFill({
      color: /** @type {number[]|string} */ (fillColor)
    });
  }
  let strokeStyle = null;
  if (strokeColor !== undefined && strokeWidth !== undefined) {
    if (typeof strokeWidth != 'number') {
      throw new Error('Missing strokeWidth');
    }
    strokeStyle = new olStyleStroke({
      color: /** @type {number[]|string} */ (strokeColor),
      width: strokeWidth
    });
  }
  let imageStyle = null;
  if (pointRadius !== undefined) {
    if (typeof pointRadius != 'number') {
      throw new Error('Missing pointRadius');
    }
    /** @type {import('ol/style/Circle.js').Options} */
    const options = {
      radius: pointRadius,
    };
    if (fillStyle) {
      options.fill = fillStyle;
    }
    if (strokeStyle) {
      options.stroke = strokeStyle;
    }
    imageStyle = new olStyleCircle(options);
    fillStyle = strokeStyle = null;
  }
  let textStyle = null;
  if (fontSize !== undefined && fontColor !== undefined) {
    textStyle = new olStyleText({
      font: `${fontSize} sans-serif`,
      fill: new olStyleFill({
        color: /** @type {number[]|string} */ (fontColor)
      })
    });
  }
  const options = {};
  if (fillStyle) {
    options.fill = fillStyle;
  }
  if (strokeStyle) {
    options.stroke = strokeStyle;
  }
  if (imageStyle) {
    options.image = imageStyle;
  }
  if (textStyle) {
    options.text = textStyle;
  }
  const style = new olStyleStyle(options);
  feature.setStyle(style);
}

/**
 * Read a logical sequence of characters and apply the decoded result as
 * style properties for the feature. Legacy keys are converted to the new ones
 * for compatibility.
 * @param {string} text Text.
 * @param {import("ol/Feature.js").default} feature Feature.
 * @private
 * @hidden
 */
function setStyleProperties_(text, feature) {

  const properties = getStyleProperties_(text, feature);
  const geometry = feature.getGeometry();

  // Deal with legacy properties
  if (geometry instanceof olGeomPoint) {
    if (properties.isLabel ||
        properties[ngeoFormatFeatureProperties.IS_TEXT]) {
      delete properties.strokeColor;
      delete properties.fillColor;
    } else {
      delete properties.fontColor;
      delete properties.fontSize;
    }
  } else {
    delete properties.fontColor;

    if (geometry instanceof olGeomLineString) {
      delete properties.fillColor;
      delete properties.fillOpacity;
    }
  }

  // Convert font size from px to pt
  if (properties.fontSize) {
    const fontSizeStr = /** @type {string} */(properties.fontSize);
    /** @type {number} */
    let fontSize = parseFloat(fontSizeStr);
    if (fontSizeStr.indexOf('px') !== -1) {
      fontSize = Math.round(fontSize / 1.333333);
    }
    properties.fontSize = fontSize;
  }

  // Convert legacy properties
  /** @type {Object<string, string|number|boolean|undefined>} */
  const clone = {};
  for (const key in properties) {
    const value = properties[key];
    if (LegacyProperties_[key]) {
      clone[LegacyProperties_[key]] = value;
    } else {
      clone[key] = value;
    }
  }

  feature.setProperties(clone);
}

/**
 * Cast values in the correct type depending on the property.
 * @param {string} key Key.
 * @param {string} value Value.
 * @return {number|boolean|string} The casted value corresponding to the key.
 * @private
 * @hidden
 * @hidden
 */
function castValue_(key, value) {
  const numProperties = [
    ngeoFormatFeatureProperties.ANGLE,
    ngeoFormatFeatureProperties.OPACITY,
    ngeoFormatFeatureProperties.SIZE,
    ngeoFormatFeatureProperties.STROKE,
    'pointRadius',
    'strokeWidth'
  ];
  const boolProperties = [
    ngeoFormatFeatureProperties.IS_CIRCLE,
    ngeoFormatFeatureProperties.IS_RECTANGLE,
    ngeoFormatFeatureProperties.IS_TEXT,
    ngeoFormatFeatureProperties.SHOW_MEASURE,
    ngeoFormatFeatureProperties.SHOW_LABEL,
    'isCircle',
    'isRectangle',
    'isLabel',
    'showMeasure',
    'showLabel'
  ];

  if (numProperties.includes(key)) {
    return +value;
  } else if (boolProperties.includes(key)) {
    return (value === 'true') ? true : false;
  } else {
    return value;
  }
}

/**
 * From a logical sequence of characters, create and return an object of
 * style properties for a feature. The values are cast in the correct type
 * depending on the property. Some properties are also deleted when they don't
 * match the geometry of the feature.
 * @param {string} text Text.
 * @param {import("ol/Feature.js").default} feature Feature.
 * @return {Object<string, boolean|number|string|undefined>} The style properties for the feature.
 * @private
 * @hidden
 */
function getStyleProperties_(text, feature) {
  const parts = text.split('\'');
  /** @type {Object<string, boolean|number|string>} */
  const properties = {};

  for (let i = 0; i < parts.length; ++i) {
    const part = decodeURIComponent(parts[i]);
    const keyVal = part.split('*');
    console.assert(keyVal.length === 2);
    const key = keyVal[0];
    const val = keyVal[1];

    properties[key] = castValue_(key, val);
  }

  return properties;
}

/**
 * Encode a {@link import("ol/geom/LineString.js").default} geometry into a logical sequence of
 * characters.
 * @param {Geometry} geometry Geometry.
 * @return {?string} Encoded geometry.
 * @private
 * @hidden
 * @this {FeatureHash}
 */
function writeLineStringGeometry_(geometry) {
  if (geometry instanceof olGeomLineString) {
    const flatCoordinates = geometry.getFlatCoordinates();
    const stride = geometry.getStride();
    const end = flatCoordinates.length;
    return `l(${this.encodeCoordinates_(flatCoordinates, stride, 0, end)})`;
  }
  return null;
}

/**
 * Encode a {@link import("ol/geom/MultiLineString.js").default} geometry into a logical sequence
 * of characters.
 * @param {Geometry} geometry Geometry.
 * @return {?string} Encoded geometry.
 * @private
 * @hidden
 * @this {FeatureHash}
 */
function writeMultiLineStringGeometry_(geometry) {
  if (geometry instanceof olGeomMultiLineString) {
    const ends = geometry.getEnds();
    const lineStringCount = ends.length;
    const flatCoordinates = geometry.getFlatCoordinates();
    const stride = geometry.getStride();
    let offset = 0;
    const textArray = ['L('];
    for (let i = 0; i < lineStringCount; ++i) {
      const end = ends[i];
      const text = this.encodeCoordinates_(flatCoordinates, stride, offset, end);
      if (i !== 0) {
        textArray.push('\'');
      }
      textArray.push(text);
      offset = end;
    }
    textArray.push(')');
    return textArray.join('');
  }
  return null;
}

/**
 * Encode a {@link import("ol/geom/Point.js").default} geometry into a logical sequence of
 * characters.
 * @param {Geometry} geometry Geometry.
 * @return {?string} Encoded geometry.
 * @private
 * @hidden
 * @this {FeatureHash}
 */
function writePointGeometry_(geometry) {
  if (geometry instanceof olGeomPoint) {
    const flatCoordinates = geometry.getFlatCoordinates();
    const stride = geometry.getStride();
    const end = flatCoordinates.length;
    return `p(${this.encodeCoordinates_(flatCoordinates, stride, 0, end)})`;
  }
  return null;
}

/**
 * Encode an {@link import("ol/geom/MultiPoint.js").default} geometry into a logical sequence
 * of characters.
 * @param {Geometry} geometry Geometry.
 * @return {?string} Encoded geometry.
 * @private
 * @hidden
 * @this {FeatureHash}
 */
function writeMultiPointGeometry_(geometry) {
  if (geometry instanceof olGeomMultiPoint) {
    const flatCoordinates = geometry.getFlatCoordinates();
    const stride = geometry.getStride();
    const end = flatCoordinates.length;
    return `P(${this.encodeCoordinates_(flatCoordinates, stride, 0, end)})`;
  }
  return null;
}

/**
 * Helper to encode an {@link import("ol/geom/Polygon.js").default} geometry.
 * @param {number[]} flatCoordinates Flat coordinates.
 * @param {number} stride Stride.
 * @param {number} offset Offset.
 * @param {number[]} ends Ends.
 * @param {string[]} textArray Text array.
 * @return {number} The new offset.
 * @private
 * @hidden
 * @this {FeatureHash}
 */
function encodeRings_(flatCoordinates, stride, offset, ends, textArray) {
  const linearRingCount = ends.length;
  for (let i = 0; i < linearRingCount; ++i) {
    // skip the "closing" point
    const end = ends[i] - stride;
    const text = this.encodeCoordinates_(flatCoordinates, stride, offset, end);
    if (i !== 0) {
      textArray.push('\'');
    }
    textArray.push(text);
    offset = ends[i];
  }
  return offset;
}

/**
 * Encode an {@link import("ol/geom/Polygon.js").default} geometry into a logical sequence
 * of characters.
 * @param {Geometry} geometry Geometry.
 * @return {?string} Encoded geometry.
 * @private
 * @hidden
 * @this {FeatureHash}
 */
function writePolygonGeometry_(geometry) {
  if (geometry instanceof olGeomPolygon) {
    const flatCoordinates = geometry.getFlatCoordinates();
    const stride = geometry.getStride();
    const ends = geometry.getEnds();
    const offset = 0;
    const textArray = ['a('];
    encodeRings_.call(this,
      flatCoordinates, stride, offset, ends, textArray);
    textArray.push(')');
    return textArray.join('');
  }
  return null;
}


/**
 * Encode an {@link import("ol/geom/MultiPoligon.js").default} geometry into a logical sequence of
 * characters.
 * @param {Geometry} geometry Geometry.
 * @return {string} Encoded geometry.
 * @private
 * @hidden
 * @this {FeatureHash}
 */
function writeMultiPolygonGeometry_(geometry) {
  if (geometry instanceof olGeomMultiPolygon) {
    const flatCoordinates = geometry.getFlatCoordinates();
    const stride = geometry.getStride();
    const endss = geometry.getEndss();
    const polygonCount = endss.length;
    let offset = 0;
    const textArray = ['A'];
    for (let i = 0; i < polygonCount; ++i) {
      const ends = endss[i];
      textArray.push('(');
      offset = encodeRings_.call(this,
        flatCoordinates, stride, offset, ends, textArray);
      textArray.push(')');
    }
    return textArray.join('');
  } else {
    throw new Error('Wrong geometry type');
  }
}<|MERGE_RESOLUTION|>--- conflicted
+++ resolved
@@ -417,11 +417,7 @@
     if (this.encodeStyles_) {
       const styleFunction = feature.getStyleFunction();
       if (styleFunction !== undefined) {
-<<<<<<< HEAD
-        let styles = styleFunction.call(null, feature, 0);
-=======
         let styles = styleFunction(feature, 0);
->>>>>>> 794a0c2f
         if (styles !== null) {
           /** @type {string[]} */
           const encodedStyles = [];
