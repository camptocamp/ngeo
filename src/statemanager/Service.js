import angular from 'angular';
import ngeoStatemanagerLocation from 'ngeo/statemanager/Location.js';

/**
 * Provides a service for managing the application state.
 * The application state is written to both the URL and the local storage.
 * @constructor
 * @param {!import("ngeo/statemanager/Location.js").StatemanagerLocation} ngeoLocation ngeo location service.
 * @param {!Array.<!RegExp>} ngeoUsedKeyRegexp regexp used to identify the used keys.
 * @ngInject
 * @hidden
 */
export function StatemanagerService(ngeoLocation, ngeoUsedKeyRegexp) {

  /**
   * Object representing the application's initial state.
   * @type {!Object.<string, string>}
   */
  this.initialState = {};

  /**
   * @type {!import("ngeo/statemanager/Location.js").StatemanagerLocation}
   */
  this.ngeoLocation = ngeoLocation;


  /**
   * @type {!Array.<!RegExp>}
   */
  this.usedKeyRegexp = ngeoUsedKeyRegexp;

  /**
   * @type {boolean}
   * @private
   */
  this.useLocalStorage_;

  this.setUseLocalStorage(false);

  // Populate initialState with the application's initial state. The initial
  // state is read from the location URL, or from the local storage if there
  // is no state in the location URL.

  const paramKeys = ngeoLocation.getParamKeys().filter(key => key != 'debug' && key != 'no_redirect');

  if (paramKeys.length === 0) {
    if (this.useLocalStorage_) {
      for (const key in window.localStorage) {
        console.assert(key);

        this.usedKeyRegexp.some((keyRegexp) => {
          if (key.match(keyRegexp)) {
            const value = window.localStorage[key];
            if (value !== undefined || value !== null) {
              this.initialState[key] = value;
            } else {
              this.initialState[key] = '';
            }
            return true;
          }
        });
      }
    }
  } else {
    paramKeys.forEach((key) => {
      this.usedKeyRegexp.some((keyRegexp) => {
        if (key.match(keyRegexp)) {
          const value = this.ngeoLocation.getParam(key);
          if (value !== undefined) {
            this.initialState[key] = value;
            return true;
          }
        }
      });
    });
  }
}


/**
 * @param {boolean} value Use localStorage
 * @return {boolean} localStorage will be used.
 */
StatemanagerService.prototype.setUseLocalStorage = function(value) {
  this.useLocalStorage_ = value;

  // check if localStorage is supported
  if (this.useLocalStorage_) {
    try {
      if ('localStorage' in window) {
        window.localStorage['test'] = '';
        delete window.localStorage['test'];
      } else {
        this.useLocalStorage_ = false;
      }
    } catch (err) {
      console.error(err);
      this.useLocalStorage_ = false;
    }
  }
  return this.useLocalStorage_;
};

/**
 * Get the state value for `key`.
 * @param {string} key State key.
 * @return {string|undefined} State value.
 */
StatemanagerService.prototype.getInitialValue = function(key) {
  return this.initialState[key];
};


/**
 * Get the state value for `key`.
 * @param {string} key State key.
 * @return {string|undefined} State value.
 */
<<<<<<< HEAD
StatemanagerService.prototype.getInitialStringValue = function(key) {
  const value = this.initialState[key];
  if (value === undefined) {
    return undefined;
  }
  return value;
=======
exports.prototype.getInitialStringValue = function(key) {
  return this.initialState[key];
>>>>>>> ad3e25ad
};


/**
 * Get the state value for `key`.
 * @param {string} key State key.
 * @return {number|undefined} State value.
 */
StatemanagerService.prototype.getInitialNumberValue = function(key) {
  const value = this.initialState[key];
  if (value === undefined) {
    return undefined;
  }
  return parseFloat(value);
};


/**
 * Get the state value for `key`.
 * @param {string} key State key.
 * @return {boolean|undefined} State value.
 */
StatemanagerService.prototype.getInitialBooleanValue = function(key) {
  const value = this.initialState[key];
  if (value === undefined) {
    return undefined;
  }
  return value === 'true';
};


/**
 * Update the application state with the values in `object`.
 * @param {!Object.<string, string>} object Object.
 */
StatemanagerService.prototype.updateState = function(object) {
  this.ngeoLocation.updateParams(object);
  if (this.useLocalStorage_) {
    for (const key in object) {
      console.assert(key);
      const value = object[key];
      console.assert(value !== undefined);
      window.localStorage[key] = value;
    }
  }
};


/**
 * Delete a parameter
 * @param {string} key Key.
 */
StatemanagerService.prototype.deleteParam = function(key) {
  this.ngeoLocation.deleteParam(key);
  if (this.useLocalStorage_) {
    delete window.localStorage[key];
  }
};


/**
 * @type {!angular.IModule}
 * @hidden
 */
const module = angular.module('ngeoStateManager', [
  ngeoStatemanagerLocation.name
]);
module.service('ngeoStateManager', StatemanagerService);
module.value('ngeoUsedKeyRegexp', [new RegExp('.*')]);


export default module;<|MERGE_RESOLUTION|>--- conflicted
+++ resolved
@@ -116,17 +116,8 @@
  * @param {string} key State key.
  * @return {string|undefined} State value.
  */
-<<<<<<< HEAD
 StatemanagerService.prototype.getInitialStringValue = function(key) {
-  const value = this.initialState[key];
-  if (value === undefined) {
-    return undefined;
-  }
-  return value;
-=======
-exports.prototype.getInitialStringValue = function(key) {
   return this.initialState[key];
->>>>>>> ad3e25ad
 };
 
 
