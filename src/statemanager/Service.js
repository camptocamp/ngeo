--- conflicted
+++ resolved
@@ -105,38 +105,13 @@
     return this.useLocalStorage_;
   }
 
-<<<<<<< HEAD
-  /**
-   * Get the state value for `key`.
-   * @param {string} key State key.
-   * @return {string|undefined} State value.
-   */
-  getInitialValue(key) {
-    return this.initialState[key];
-  }
-=======
-
-/**
- * Get the state value for `key`.
- * @param {string} key State key.
- * @return {string|undefined} State value.
- */
-StatemanagerService.prototype.getInitialStringValue = function(key) {
-  return this.initialState[key];
-};
->>>>>>> e9e2fd1d
-
   /**
    * Get the state value for `key`.
    * @param {string} key State key.
    * @return {string|undefined} State value.
    */
   getInitialStringValue(key) {
-    const value = this.initialState[key];
-    if (value === undefined) {
-      return undefined;
-    }
-    return value;
+    return this.initialState[key];
   }
 
   /**
