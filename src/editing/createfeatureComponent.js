--- conflicted
+++ resolved
@@ -78,22 +78,13 @@
 
 
 /**
-<<<<<<< HEAD
- * @param {!angular.gettext.gettextCatalog} gettextCatalog Gettext catalog.
- * @param {!angular.ICompileService} $compile Angular compile service.
- * @param {!angular.IFilterService} $filter Angular filter
- * @param {!angular.IScope} $scope Scope.
- * @param {!angular.ITimeoutService} $timeout Angular timeout service.
- * @param {!import("ngeo/misc/EventHelper.js").EventHelper} ngeoEventHelper Ngeo event helper service
-=======
- * @param {!angularGettext.Catalog} gettextCatalog Gettext catalog.
- * @param {!angular.$compile} $compile Angular compile service.
- * @param {!angular.$filter} $filter Angular filter
- * @param {!angular.$injector} $injector Angular injector service.
- * @param {!angular.Scope} $scope Scope.
- * @param {!angular.$timeout} $timeout Angular timeout service.
- * @param {!ngeo.misc.EventHelper} ngeoEventHelper Ngeo event helper service
->>>>>>> 05e1254a
+ * @param {angular.gettext.gettextCatalog} gettextCatalog Gettext catalog.
+ * @param {angular.ICompileService} $compile Angular compile service.
+ * @param {angular.IFilterService} $filter Angular filter
+ * @param {angular.auto.IInjectorService} $injector Angular injector service.
+ * @param {angular.IScope} $scope Scope.
+ * @param {angular.ITimeoutService} $timeout Angular timeout service.
+ * @param {import("ngeo/misc/EventHelper.js").EventHelper} ngeoEventHelper Ngeo event helper service
  * @constructor
  * @private
  * @hidden
@@ -101,12 +92,7 @@
  * @ngdoc controller
  * @ngname ngeoCreatefeatureController
  */
-<<<<<<< HEAD
-function Controller(gettextCatalog, $compile, $filter, $scope, $timeout, ngeoEventHelper) {
-=======
-exports.Controller_ = function(gettextCatalog, $compile, $filter, $injector, $scope,
-  $timeout, ngeoEventHelper) {
->>>>>>> 05e1254a
+function Controller(gettextCatalog, $compile, $filter, $injector, $scope, $timeout, ngeoEventHelper) {
 
   /**
    * @type {boolean}
@@ -124,48 +110,48 @@
   this.geomType;
 
   /**
-   * @type {!import("ol/Map.js").default}
+   * @type {import("ol/Map.js").default}
    */
   this.map;
 
   /**
-   * @type {!angular.gettext.gettextCatalog}
+   * @type {angular.gettext.gettextCatalog}
    * @private
    */
   this.gettextCatalog_ = gettextCatalog;
 
   /**
-   * @type {!angular.ICompileService}
+   * @type {angular.ICompileService}
    * @private
    */
   this.compile_ = $compile;
 
   /**
-   * @type {!angular.IFilterService}
+   * @type {angular.IFilterService}
    * @private
    */
   this.filter_ = $filter;
 
   /**
-   * @type {!angular.IScope}
+   * @type {angular.IScope}
    * @private
    */
   this.scope_ = $scope;
 
   /**
-   * @type {!angular.ITimeoutService}
+   * @type {angular.ITimeoutService}
    * @private
    */
   this.timeout_ = $timeout;
 
   /**
-   * @type {!import("ngeo/misc/EventHelper.js").EventHelper}
+   * @type {import("ngeo/misc/EventHelper.js").EventHelper}
    * @private
    */
   this.ngeoEventHelper_ = ngeoEventHelper;
 
   /**
-   * @type {!angular.$injector}
+   * @type {angular.auto.IInjectorService}
    * @private
    */
   this.injector_ = $injector;
@@ -220,8 +206,10 @@
         style: new olStyleStyle(),
         startMsg: this.compile_(`<div translate>${helpMsg}</div>`)(this.scope_)[0],
         continueMsg: this.compile_(`<div translate>${contMsg}</div>`)(this.scope_)[0],
-        tolerance: this.injector_.has('ngeoSnappingTolerance') ? this.injector_.get('ngeoSnappingTolerance') : undefined,
-        source: this.injector_.has('ngeoSnappingSource') ? this.injector_.get('ngeoSnappingSource') : undefined,
+        tolerance: this.injector_.has('ngeoSnappingTolerance') ?
+          this.injector_.get('ngeoSnappingTolerance') : undefined,
+        source: this.injector_.has('ngeoSnappingSource') ?
+          this.injector_.get('ngeoSnappingSource') : undefined,
       }
     );
   } else if (this.geomType === ngeoGeometryType.POLYGON ||
