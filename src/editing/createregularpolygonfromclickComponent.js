--- conflicted
+++ resolved
@@ -172,14 +172,9 @@
  * @param {import('ol/events/Event.js').default} evt Event.
  * @private
  */
-<<<<<<< HEAD
 Controller.prototype.handleDrawEnd_ = function(evt) {
   // @ts-ignore: evt should be of type {import('ol/interaction/Draw.js').DrawEvent but he is private
-  const feature = new olFeature(evt.feature.getGeometry());
-=======
-exports.Controller_.prototype.handleDrawEnd_ = function(evt) {
   const feature = new olFeature(evt.detail.feature.getGeometry());
->>>>>>> 05e1254a
   this.features.push(feature);
 };
 
