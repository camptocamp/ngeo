import angular from 'angular';
import {modulo} from 'ol/math.js';
import {padNumber} from 'ol/string.js';


/**
 * @typedef {Object} StringToHtmlReplacement
 * @property {RegExp} expression The regex expression that must match to do the replacement.
 * @property {string} template The template to use to create a new value as replacement if the regex matches.
 */


/**
 * Format a number with a precision.
 *
 * Arguments:
 * - opt_precision: The used precision, default is 3.
 *
 * @typedef {function(number, number=): string} formatNumber
 */


/**
 * Format a number with the prefix and unit.
 *
 * Arguments:
 * - opt_unit: The unit to used, default is ''.
 * - opt_type: (unit|square|binary) the type of units, default is 'unit'.
 * - opt_precision: The used precision, default is 3.
 *
 * @typedef {function(number, string=, string=, number=): string} unitPrefix
 */


/**
 * Format a couple of numbers as number coordinates.
 *
 * Arguments:
 * - coordinates Array of two numbers.
 * - opt_fractionDigits Optional number of digit. Default to 0.
 * - opt_template Optional template. Default to '{x} {y}'.
 *     Where "{x}" will be replaced by the easting coordinate and "{y}" by the northing one. Note:
 *     Use a html entity to use the semicolon symbol into a template.
 * @typedef {function(import("ol/coordinate.js").Coordinate, (number|string)=, string=, (boolean|string)=): string} numberCoordinates
 */


/**
 * Format a coordinates as DMS coordinates.
 * Arguments:
 * - coordinates Array of two numbers.
 * - opt_fractionDigits Optional number of digit. Default to 0.
 * - opt_template Optional template. Default to '{x} {y}'.
 *     Where "{x}" will be replaced by the easting coordinate, {y} by the northing one. Note: Use a html
 *     entity to use the semicolon symbol into a template.
 * @typedef {function(import("ol/coordinate.js").Coordinate, (number|string)=, string=): string} dmsCoordinates
 */


/**
 * Format a duration in seconds to a more readable form.
 * Arguments:
 * - duration The duration in seconds.
 * @typedef {function(number): string} duration
 */


/**
 * @type {angular.IModule}
 * @hidden
 */
const module = angular.module('ngeoAngularFilters', []);

/**
 * Format a number as a localized scale.
 * For instance:
 *  - For 'fr-CH' the value 25000 will become '1 : 25 000'.
 *  - For 'en-US' the value 25000 will become '1 : 25,000'.
 *
 * Example:
 *
 *      <p>{{25000 | ngeoScalify}}</p>
 *
 *
 * @param {angular.IFilterService} $filter Angular filter
 * @return {function(number): string} A function to format number into a 'scale'
 *     string.
 * @ngInject
 * @ngdoc filter
 * @ngname ngeoScalify
 */
function ScalifyFilter($filter) {
  const numberFilter = $filter('number');
  /**
   * @param {number} scale
   */
  const filterFn = function(scale) {
    const text = numberFilter(scale, 0);
    return text ? `1\u00a0:\u00a0${text}` : '';
  };
  filterFn.$stateful = true;
  return filterFn;
}

module.filter('ngeoScalify', ScalifyFilter);

/**
 * A filter used to format a number with a precision, using the locale.
 *
 * Arguments:
 * - opt_precision: The used precision, default is 3.
 *
 * Examples:
 *
 *      {{0.1234 | ngeoNumber}} => 0.123
 *      {{1.234 | ngeoNumber}} => 1.23
 *      {{12.34 | ngeoNumber}} => 12.3
 *      {{123.4 | ngeoNumber}} => 123
 *      {{1234 | ngeoNumber}} => 1230
 *
 * @param {angular.ILocaleService} $locale Angular locale
 * @return {formatNumber} Function used to format number into a string.
 * @ngInject
 * @ngdoc filter
 * @ngname ngeoNumber
 */
function NumberFilter($locale) {
  const formats = $locale.NUMBER_FORMATS;

  /**
   * @param {number} number The number to format.
   * @param {number=} opt_precision The used precision, default is 3.
   * @return {string} The formatted string.
   */
  const result = function(number, opt_precision) {
    const groupSep = formats.GROUP_SEP;
    const decimalSep = formats.DECIMAL_SEP;
    if (opt_precision === undefined) {
      opt_precision = 3;
    }

    if (number === Infinity) {
      return '\u221e';
    } else if (number === -Infinity) {
      return '-\u221e';
    } else if (number === 0) {
      // 0 will creates infinity values
      return '0';
    }
    const sign = number < 0;
    number = Math.abs(number);

    const nb_decimal = opt_precision - Math.floor(Math.log(number) / Math.log(10)) - 1;
    const factor = Math.pow(10, nb_decimal);
    number = Math.round(number * factor);
    let decimal = '';
    const unit = Math.floor(number / factor);

    if (nb_decimal > 0) {
      let str_number = `${number}`;
      // 0 padding
      while (str_number.length < nb_decimal) {
        str_number = `0${str_number}`;
      }
      decimal = str_number.substring(str_number.length - nb_decimal);
      while (decimal[decimal.length - 1] === '0') {
        decimal = decimal.substring(0, decimal.length - 1);
      }
    }

    const groups = [];
    let str_unit = `${unit}`;
    while (str_unit.length > 3) {
      const index = str_unit.length - 3;
      groups.unshift(str_unit.substring(index));
      str_unit = str_unit.substring(0, index);
    }
    groups.unshift(str_unit);

    return (sign ? '-' : '') + groups.join(groupSep) + (
      decimal.length === 0 ? '' : decimalSep + decimal
    );
  };
  return result;
}

module.filter('ngeoNumber', NumberFilter);

/**
 * A filter used to format a number with the prefix and unit
 *
 * Arguments:
 * - opt_unit: The unit to used, default is ''.
 * - opt_type: (unit|square|binary) the type of units, default is 'unit'.
 * - opt_precision: The used precision, default is 3.
 *
 * Examples:
 *
 *      {{25000 | ngeoUnitPrefix}} => 25 k
 *      {{25000 | ngeoUnitPrefix:'m'}} => 25 km
 *      {{25000000 | ngeoUnitPrefix:'m²':'square'}} => 25 km²
 *      {{2048 | ngeoUnitPrefix:'o':'binary'}} => 2 Kio
 *
 *
 * @param {angular.IFilterService} $filter Angular filter
 * @return {unitPrefix} Function used to format number into a string.
 * @ngInject
 * @ngdoc filter
 * @ngname ngeoUnitPrefix
 */
function UnitPrefixFilter($filter) {
  const numberFilter = $filter('ngeoNumber');
  const standardPrefix = ['', 'k', 'M', 'G', 'T', 'P'];
  const binaryPrefix = ['', 'Ki', 'Mi', 'Gi', 'Ti', 'Pi'];
  /**
   * @param {number} number The number to format.
   * @param {string=} opt_unit The unit to used, default is ''.
   * @param {string=} opt_type (unit|square|binary) the type of units, default is 'unit'.
   * @param {number=} opt_precision The used precision, default is 3.
   * @return {string} The formatted string.
   */
  const result = function(number, opt_unit, opt_type, opt_precision) {
    if (opt_unit === undefined) {
      opt_unit = '';
    }
    let divisor = 1000;
    let prefix = standardPrefix;
    if (opt_type === 'square') {
      divisor = 1000000;
    } else if (opt_type === 'binary') {
      divisor = 1024;
      prefix = binaryPrefix;
    }

    let index = 0;
    const index_max = prefix.length - 1;
    while (number >= divisor && index < index_max) {
      number = number / divisor;
      index++;
    }

    const postfix = prefix[index] + opt_unit;
    const space = postfix.length == 0 ? '' : '\u00a0';
    return numberFilter(number, opt_precision) + space + postfix;
  };
  return result;
}

module.filter('ngeoUnitPrefix', UnitPrefixFilter);

/**
 * Format a couple of numbers as number coordinates.
 *
 * Example without parameters:
 *
 *      <p>{{[7.1234, 46.9876] | ngeoNumberCoordinates}}</p>
 *      <!-- will Become 7 47 -->
 *
 * Example with defined fractionDigits and template (en-US localization):
 *
 *      <!-- With en-US localization -->
 *      <p>{{[7.1234, 46.9876] | ngeoNumberCoordinates:2:'co {x} E; {y} N'}}</p>
 *      <!-- will Become co 7.12 E; 46.99 N -->
 *      <br/>
 *      <!-- With en-US localization -->
 *      <p>{{[2600000, 1600000] | ngeoNumberCoordinates:0:'{x}, {y}'}}</p>
 *      <!-- will Become 2,600,000, 1,600,000 -->
 *      <br/>
 *      <!-- With fr-CH localization -->
 *      <p>{{[2600000, 1600000] | ngeoNumberCoordinates:0:'{x}, {y}'}}</p>
 *      <!-- will Become 2'600'000, 1'600'000 -->
 *
 * @param {angular.IFilterService} $filter Angular filter
 * @return {numberCoordinates} A function to format numbers into coordinates string.
 * @ngInject
 * @ngdoc filter
 * @ngname ngeoNumberCoordinates
 */
function NumberCoordinatesFilter($filter) {
  /**
   * @param {import("ol/coordinate.js").Coordinate} coordinates Array of two numbers.
   * @param {(number|string)=} opt_fractionDigits Optional number of digit.
   *     Default to 0.
   * @param {string=} opt_template Optional template. Default to '{x} {y}'.
   *     Where "{x}" will be replaced by the easting coordinate and "{y}" by the
   *     northing one. Note: Use a html entity to use the semicolon symbol
   *     into a template.
   * @return {string} Number formatted coordinates.
   */
  const filterFn = function(coordinates, opt_fractionDigits, opt_template) {
    const template = opt_template ? opt_template : '{x} {y}';
    const x = coordinates[0];
    const y = coordinates[1];
    const fractionDigits = parseInt(/** @type {string} */(opt_fractionDigits), 10) | 0;
    const x_str = $filter('number')(x, fractionDigits);
    const y_str = $filter('number')(y, fractionDigits);
    return template.replace('{x}', x_str).replace('{y}', y_str);
  };
  return filterFn;
}

module.filter('ngeoNumberCoordinates', NumberCoordinatesFilter);


/**
 * Format coordinates as DMS coordinates.
 *
 * Example without parameters:
 *
 *      <p>{{[7.1234, 46.9876] | ngeoDMSCoordinates}}</p>
 *      <!-- will Become  7° 07' 24'' E 46° 59' 15'' N-->
 *
 * Example with defined fractionDigits and a template.
 *
 *      <p>{{[7.1234, 46.9876] | ngeoDMSCoordinates:2:'[{y}; {x]'}}</p>
 *      <!-- will Become [46° 59' 15.36'' N; 7° 07' 24.24'' E] -->
 *
 * @return {dmsCoordinates} A function to format numbers into a DMS coordinates string.
 * @ngInject
 * @ngdoc filter
 * @ngname ngeoDMSCoordinates
 */
function DMSCoordinatesFilter() {
  /**
   * @param {number} degrees
   * @param {string} hemispheres
   * @param {number} fractionDigits
   */
  const degreesToStringHDMS = function(degrees, hemispheres, fractionDigits) {
    const normalizedDegrees = modulo(degrees + 180, 360) - 180;
    const dms = Math.abs(3600 * normalizedDegrees);
    const d = Math.floor(dms / 3600);
    const m = Math.floor((dms / 60) % 60);
    const s = (dms % 60);
    return `${d}\u00b0 ${
      padNumber(m, 2)}\u2032 ${
      padNumber(s, 2, fractionDigits)}\u2033 ${
      hemispheres.charAt(normalizedDegrees < 0 ? 1 : 0)}`;
  };

  /**
   * @param {import("ol/coordinate.js").Coordinate} coordinates Array of two numbers.
   * @param {(number|string)=} opt_fractionDigits Optional number of digit.
   *     Default to 0.
   * @param {string=} opt_template Optional template. Default to
   *     '{x} {y}'. Where "{x}" will be replaced by the easting
   *     coordinate, {y} by the northing one. Note: Use a html entity to use the
   *     semicolon symbol into a template.
   * @return {string} DMS formatted coordinates.
   */
  const filterFn = function(coordinates, opt_fractionDigits, opt_template) {
    const fractionDigits = parseInt(/** @type {string} */(opt_fractionDigits), 10) | 0;

    const template = opt_template ? opt_template : '{x} {y}';

    const xdms = degreesToStringHDMS(coordinates[0], 'EW', fractionDigits);
    const ydms = degreesToStringHDMS(coordinates[1], 'NS', fractionDigits);

    return template.replace('{x}', xdms).replace('{y}', ydms);
  };

  return filterFn;
}

module.filter('ngeoDMSCoordinates', DMSCoordinatesFilter);


/**
 * A filter to mark a value as trusted HTML.
 *
 * Usage:
 *
 *    <p ng-bind-html="ctrl.someValue | ngeoTrustHtml"></p>
 *
 * If you use it, you don't require the "ngSanitize".
 * @return {function(?):string} The filter function.
 * @ngInject
 * @ngdoc filter
 * @param {angular.ISCEService} $sce Angular sce service.
 * @ngname ngeoTrustHtml
 */
function trustHtmlFilter($sce) {
  return function(input) {
    if (input !== undefined && input !== null) {
      return $sce.trustAsHtml(`${input}`);
    } else {
      return $sce.trustAsHtml('&nbsp;');
    }
  };
}

module.filter('ngeoTrustHtml', trustHtmlFilter);


/**
 * A filter to mark a value as trusted HTML, with the addition of
 * automatically converting any string that matches the
 * StringToHtmlReplacements list to HTML.
 *
 * Usage:
 *
 *    <p ng-bind-html="ctrl.someValue | ngeoTrustHtmlAuto"></p>
 *
 * If you use it, you don't require the "ngSanitize".
 * @return {function(?):string} The filter function.
 * @ngInject
 * @ngdoc filter
 * @param {angular.ISCEService} $sce Angular sce service.
 * @param {StringToHtmlReplacement[]}
 *     ngeoStringToHtmlReplacements List of replacements for string to html.
 * @ngname ngeoTrustHtmlAuto
 */
function trustHtmlAutoFilter($sce, ngeoStringToHtmlReplacements) {
  return function(input) {
    if (input !== undefined && input !== null) {
      if (typeof input === 'string') {
        for (const replacement of ngeoStringToHtmlReplacements) {
          if (input.match(replacement.expression)) {
            input = replacement.template.replace(/\$1/g, input);
            break;
          }
        }
        return $sce.trustAsHtml(`${input}`);
      } else {
        return $sce.trustAsHtml(`${input}`);
      }
    } else {
      return $sce.trustAsHtml('&nbsp;');
    }
  };
}

module.filter('ngeoTrustHtmlAuto', trustHtmlAutoFilter);


/**
 * A filter used to format a time duration in seconds into a more
 * readable form.
 * Only the two largest units will be shown.
 *
 * Examples:
 *      {{42 | ngeoDuration}} => 42 seconds
 *      {{132 | ngeoDuration}} => 2 minutes 12 seconds
 *      {{3910 | ngeoDuration}} => 1 hour 5 minutes
 *        -> Note: the remaining 10 seconds will be dropped
 *
 * @param {angular.gettext.gettextCatalog} gettextCatalog Gettext catalog.
 * @return {duration} Function used to format a time duration in seconds into a string.
 * @ngInject
 * @ngdoc filter
 * @ngname ngeoDuration
 */
function DurationFilter(gettextCatalog) {
  // time unit enum
  const TimeUnits = Object.freeze({
    SECONDS: Symbol('seconds'),
    MINUTES: Symbol('minutes'),
    HOURS: Symbol('hours'),
    DAYS: Symbol('days')
  });

  /**
   * @param {number} amount Amount of time.
   * @param {symbol} unit Unit of time.
   * @return {string} formatted and translated string
   */
  const pluralize = function(amount, unit) {
    let formattedUnit = '';
    switch (unit) {
      case TimeUnits.SECONDS:
        formattedUnit = gettextCatalog.getPlural(amount, 'second', 'seconds');
        break;
      case TimeUnits.MINUTES:
        formattedUnit = gettextCatalog.getPlural(amount, 'minute', 'minutes');
        break;
      case TimeUnits.HOURS:
        formattedUnit = gettextCatalog.getPlural(amount, 'hour', 'hours');
        break;
      case TimeUnits.DAYS:
        formattedUnit = gettextCatalog.getPlural(amount, 'day', 'days');
        break;
      default:
        break;
    }
    return `${amount} ${formattedUnit}`;
  };

  /**
   * @param {number} duration The duration in seconds.
   * @return {string} The formatted string.
   */
  const result = function(duration) {
    // round to next integer
    duration = Math.round(duration);

    // just seconds
    let output;
    if (duration < 60) {
      return pluralize(duration, TimeUnits.SECONDS);
    }

    // minutes (+ seconds)
    let remainder = duration % 60; // seconds
    duration = Math.floor(duration / 60); // minutes
    if (duration < 60) { // less than an hour
      output = pluralize(duration, TimeUnits.MINUTES);
      if (remainder > 0) {
        output += ` ${pluralize(remainder, TimeUnits.SECONDS)}`;
      }
      return output;
    }

    // hours (+ minutes)
    remainder = duration % 60; // minutes
    duration = Math.floor(duration / 60); // hours
    if (duration < 24) { // less than a day
      output = pluralize(duration, TimeUnits.HOURS);
      if (remainder > 0) {
        output += ` ${pluralize(remainder, TimeUnits.MINUTES)}`;
      }
      return output;
    }

    // days (+ hours)
    remainder = duration % 24; // hours
    duration = Math.floor(duration / 24); // days
    output = pluralize(duration, TimeUnits.DAYS);
    if (remainder > 0) {
      output += ` ${pluralize(remainder, TimeUnits.HOURS)}`;
    }
    return output;
  };

  return result;
}

module.filter('ngeoDuration', DurationFilter);


/**
 * @type {StringToHtmlReplacement[]}
 * @ngname ngeoStringToHtmlReplacements
 * @hidden
 */
const StringToHtmlReplacements = [
  // Hyperlink
  {
    expression: /^(https?:\/\/.+)$/gm,
    template: '<a target="_blank" href="$1">$1</a>'
  },
  // Mailto
  {
    expression: /^[A-Z0-9._%+-]+@[A-Z0-9.-]+\.[A-Z]{2,}$/gmi,
    template: '<a href="mailto:$1">$1</a>'
  }
];

module.constant('ngeoStringToHtmlReplacements', StringToHtmlReplacements);


/**
 * A filter used to remove the CDATA prefix and postfix.
 *
 * @return {function(string): string} Result string
 * @ngdoc filter
 * @ngname ngeoDuration
 * @hidden
 */
const removeCDATA = function() {
  return function(input) {
<<<<<<< HEAD
    return input.replace(/<!\[CDATA\[(.*)\]\]>/, '$1');
=======
    if (input && input.replace) {
      return input.replace(/<!\[CDATA\[(.*)\]\]>/, '$1');
    }
>>>>>>> e9e2fd1d
  };
};

module.filter('removeCDATA', removeCDATA);


export default module;<|MERGE_RESOLUTION|>--- conflicted
+++ resolved
@@ -561,20 +561,16 @@
 /**
  * A filter used to remove the CDATA prefix and postfix.
  *
- * @return {function(string): string} Result string
+ * @return {function(string): string|void} Result string
  * @ngdoc filter
  * @ngname ngeoDuration
  * @hidden
  */
 const removeCDATA = function() {
   return function(input) {
-<<<<<<< HEAD
-    return input.replace(/<!\[CDATA\[(.*)\]\]>/, '$1');
-=======
     if (input && input.replace) {
       return input.replace(/<!\[CDATA\[(.*)\]\]>/, '$1');
     }
->>>>>>> e9e2fd1d
   };
 };
 
