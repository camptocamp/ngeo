--- conflicted
+++ resolved
@@ -464,7 +464,6 @@
 
 
 /**
-<<<<<<< HEAD
  * @type {!Array.<!ngeox.StringToHtmlReplacement>}
  * @ngname ngeoStringToHtmlReplacements
  */
@@ -485,7 +484,9 @@
   'ngeoStringToHtmlReplacements',
   exports.StringToHtmlReplacements
 );
-=======
+
+
+/**
  * A filter used to remove the CDATA prefix and postfix.
  *
  * @return {function(string): string} Retult string
@@ -502,7 +503,6 @@
 };
 
 exports.filter('removeCDATA', removeCDATA);
->>>>>>> 3eb920af
 
 
 export default exports;