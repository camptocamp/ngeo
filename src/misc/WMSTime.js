import angular from 'angular';
import ngeoMiscTime, {Time} from 'ngeo/misc/Time.js';

/**
 * ngeo - WMS time service
 * @ngdoc service
 * @ngname ngeoWMSTime
 * @hidden
 */
export class WMSTime extends Time {
  /**
   * @param {angular.IFilterService} $filter angular filter service.
   * @param {!angular.gettext.gettextCatalog} gettextCatalog service.
   * @ngInject
   */
  constructor($filter, gettextCatalog) {
    super();

    /**
     * @private
     * @type {angular.IFilterService}
     */
    this.$filter_ = $filter;

    /**
     * @type {!angular.gettext.gettextCatalog}
     * @private
     */
    this.gettextCatalog_ = gettextCatalog;
  }


  /**
   * Format time regarding a resolution
   * @param  {number} time (in ms format) timestamp to format
   * @param  {import('ngeo/datasource/OGC.js').TimePropertyResolutionEnum|undefined} resolution resolution to use
   * @param  {boolean=} opt_useISOFormat True to a ISO-8601 date string that can be used
   *     as a WMS-T Parameter. Otherwise, use a localized date format.
   * @param  {boolean=} opt_toUTC to get the UTC date
   * @return {string} Date string regarding the resolution.
   */
<<<<<<< HEAD
  formatTimeValue(time, resolution, opt_useISOFormat, opt_toUTC) {
    const date = new Date(time);
    const utc = opt_toUTC ? 'UTC' : undefined;

    // ISO-8601 format to use date as a WMS-T Parameter.
    let yearResolution = 'yyyy';
    let monthResolution = 'yyyy-MM';
    let dayResolution = 'yyyy-MM-dd';

    // Localized format.
    if (!opt_useISOFormat) {
      const gettextCatalog = this.gettextCatalog_;
      yearResolution = gettextCatalog.getString('yyyy');
      monthResolution = gettextCatalog.getString('M/yyyy');
      dayResolution = gettextCatalog.getString('M/d/yyyy');
    }

    switch (resolution) {
      case 'year':
        return this.$filter_('date')(date, yearResolution, utc);
      case 'month':
        return this.$filter_('date')(date, monthResolution, utc);
      case 'day':
        return this.$filter_('date')(date, dayResolution, utc);
      default:
        //case "second":
        return date.toISOString().replace(/\.\d{3}/, '');
    }
=======
  this.gettextCatalog_ = gettextCatalog;

  ngeoMiscTime.call(this);
};

olBase.inherits(exports, ngeoMiscTime);


/**
 * Format time regarding a resolution
 * @param  {number} time (in ms format) timestamp to format
 * @param  {(ngeox.TimePropertyResolutionEnum|undefined)} resolution resolution to use
 * @param  {boolean=} opt_useISOFormat True to a ISO-8601 date string that can be used
 *     as a WMS-T Parameter. Otherwise, use a localized date format.
 * @param  {boolean=} opt_toUTC to get the UTC date
 * @return {string} Date string regarding the resolution.
 */
exports.prototype.formatTimeValue = function(time, resolution, opt_useISOFormat, opt_toUTC) {
  const date = new Date(time);
  const utc = opt_toUTC ? 'UTC' : undefined;

  // ISO-8601 format to use date as a WMS-T Parameter.
  let yearResolution = 'yyyy';
  let monthResolution = 'yyyy-MM';
  let dayResolution = 'yyyy-MM-dd';
  let secondResolution = undefined;

  // Localized format.
  if (!opt_useISOFormat) {
    const gettextCatalog = this.gettextCatalog_;
    yearResolution = gettextCatalog.getString('yyyy');
    monthResolution = gettextCatalog.getString('M/yyyy');
    dayResolution = gettextCatalog.getString('M/d/yyyy');
    secondResolution = gettextCatalog.getString('M/d/yyyy HH:MM:ss');
  }

  switch (resolution) {
    case 'year':
      return this.$filter_('date')(date, yearResolution, utc);
    case 'month':
      return this.$filter_('date')(date, monthResolution, utc);
    case 'day':
      return this.$filter_('date')(date, dayResolution, utc);
    case 'second':
      if (secondResolution) {
        return this.$filter_('date')(date, secondResolution, utc);
      } else {
        return date.toISOString().replace(/\.\d{3}/, '');
      }
    default:
      //case "second":
      return date.toISOString().replace(/\.\d{3}/, '');
>>>>>>> 39b1a968
  }


  /**
   * Format time to be used as a WMS Time query parameter
   * @param  {import('ngeo/datasource/OGC.js').TimeProperty} wmsTimeProperty a wmstime property from a node
   * @param  {import('ngeo/datasource/OGC.js').TimeRange} times start & end time selected (in ms format)
   * @param  {boolean=} opt_toUTC to get the UTC date
   * @return {string} ISO-8601 date string ready to be used as a query parameter for a
   * WMS request
   */
  formatWMSTimeParam(wmsTimeProperty, times, opt_toUTC) {
    console.assert(wmsTimeProperty.resolution !== undefined);
    if (wmsTimeProperty.mode === 'range') {
      console.assert(times.end !== undefined);
      return (
        `${this.formatTimeValue(times.start, wmsTimeProperty.resolution, true, opt_toUTC)}/${
          this.formatTimeValue(times.end, wmsTimeProperty.resolution, true, opt_toUTC)}`
      );
    } else {
      return this.formatTimeValue(times.start, wmsTimeProperty.resolution, true, opt_toUTC);
    }
  }
}


/**
 * @type {!angular.IModule}
 * @hidden
 */
const module = angular.module('ngeoWMSTime', [
  ngeoMiscTime.name,
]);
module.service('ngeoWMSTime', WMSTime);


export default module;<|MERGE_RESOLUTION|>--- conflicted
+++ resolved
@@ -39,7 +39,6 @@
    * @param  {boolean=} opt_toUTC to get the UTC date
    * @return {string} Date string regarding the resolution.
    */
-<<<<<<< HEAD
   formatTimeValue(time, resolution, opt_useISOFormat, opt_toUTC) {
     const date = new Date(time);
     const utc = opt_toUTC ? 'UTC' : undefined;
@@ -48,6 +47,7 @@
     let yearResolution = 'yyyy';
     let monthResolution = 'yyyy-MM';
     let dayResolution = 'yyyy-MM-dd';
+    let secondResolution = undefined;
 
     // Localized format.
     if (!opt_useISOFormat) {
@@ -55,6 +55,7 @@
       yearResolution = gettextCatalog.getString('yyyy');
       monthResolution = gettextCatalog.getString('M/yyyy');
       dayResolution = gettextCatalog.getString('M/d/yyyy');
+      secondResolution = gettextCatalog.getString('M/d/yyyy HH:MM:ss');
     }
 
     switch (resolution) {
@@ -64,64 +65,17 @@
         return this.$filter_('date')(date, monthResolution, utc);
       case 'day':
         return this.$filter_('date')(date, dayResolution, utc);
+      case 'second':
+        if (secondResolution) {
+          return this.$filter_('date')(date, secondResolution, utc);
+        } else {
+          return date.toISOString().replace(/\.\d{3}/, '');
+        }
       default:
         //case "second":
         return date.toISOString().replace(/\.\d{3}/, '');
     }
-=======
-  this.gettextCatalog_ = gettextCatalog;
 
-  ngeoMiscTime.call(this);
-};
-
-olBase.inherits(exports, ngeoMiscTime);
-
-
-/**
- * Format time regarding a resolution
- * @param  {number} time (in ms format) timestamp to format
- * @param  {(ngeox.TimePropertyResolutionEnum|undefined)} resolution resolution to use
- * @param  {boolean=} opt_useISOFormat True to a ISO-8601 date string that can be used
- *     as a WMS-T Parameter. Otherwise, use a localized date format.
- * @param  {boolean=} opt_toUTC to get the UTC date
- * @return {string} Date string regarding the resolution.
- */
-exports.prototype.formatTimeValue = function(time, resolution, opt_useISOFormat, opt_toUTC) {
-  const date = new Date(time);
-  const utc = opt_toUTC ? 'UTC' : undefined;
-
-  // ISO-8601 format to use date as a WMS-T Parameter.
-  let yearResolution = 'yyyy';
-  let monthResolution = 'yyyy-MM';
-  let dayResolution = 'yyyy-MM-dd';
-  let secondResolution = undefined;
-
-  // Localized format.
-  if (!opt_useISOFormat) {
-    const gettextCatalog = this.gettextCatalog_;
-    yearResolution = gettextCatalog.getString('yyyy');
-    monthResolution = gettextCatalog.getString('M/yyyy');
-    dayResolution = gettextCatalog.getString('M/d/yyyy');
-    secondResolution = gettextCatalog.getString('M/d/yyyy HH:MM:ss');
-  }
-
-  switch (resolution) {
-    case 'year':
-      return this.$filter_('date')(date, yearResolution, utc);
-    case 'month':
-      return this.$filter_('date')(date, monthResolution, utc);
-    case 'day':
-      return this.$filter_('date')(date, dayResolution, utc);
-    case 'second':
-      if (secondResolution) {
-        return this.$filter_('date')(date, secondResolution, utc);
-      } else {
-        return date.toISOString().replace(/\.\d{3}/, '');
-      }
-    default:
-      //case "second":
-      return date.toISOString().replace(/\.\d{3}/, '');
->>>>>>> 39b1a968
   }
 
 
