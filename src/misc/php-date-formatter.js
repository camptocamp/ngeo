--- conflicted
+++ resolved
@@ -1,9 +1,5 @@
-<<<<<<< HEAD
 // @ts-nocheck
-/* eslint max-len: 0 */
-
-=======
->>>>>>> 6a84c4f5
+
 /*!
  * @copyright Copyright &copy; Kartik Visweswaran, Krajee.com, 2014 - 2017
  * @version 1.3.4
@@ -19,11 +15,9 @@
  * For more Yii related demos visit http://demos.krajee.com
  */
 
-<<<<<<< HEAD
-=======
+
 /* eslint max-len: 0 */
 /* eslint @openlayers/valid-tsdoc: 0 */
->>>>>>> 6a84c4f5
 /* eslint valid-jsdoc: 0 */
 /* eslint quotes: 0 */
 /* eslint indent: 0 */
