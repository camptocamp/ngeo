goog.provide('ngeo.Disclaimer');

goog.require('goog.asserts');
goog.require('ngeo');
goog.require('ngeo.CreatePopup');
goog.require('ngeo.Message');


/**
 * Provides methods to display any sort of messages, disclaimers, errors,
 * etc. Requires Bootstrap library (both CSS and JS) to display the alerts
 * properly.
 *
 * @param {angular.$sce} $sce Angular sce service.
 * @param {angularGettext.Catalog} gettextCatalog Gettext service.
 * @param {ngeo.CreatePopup} ngeoCreatePopup Popup service.
 * @constructor
 * @struct
 * @extends {ngeo.Message}
 * @ngdoc service
 * @ngname ngeoDisclaimer
 * @ngInject
 */
ngeo.Disclaimer = function($sce, gettextCatalog, ngeoCreatePopup) {

  /**
   * @private
   * @type {angular.$sce}
   */
  this.sce_ = $sce;

  /**
   * @type {angularGettext.Catalog}
   * @private
   */
  this.gettextCatalog_ = gettextCatalog;

  /**
   * @private
   * @type {ngeo.CreatePopup}
   */
  this.createPopup_ = ngeoCreatePopup;

  ngeo.Message.call(this);

  const container = angular.element('<div class="ngeo-disclaimer"></div>');
  angular.element(document.body).append(container);

  /**
   * @type {angular.JQLite}
   * @private
   */
  this.container_ = container;

  /**
   * Cache of messages.
   * @type {Object.<string, angular.JQLite|ngeo.Popup>}
   * @private
   */
  this.messages_ = {};

};
ol.inherits(ngeo.Disclaimer, ngeo.Message);


/**
 * Show disclaimer message string or object or list of disclamer message
 * strings or objects.
 * @param {string|Array.<string>|ngeox.Message|Array.<ngeox.Message>}
 *     object A message or list of messages as text or configuration objects.
 * @export
 */
ngeo.Disclaimer.prototype.alert = function(object) {
  this.show(object);
};


/**
 * Close disclaimer message string or object or list of disclamer message
 * strings or objects.
 * @param {string|Array.<string>|ngeox.Message|Array.<ngeox.Message>}
 *     object A message or list of messages as text or configuration objects.
 * @export
 */
ngeo.Disclaimer.prototype.close = function(object) {
  const msgObjects = this.getMessageObjects(object);
  msgObjects.forEach(this.closeMessage_, this);
};


/**
 * Show the message.
 * @param {ngeox.Message} message Message.
 * @protected
 * @override
 */
ngeo.Disclaimer.prototype.showMessage = function(message) {
<<<<<<< HEAD
  const type = message.type;
=======
  var gettextCatalog = this.gettextCatalog_;
  var type = message.type;
>>>>>>> 227ed1fc
  goog.asserts.assertString(type, 'Type should be set.');

  // No need to do anything if message already exist.
  const uid = this.getMessageUid_(message);
  if (this.messages_[uid] !== undefined) {
    return;
  }

  const showInPopup = message.popup === true;

  if (showInPopup) {
    // display the message in a popup, i.e. using the ngeo create popup
    const popup = this.createPopup_();
    const content = this.sce_.trustAsHtml(message.msg);
    popup.open({
      autoDestroy: true,
      content,
      title: '&nbsp;'
    });

    // Watch the open property
    popup.scope.$watch('open', (newVal, oldVal) => {
      if (!newVal) {
        this.closeMessage_(message);
      }
    });

    this.messages_[uid] =  popup;

  } else {
    // display the message using a boostrap dismissible alert
    const classNames = ['alert', 'fade', 'alert-dismissible'];
    switch (type) {
      case ngeo.MessageType.ERROR:
        classNames.push('alert-danger');
        break;
      case ngeo.MessageType.INFORMATION:
        classNames.push('alert-info');
        break;
      case ngeo.MessageType.SUCCESS:
        classNames.push('alert-success');
        break;
      case ngeo.MessageType.WARNING:
        classNames.push('alert-warning');
        break;
      default:
        break;
    }

<<<<<<< HEAD
    const el = angular.element(
      `<div role="alert" class="${classNames.join(' ')}"></div>`);
    const button = angular.element(
      `<button type="button" class="close" data-dismiss="alert" aria-label="${
        this.gettextCatalog_.getString('Close')
        }"><span aria-hidden="true" class="fa fa-times"></span></button>`);
    const msg = angular.element('<span />').html(message.msg);
=======
    var el = angular.element(
      '<div role="alert" class="' + classNames.join(' ') + '"></div>');
    var button = angular.element(
      '<button type="button" class="close" data-dismiss="alert" aria-label="' +
        gettextCatalog.getString('Close') +
        '"><span aria-hidden="true" class="fa fa-times"></span></button>');
    var msg = angular.element('<span />').html(message.msg);
>>>>>>> 227ed1fc
    el.append(button).append(msg);

    let container;

    if (message.target) {
      container = angular.element(message.target);
    } else {
      container = this.container_;
    }

    container.append(el);
    el.addClass('in');

    // Listen when the message gets closed to cleanup the cache of messages
    el.on('closed.bs.alert', () => {
      this.closeMessage_(message);
    });

    this.messages_[uid] =  el;
  }
};


/**
 * @param {ngeox.Message} message Message.
 * @return {string} The uid.
 * @private
 */
ngeo.Disclaimer.prototype.getMessageUid_ = function(message) {
  return `${message.msg}-${message.type}`;
};


/**
 * Close the message.
 * @param {ngeox.Message} message Message.
 * @protected
 */
ngeo.Disclaimer.prototype.closeMessage_ = function(message) {
  const uid = this.getMessageUid_(message);
  const obj = this.messages_[uid];

  // (1) No need to do anything if message doesn't exist
  if (obj === undefined) {
    return;
  }

  // (2) Close message (popup or alert)
  if (obj instanceof ngeo.Popup) {
    // (2.1) Close popup, if not already closed
    if (obj.getOpen()) {
      obj.setOpen(false);
    }
  } else {
    // (2.2) Check if the message hasn't been closed using the UI, i.e. by
    //       clicking the close button. If not, then close it.
    if (obj.hasClass('in')) {
      obj.alert('close');
    }
  }

  // (3) Remove message from cache since it's closed now.
  delete this.messages_[uid];
};


ngeo.module.service('ngeoDisclaimer', ngeo.Disclaimer);<|MERGE_RESOLUTION|>--- conflicted
+++ resolved
@@ -95,12 +95,8 @@
  * @override
  */
 ngeo.Disclaimer.prototype.showMessage = function(message) {
-<<<<<<< HEAD
+  const gettextCatalog = this.gettextCatalog_;
   const type = message.type;
-=======
-  var gettextCatalog = this.gettextCatalog_;
-  var type = message.type;
->>>>>>> 227ed1fc
   goog.asserts.assertString(type, 'Type should be set.');
 
   // No need to do anything if message already exist.
@@ -150,23 +146,13 @@
         break;
     }
 
-<<<<<<< HEAD
     const el = angular.element(
       `<div role="alert" class="${classNames.join(' ')}"></div>`);
     const button = angular.element(
       `<button type="button" class="close" data-dismiss="alert" aria-label="${
-        this.gettextCatalog_.getString('Close')
+        gettextCatalog.getString('Close')
         }"><span aria-hidden="true" class="fa fa-times"></span></button>`);
     const msg = angular.element('<span />').html(message.msg);
-=======
-    var el = angular.element(
-      '<div role="alert" class="' + classNames.join(' ') + '"></div>');
-    var button = angular.element(
-      '<button type="button" class="close" data-dismiss="alert" aria-label="' +
-        gettextCatalog.getString('Close') +
-        '"><span aria-hidden="true" class="fa fa-times"></span></button>');
-    var msg = angular.element('<span />').html(message.msg);
->>>>>>> 227ed1fc
     el.append(button).append(msg);
 
     let container;
