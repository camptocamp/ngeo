goog.provide('ngeo.RuleHelper');

goog.require('ngeo');
goog.require('ngeo.FeatureHelper');
goog.require('ngeo.WMSTime');
goog.require('ngeo.rule.Date');
goog.require('ngeo.rule.Geometry');
goog.require('ngeo.rule.Rule');
goog.require('ngeo.rule.Select');
goog.require('ngeo.rule.Text');
goog.require('ol.format.WFS');
goog.require('ol.format.filter');


ngeo.RuleHelper = class {

  /**
   * A service that provides utility methods to create `ngeo.rule.Rule`
   * objects.
   *
   * @param {!angularGettext.Catalog} gettextCatalog Gettext service.
   * @param {!ngeo.FeatureHelper} ngeoFeatureHelper Ngeo feature helper service.
   * @param {!ngeo.WMSTime} ngeoWMSTime wms time service.
   * @struct
   * @ngdoc service
   * @ngname ngeoRuleHelper
   * @ngInject
   */
  constructor(gettextCatalog, ngeoFeatureHelper, ngeoWMSTime) {

    /**
     * @type {!angularGettext.Catalog}
     * @private
     */
    this.gettextCatalog_ = gettextCatalog;

    /**
     * @type {!ngeo.FeatureHelper}
     * @private
     */
    this.ngeoFeatureHelper_ = ngeoFeatureHelper;

    /**
     * @type {!ngeo.WMSTime}
     * @private
     */
    this.ngeoWMSTime_ = ngeoWMSTime;
  }

  /**
   * @param {!Array.<!ngeox.Attribute>} attributes Attributes.
   * @param {boolean=} opt_isCustom Whether the created rules should be marked
   *     as custom or not. Defaults to `false`.
   * @return {Array.<!ngeo.rule.Rule>} Rules.
   * @export
   */
  createRulesFromAttributes(attributes, opt_isCustom) {
    const rules = [];
    for (const attribute of attributes) {
      rules.push(this.createRuleFromAttribute(attribute, opt_isCustom));
    }
    return rules;
  }

  /**
   * @param {!ngeox.Attribute} attribute Attribute.
   * @param {boolean=} opt_isCustom Whether the created rule should be marked
   *     as custom or not. Defaults to `false`.
   * @return {!ngeo.rule.Rule} Rule.
   * @export
   */
  createRuleFromAttribute(attribute, opt_isCustom) {

    let rule;
    const isCustom = opt_isCustom === true;

    /**
     * @type {string}
     */
    const name = this.gettextCatalog_.getString(attribute.name);

    // Todo: support geometry

    switch (attribute.type) {
      case ngeo.AttributeType.DATE:
      case ngeo.AttributeType.DATETIME:
        if (isCustom) {
          rule = new ngeo.rule.Date({
            name: name,
            operator: ngeo.rule.Rule.TemporalOperatorType.EQUALS,
            operators: [
              ngeo.rule.Rule.TemporalOperatorType.EQUALS,
              ngeo.rule.Rule.TemporalOperatorType.BEGINS,
              ngeo.rule.Rule.TemporalOperatorType.ENDS
            ],
            propertyName: attribute.name,
            type: attribute.type
          });
        } else {
          rule = new ngeo.rule.Date({
            name: name,
            operator: ngeo.rule.Rule.TemporalOperatorType.DURING,
            propertyName: attribute.name,
            type: attribute.type
          });
        }
        break;
      case ngeo.AttributeType.GEOMETRY:
        rule = new ngeo.rule.Geometry({
          name: name,
          operator: ngeo.rule.Rule.SpatialOperatorType.WITHIN,
          operators: [
            ngeo.rule.Rule.SpatialOperatorType.CONTAINS,
            ngeo.rule.Rule.SpatialOperatorType.INTERSECTS,
            ngeo.rule.Rule.SpatialOperatorType.WITHIN
          ],
          propertyName: attribute.name,
          type: attribute.type
        });
        break;
      case ngeo.AttributeType.NUMBER:
        if (isCustom) {
          rule = new ngeo.rule.Rule({
            name: name,
            operator: ngeo.rule.Rule.OperatorType.EQUAL_TO,
            operators: [
              ngeo.rule.Rule.OperatorType.EQUAL_TO,
              ngeo.rule.Rule.OperatorType.GREATER_THAN,
              ngeo.rule.Rule.OperatorType.GREATER_THAN_OR_EQUAL_TO,
              ngeo.rule.Rule.OperatorType.LESSER_THAN,
              ngeo.rule.Rule.OperatorType.LESSER_THAN_OR_EQUAL_TO,
              ngeo.rule.Rule.OperatorType.NOT_EQUAL_TO
            ],
            propertyName: attribute.name,
            type: ngeo.AttributeType.NUMBER
          });
        } else {
          rule = new ngeo.rule.Rule({
            name: name,
            operator: ngeo.rule.Rule.OperatorType.BETWEEN,
            propertyName: attribute.name,
            type: ngeo.AttributeType.NUMBER
          });
        }
        break;
      case ngeo.AttributeType.SELECT:
        rule = new ngeo.rule.Select({
          choices: goog.asserts.assert(attribute.choices),
          name: name,
          propertyName: attribute.name
        });
        break;
      default:
        if (isCustom) {
          rule = new ngeo.rule.Text({
            name: name,
            operator: ngeo.rule.Rule.OperatorType.LIKE,
            operators: [
              ngeo.rule.Rule.OperatorType.LIKE,
              ngeo.rule.Rule.OperatorType.EQUAL_TO,
              ngeo.rule.Rule.OperatorType.NOT_EQUAL_TO
            ],
            propertyName: attribute.name
          });
        } else {
          rule = new ngeo.rule.Text({
            name: name,
            operator: ngeo.rule.Rule.OperatorType.LIKE,
            propertyName: attribute.name
          });
        }
        break;
    }

    return rule;
  }

  /**
   * @param {!Array.<!ngeox.rule.RuleOptions|!ngeox.rule.SelectOptions>} optionsList List of options
   * @return {Array.<!ngeo.rule.Rule>} Rules.
   * @export
   */
  createRules(optionsList) {
    const rules = [];
    for (const options of optionsList) {
      rules.push(this.createRule(options));
    }
    return rules;
  }

  /**
   * @param {!ngeox.rule.RuleOptions|!ngeox.rule.SelectOptions} options Options
   * @return {!ngeo.rule.Rule} Rule.
   * @export
   */
  createRule(options) {
    let rule;
    switch (options.type) {
      case ngeo.AttributeType.DATE:
      case ngeo.AttributeType.DATETIME:
        rule = new ngeo.rule.Date(options);
        break;
      case ngeo.AttributeType.GEOMETRY:
        rule = new ngeo.rule.Geometry(options);
        break;
      case ngeo.AttributeType.SELECT:
        const selectOptions = /** @type {!ngeox.rule.SelectOptions} */ (
          options);
        goog.asserts.assert(selectOptions.choices);
        rule = new ngeo.rule.Select(selectOptions);
        break;
      default:
        rule = new ngeo.rule.Text(options);
        break;
    }
    return rule;
  }

  /**
   * Create a new `ngeo.rule.Rule` object using an other given rule.
   *
   * @param {!ngeo.rule.Rule} rule Original rule to clone.
   * @return {!ngeo.rule.Rule} A clone rule.
   * @export
   */
  cloneRule(rule) {

    let clone;

    let expression = rule.getExpression();
    if (expression === null) {
      expression = undefined;
    }
    const isCustom = rule.isCustom;
    const lowerBoundary = rule.lowerBoundary !== null ? rule.lowerBoundary :
      undefined;
    const name = rule.name;
    const operator = rule.operator !== null ? rule.operator : undefined;
    const operators = rule.operators ? rule.operators.slice(0) : undefined;
    const propertyName = rule.propertyName;
    const type = rule.type !== null ? rule.type : undefined;
    const upperBoundary = rule.upperBoundary !== null ? rule.upperBoundary :
      undefined;

    const options = {
      expression,
      isCustom,
      lowerBoundary,
      name,
      operator,
      operators,
      propertyName,
      type,
      upperBoundary
    };

    if (rule instanceof ngeo.rule.Date) {
      clone = new ngeo.rule.Date(options);
    } else if (rule instanceof ngeo.rule.Geometry) {
      clone = new ngeo.rule.Geometry(options);
      clone.feature.setProperties(
        this.ngeoFeatureHelper_.getNonSpatialProperties(rule.feature)
      );
    } else if (rule instanceof ngeo.rule.Select) {
      options.choices = rule.choices.slice(0);
      clone = new ngeo.rule.Select(options);
    } else if (rule instanceof ngeo.rule.Text) {
      clone = new ngeo.rule.Text(options);
    } else {
      clone = new ngeo.rule.Rule(options);
    }

    return clone;
  }

  /**
   * Extend the dynamic properties from a source rule to destination rule.
   * The source rule remains unchanged, while the destination rule changes.
   *
   * @param {!ngeo.rule.Rule} sourceRule Source rule to collect the dynamic
   *     properties from.
   * @param {!ngeo.rule.Rule} destRule Destination rule where the dynamic
   *     properties are set.
   * @export
   */
  extendRule(sourceRule, destRule) {

    if (destRule.getExpression() !== sourceRule.getExpression()) {
      destRule.setExpression(sourceRule.getExpression());
    }

    if (destRule.lowerBoundary !== sourceRule.lowerBoundary) {
      destRule.lowerBoundary = sourceRule.lowerBoundary;
    }

    if (destRule.operator !== sourceRule.operator) {
      destRule.operator = sourceRule.operator;
    }

    if (destRule.upperBoundary !== sourceRule.upperBoundary) {
      destRule.upperBoundary = sourceRule.upperBoundary;
    }

    if (sourceRule instanceof ngeo.rule.Geometry &&
       destRule instanceof ngeo.rule.Geometry
    ) {
      this.ngeoFeatureHelper_.clearNonSpatialProperties(destRule.feature);
      destRule.feature.setProperties(
        this.ngeoFeatureHelper_.getNonSpatialProperties(sourceRule.feature)
      );
    }
  }

  /**
   * @param {!Array.<!ngeo.rule.Rule>} rules Rules
   * @return {!Array.<!ngeox.rule.AnyOptions>} List of serialized rule options.
   * @export
   */
  serializeRules(rules) {
    return rules.map((rule) => {
      const serializedRule = this.serializeRule(rule);
      return serializedRule;
    });
  }

  /**
   * Selialize a rule into options to re-create it later.
   * @param {!ngeo.rule.Rule} rule Rule to serialize.
   * @return {!ngeox.rule.AnyOptions} Serialized rule options.
   * @export
   */
  serializeRule(rule) {
    const obj = {
      name: rule.name,
      propertyName: rule.propertyName,
      type: rule.type
    };

    if (rule.expression !== null) {
      obj.expression = rule.expression;
    }

    if (rule.lowerBoundary !== null) {
      obj.lowerBoundary = rule.lowerBoundary;
    }

    if (rule.operator !== null) {
      obj.operator = rule.operator;
    }

    if (rule.operators !== null) {
      obj.operators = rule.operators.slice(0);
    }

    if (rule.upperBoundary !== null) {
      obj.upperBoundary = rule.upperBoundary;
    }

    if (rule instanceof ngeo.rule.Geometry) {
      obj.featureProperties = this.ngeoFeatureHelper_.getNonSpatialProperties(
        rule.feature);
    }

    if (rule instanceof ngeo.rule.Select) {
      obj.choices = rule.choices;
    }

    return obj;
  }

  /**
   * Create a `ol.format.filter.Filter` object for a given data source.
   * See the `ngeox.CreateFilterOptions` to learn more.
   *
   * @param {ngeox.CreateFilterOptions} options Options.
   * @return {?ol.format.filter.Filter} Filter.
   * @export
   */
  createFilter(options) {

    const dataSource = /** @type {ngeo.datasource.OGC} */ (options.dataSource);
    let mainFilter = null;

    if (options.filter) {
      mainFilter = options.filter;
    } else {
      const rules = options.filterRules || dataSource.filterRules;
      const conditions = [];

      if (rules && rules.length) {
        for (const rule of rules) {
          const filter = this.createFilterFromRule_(
            rule,
            dataSource,
            options.srsName
          );
          if (filter) {
            conditions.push(filter);
          }
        }
      }

      const condition = dataSource.filterCondition;
      if (conditions.length === 1) {
        mainFilter = conditions[0];
      } else if (conditions.length >= 2) {
        if (condition === ngeo.FilterCondition.AND) {
          mainFilter = ol.format.filter.and.apply(null, conditions);
        } else if (condition === ngeo.FilterCondition.OR ||
                   condition === ngeo.FilterCondition.NOT
        ) {
          mainFilter = ol.format.filter.or.apply(null, conditions);
        }
      }
      if (mainFilter && condition === ngeo.FilterCondition.NOT) {
        mainFilter = ol.format.filter.not(mainFilter);
      }
    }

    if (options.incTime) {
      const timeFilter = this.createTimeFilterFromDataSource_(dataSource);
      if (timeFilter) {
        if (mainFilter) {
          mainFilter = ol.format.filter.and.apply(
            null,
            [
              mainFilter,
              timeFilter
            ]
          );
        } else {
          mainFilter = timeFilter;
        }
      }
    }

    return mainFilter;
  }

  /**
   * @param {ngeox.CreateFilterOptions} options Options.
   * @return {?string} Filter string.
   * @export
   */
  createFilterString(options) {
    let filterString = null;
    const filter = this.createFilter(options);
    if (filter) {
      const filterNode = ol.format.WFS.writeFilter(filter);
      const xmlSerializer = new XMLSerializer();
      filterString = xmlSerializer.serializeToString(filterNode);
    }
    return filterString;
  }

  /**
   * @param {ngeo.rule.Rule} rule Rule.
   * @param {ngeo.datasource.OGC} dataSource Data source.
   * @param {string=} opt_srsName SRS name. No srsName attribute will be
   *     set on geometries when this is not provided.
   * @return {?ol.format.filter.Filter} filter Filter;
   * @private
   */
  createFilterFromRule_(rule, dataSource, opt_srsName) {

    let filter = null;

    const value = rule.value;
    if (!value) {
      return null;
    }

    const expression = value.expression;
    const lowerBoundary = value.lowerBoundary;
    const operator = value.operator;
    const propertyName = value.propertyName;
    const upperBoundary = value.upperBoundary;

    const rot =  ngeo.rule.Rule.OperatorType;
    const rsot = ngeo.rule.Rule.SpatialOperatorType;
    const rtot = ngeo.rule.Rule.TemporalOperatorType;

    const spatialTypes = [
      rsot.CONTAINS,
      rsot.INTERSECTS,
      rsot.WITHIN
    ];

    const numericTypes = [
      rot.GREATER_THAN,
      rot.GREATER_THAN_OR_EQUAL_TO,
      rot.LESSER_THAN,
      rot.LESSER_THAN_OR_EQUAL_TO
    ];

    if (rule instanceof ngeo.rule.Date) {
      let beginValue;
      let endValue;

      if (operator === rtot.DURING) {
        beginValue = moment(lowerBoundary).format('YYYY-MM-DD');
        endValue = moment(upperBoundary).format('YYYY-MM-DD');
      } else if (operator === rtot.EQUALS) {
        beginValue = moment(
          expression
        ).format(
          'YYYY-MM-DD HH:mm:ss'
        );
        endValue = moment(
          expression
        ).add(
          1, 'days'
        ).subtract(
          1, 'seconds'
        ).format(
          'YYYY-MM-DD HH:mm:ss'
        );
      } else if (operator === rtot.BEGINS) {
        beginValue = moment(
          expression
        ).format(
          'YYYY-MM-DD'
        );
        // NOTE: end value is CURRENT + 30 years
        endValue = moment(
          expression
        ).add(
          30, 'years'
        ).format(
          'YYYY-MM-DD'
        );
      } else if (operator === rtot.ENDS) {
        // NOTE: begin value is hardcoded to 1970-01-01
        beginValue = '1970-01-01';
        endValue = moment(
          expression
        ).format(
          'YYYY-MM-DD'
        );
      }
      if (beginValue && endValue) {
        filter = ol.format.filter.during(
          propertyName,
          beginValue,
          endValue
        );
      }
    } else if (rule instanceof ngeo.rule.Select) {
      const selectedChoices = rule.selectedChoices;
      if (selectedChoices.length === 1) {
        filter = ol.format.filter.equalTo(
          propertyName,
          selectedChoices[0]
        );
      } else if (selectedChoices.length >= 2) {
        const conditions = [];
        for (const selectedChoice of selectedChoices) {
          conditions.push(
            ol.format.filter.equalTo(
              propertyName,
              selectedChoice
            )
          );
        }
        filter = ol.format.filter.or.apply(null, conditions);
      }
    } else if (ol.array.includes(spatialTypes, operator)) {
      const geometryName = dataSource.geometryName;
      goog.asserts.assertInstanceof(rule, ngeo.rule.Geometry);
      const geometry = goog.asserts.assert(rule.geometry);
      if (operator === rsot.CONTAINS) {
        filter = ol.format.filter.contains(
          geometryName,
          geometry,
          opt_srsName
        );
      } else if (operator === rsot.INTERSECTS) {
        filter = ol.format.filter.intersects(
          geometryName,
          geometry,
          opt_srsName
        );
      } else if (operator === rsot.WITHIN) {
        filter = ol.format.filter.within(
          geometryName,
          geometry,
          opt_srsName
        );
      }
    } else if (ol.array.includes(numericTypes, operator)) {
      const numericExpression = goog.asserts.assertNumber(expression);
      if (operator === rot.GREATER_THAN) {
        filter = ol.format.filter.greaterThan(
          propertyName,
          numericExpression
        );
      } else if (operator === rot.GREATER_THAN_OR_EQUAL_TO) {
        filter = ol.format.filter.greaterThanOrEqualTo(
          propertyName,
          numericExpression
        );
      } else if (operator === rot.LESSER_THAN) {
        filter = ol.format.filter.lessThan(
          propertyName,
          numericExpression
        );
      } else if (operator === rot.LESSER_THAN_OR_EQUAL_TO) {
        filter = ol.format.filter.lessThanOrEqualTo(
          propertyName,
          numericExpression
        );
      }
    } else if (operator === rot.BETWEEN) {
      filter = ol.format.filter.between(
        propertyName,
        lowerBoundary,
        upperBoundary
      );
    } else if (operator === rot.EQUAL_TO) {
      filter = ol.format.filter.equalTo(
        propertyName,
        expression
      );
    } else if (operator === rot.LIKE) {
      const stringExpression = String(expression)
        .replace(/!/g, '!!')
        .replace(/\./g, '!.')
        .replace(/\*/g, '!*');
      filter = ol.format.filter.like(
        propertyName,
<<<<<<< HEAD
        stringExpression,
        '*', /* wildCard */
        '.', /* singleChar */
        '!', /* escapeChar */
        false /* matchCase */
=======
        `*${stringExpression}*`
>>>>>>> a0377296
      );
    } else if (operator === rot.NOT_EQUAL_TO) {
      filter = ol.format.filter.notEqualTo(
        propertyName,
        expression
      );
    }

    return filter;
  }

  /**
   * Create and return an OpenLayers filter object using the available
   * time properties within the data source.
   * @param {ngeo.datasource.OGC} dataSource Data source from which to
   *     create the filter.
   * @return {?ol.format.filter.Filter} Filter
   * @private
   */
  createTimeFilterFromDataSource_(dataSource) {
    let filter = null;
    const range = dataSource.timeRangeValue;
    const timeProperty = dataSource.timeProperty;
    const name = dataSource.timeAttributeName;

    if (range && timeProperty && name) {

      if (range.end !== undefined) {
        // Case 1: the range has both 'start' and 'end' values.  Use them to
        //         create a During filter.

        const values = this.ngeoWMSTime_.formatWMSTimeParam(
          timeProperty,
          range
        ).split('/');

        filter = ol.format.filter.during(name, values[0], values[1]);
      } else {

        // Case 2: we only have a 'start' value. We need to calculate the 'end'
        //         using the resolution of the time property.

        const resolution = timeProperty.resolution || 'seconds';
        const value = this.ngeoWMSTime_.formatWMSTimeParam(
          timeProperty,
          range
        );
        let momentEnd;

        switch (resolution) {
          case 'year':
            momentEnd = moment(value).add(1, 'years').subtract(1, 'seconds');
            break;
          case 'month':
            momentEnd = moment(value).add(1, 'months').subtract(1, 'seconds');
            break;
          case 'day':
            momentEnd = moment(value).add(1, 'days').subtract(1, 'seconds');
            break;
          default:
            //case "second":
            // This would require a TContains filter, which neither OpenLayers
            // and MapServer support. Skip...
        }

        if (momentEnd) {
          const startValue = moment(value).format('YYYY-MM-DD HH:mm:ss');
          const endValue = momentEnd.format('YYYY-MM-DD HH:mm:ss');
          filter = ol.format.filter.during(name, startValue, endValue);
        }
      }
    }

    return filter;
  }
};


ngeo.module.service('ngeoRuleHelper', ngeo.RuleHelper);<|MERGE_RESOLUTION|>--- conflicted
+++ resolved
@@ -628,15 +628,11 @@
         .replace(/\*/g, '!*');
       filter = ol.format.filter.like(
         propertyName,
-<<<<<<< HEAD
-        stringExpression,
+        `*${stringExpression}*`,
         '*', /* wildCard */
         '.', /* singleChar */
         '!', /* escapeChar */
         false /* matchCase */
-=======
-        `*${stringExpression}*`
->>>>>>> a0377296
       );
     } else if (operator === rot.NOT_EQUAL_TO) {
       filter = ol.format.filter.notEqualTo(
