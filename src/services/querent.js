--- conflicted
+++ resolved
@@ -382,7 +382,6 @@
         tooManyFeatures = true;
         totalFeatureCount = response;
       } else {
-<<<<<<< HEAD
         if (dataSource instanceof ngeo.datasource.OGC) {
           if (wfs) {
             features = dataSource.wfsFormat.readFeatures(response.data);
@@ -392,9 +391,6 @@
         } else {
           features = [];
         }
-=======
-        features = this.readAndTypeFeatures_(dataSource, response.data, wfs);
->>>>>>> 15d4c61c
       }
       const dataSourceId = dataSource.id;
       this.setUniqueIds_(features, dataSource.id);
