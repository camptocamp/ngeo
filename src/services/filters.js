goog.provide('ngeo.filters');

goog.require('ngeo');
goog.require('ol.math');
goog.require('ol.string');

/**
 * Format a number as a localized scale.
 * For instance:
 *  - For 'fr-CH' the value 25000 will become '1 : 25 000'.
 *  - For 'en-US' the value 25000 will become '1 : 25,000'.
 *
 * Example:
 *
 *      <p>{{25000 | ngeoScalify}}</p>
 *
 *
 * @param {angular.$filter} $filter Angular filter
 * @return {function(number): string} A function to format number into a 'scale'
 *     string.
 * @ngInject
 * @ngdoc filter
 * @ngname ngeoScalify
 */
ngeo.Scalify = function($filter) {
  const numberFilter = $filter('number');
  return function(scale) {
    const text = numberFilter(scale, 0);
    return text ? `1\u00a0:\u00a0${text}` : '';
  };
};

ngeo.module.filter('ngeoScalify', ngeo.Scalify);

/**
 * A filter used to format a number with a precision, using the locale.
 *
 * Arguments:
 * - opt_precision: The used precision, default is 3.
 *
 * Examples:
 *
 *      {{0.1234 | ngeoNumber}} => 0.123
 *      {{1.234 | ngeoNumber}} => 1.23
 *      {{12.34 | ngeoNumber}} => 12.3
 *      {{123.4 | ngeoNumber}} => 123
 *      {{1234 | ngeoNumber}} => 1230
 *
 * @param {angular.$locale} $locale Angular locale
 * @return {ngeox.number} Function used to format number into a string.
 * @ngInject
 * @ngdoc filter
 * @ngname ngeoNumber
 */
ngeo.Number = function($locale) {
  const formats = $locale.NUMBER_FORMATS;

  /**
   * @param {number} number The number to format.
   * @param {number=} opt_precision The used precision, default is 3.
   * @return {string} The formatted string.
   */
  const result = function(number, opt_precision) {
    const groupSep = formats.GROUP_SEP;
    const decimalSep = formats.DECIMAL_SEP;
    if (opt_precision === undefined) {
      opt_precision = 3;
    }

    if (number === Infinity) {
      return '\u221e';
    } else if (number === -Infinity) {
      return '-\u221e';
    } else if (number === 0) {
      // 0 will creates infinity values
      return '0';
    }
    const sign = number < 0;
    number = Math.abs(number);

    const nb_decimal = opt_precision - Math.floor(Math.log(number) / Math.log(10)) - 1;
    const factor = Math.pow(10, nb_decimal);
    number = Math.round(number * factor);
    let decimal = '';
    const unit = Math.floor(number / factor);

    if (nb_decimal > 0) {
      let str_number = `${number}`;
      // 0 padding
      while (str_number.length < nb_decimal) {
        str_number = `0${str_number}`;
      }
      decimal = str_number.substring(str_number.length - nb_decimal);
      while (decimal[decimal.length - 1] === '0') {
        decimal = decimal.substring(0, decimal.length - 1);
      }
    }

    const groups = [];
    let str_unit = `${unit}`;
    while (str_unit.length > 3) {
      const index = str_unit.length - 3;
      groups.unshift(str_unit.substring(index));
      str_unit = str_unit.substring(0, index);
    }
    groups.unshift(str_unit);

    return (sign ? '-' : '') + groups.join(groupSep) + (
      decimal.length === 0 ? '' : decimalSep + decimal
    );
  };
  return result;
};

ngeo.module.filter('ngeoNumber', ngeo.Number);

/**
 * A filter used to format a number with the prefix and unit
 *
 * Arguments:
 * - opt_unit: The unit to used, default is ''.
 * - opt_type: (unit|square|binary) the type of units, default is 'unit'.
 * - opt_precision: The used precision, default is 3.
 *
 * Examples:
 *
 *      {{25000 | ngeoUnitPrefix}} => 25 k
 *      {{25000 | ngeoUnitPrefix:m}} => 25 km
 *      {{25000000 | ngeoUnitPrefix:m²:square}} => 25 km²
 *      {{2048 | ngeoUnitPrefix:o:binary}} => 2 Kio
 *
 *
 * @param {angular.$filter} $filter Angular filter
 * @return {ngeox.unitPrefix} Function used to format number into a string.
 * @ngInject
 * @ngdoc filter
 * @ngname ngeoUnitPrefix
 */
ngeo.UnitPrefix = function($filter) {
  const numberFilter = $filter('ngeoNumber');
  const standardPrefix = ['', 'k', 'M', 'G', 'T', 'P'];
  const binaryPrefix = ['', 'Ki', 'Mi', 'Gi', 'Ti', 'Pi'];
  /**
   * @param {number} number The number to format.
   * @param {string=} opt_unit The unit to used, default is ''.
   * @param {string=} opt_type (unit|square|binary) the type of units, default is 'unit'.
   * @param {number=} opt_precision The used precision, default is 3.
   * @return {string} The formatted string.
   */
  const result = function(number, opt_unit, opt_type, opt_precision) {
    if (opt_unit === undefined) {
      opt_unit = '';
    }
    let divisor = 1000;
    let prefix = standardPrefix;
    if (opt_type === 'square') {
      divisor = 1000000;
    } else if (opt_type === 'binary') {
      divisor = 1024;
      prefix = binaryPrefix;
    }

    let index = 0;
    const index_max = prefix.length - 1;
    while (number >= divisor && index < index_max) {
      number = number / divisor;
      index++;
    }

    const postfix = prefix[index] + opt_unit;
    const space = postfix.length == 0 ? '' : '\u00a0';
    return numberFilter(number, opt_precision) + space + postfix;
  };
  return result;
};

ngeo.module.filter('ngeoUnitPrefix', ngeo.UnitPrefix);

/**
 * Format a couple of numbers as number coordinates.
 *
 * Example without parameters (en-US localization):
 *
 *      <p>{{[7.1234, 46.9876] | ngeoNumberCoordinates}}</p>
 *      <!-- will Become 7 47 -->
 *
 * Example with defined fractionDigits and template (en-US localization):
 *
 *      <p>{{[7.1234, 46.9876] | ngeoNumberCoordinates:2:'co {x} E; {y} N'}}</p>
 *      <!-- will Become co 7.12 E; 46.99 N -->
 *
 * Example without fractionDigits but with defined template and localize:
 *
 *      <!-- With en-US localization (opt_localize can be true or undefined) -->
 *      <p>{{[2600000, 1600000] | ngeoNumberCoordinates:0:'{x}, {y}'}}</p>
 *      <!-- will Become 2,600,000, 1,600,000 -->
 *      <br/>
 *      <!-- With fr-CH localization (opt_localize can be true or undefined) -->
 *      <p>{{[2600000, 1600000] | ngeoNumberCoordinates:0:'{x}, {y}'}}</p>
 *      <!-- will Become 2'600'000, 1'600'000 -->
 *      <br/>
 *      <!-- With en-US localization but with localization to false -->
 *      <p>{{[2600000, 1600000] | ngeoNumberCoordinates:0:'{x}, {y}'}}</p>
 *      <!-- will Become 2'600'000, 1'600'000 -->
 *
 * @param {angular.$filter} $filter Angular filter
 * @return {function(ol.Coordinate, (number|string)=, string=,
 *     (boolean|string)=): string} A function to format numbers into
 *     coordinates string.
 * @ngInject
 * @ngdoc filter
 * @ngname ngeoNumberCoordinates
 */
ngeo.NumberCoordinates = function($filter) {
  /**
   * @param {ol.Coordinate} coordinates Array of two numbers.
   * @param {(number|string)=} opt_fractionDigits Optional number of digit.
   *     Default to 0.
   * @param {string=} opt_template Optional template. Default to '{x} {y}'.
   *     Where "{x}" will be replaced by the easting coordinate and "{y}" by the
   *     northing one. Note: Use a html entity to use the semicolon symbol
   *     into a template.
   * @return {string} Number formatted coordinates.
   */
  const filterFn = function(coordinates, opt_fractionDigits, opt_template) {
    const template = opt_template ? opt_template : '{x} {y}';
    let x = coordinates[0];
    let y = coordinates[1];
    const fractionDigits = parseInt(opt_fractionDigits, 10) | 0;
    x = $filter('number')(x, fractionDigits);
    y = $filter('number')(y, fractionDigits);
    return template.replace('{x}', x).replace('{y}', y);
  };
  return filterFn;
};

ngeo.module.filter('ngeoNumberCoordinates', ngeo.NumberCoordinates);


/**
 * Format a couple of numbers as DMS coordinates.
 *
 * Example without parameters:
 *
 *      <p>{{[7.1234, 46.9876] | ngeoDMSCoordinates}}</p>
 *      <!-- will Become  7° 07' 24'' E 46° 59' 15'' N-->
 *
 * Example with defined fractionDigits and a template.
 *
<<<<<<< HEAD
 *      <p>{{[7.1234, 46.9876] | ngeoDMSCoordinates:2:'[{x}; {y}]'}}</p>
=======
 *      <p>{{[7.1234, 46.9876] | ngeoDMSCoordinates:2:[{y}; {x]}}</p>
>>>>>>> 227ed1fc
 *      <!-- will Become [46° 59' 15.36'' N; 7° 07' 24.24'' E] -->
 *
 * @return {function(ol.Coordinate, (number|string)=, string=): string} A
 *     function to format numbers into a DMS coordinates string.
 * @ngInject
 * @ngdoc filter
 * @ngname ngeoDMSCoordinates
 */
ngeo.DMSCoordinates = function() {
  const degreesToStringHDMS = function(degrees, hemispheres, fractionDigits) {
    const normalizedDegrees = ol.math.modulo(degrees + 180, 360) - 180;
    const dms = Math.abs(3600 * normalizedDegrees);
    const d = Math.floor(dms / 3600);
    const m = Math.floor((dms / 60) % 60);
    const s = (dms % 60);
    return `${d}\u00b0 ${
        ol.string.padNumber(m, 2)}\u2032 ${
        ol.string.padNumber(s, 2, fractionDigits)}\u2033 ${
        hemispheres.charAt(normalizedDegrees < 0 ? 1 : 0)}`;
  };

  /**
   * @param {ol.Coordinate} coordinates Array of two numbers.
   * @param {(number|string)=} opt_fractionDigits Optional number of digit.
   *     Default to 0.
   * @param {string=} opt_template Optional template. Default to
<<<<<<< HEAD
   *     '{x} {y}'. Where "{x}" will be replaced by the first
   *     coordinate, {y} by the second one. Note: Use a html entity to use the
   *     semicolon symbole into a template.
   * @return {string} DMS formatted coordinates.
=======
   *     '{x} {y}'. Where "{x}" will be replaced by the easting
   *     coordinate, {y} by the northing one. Note: Use a html entity to use the
   *     semicolon symbol into a template.
   * @return {string} DMS formated coordinates.
>>>>>>> 227ed1fc
   */
  const filterFn = function(coordinates, opt_fractionDigits, opt_template) {
    const fractionDigits = parseInt(opt_fractionDigits, 10) | 0;

    const template = opt_template ? opt_template : '{x} {y}';

<<<<<<< HEAD
    const xdms = degreesToStringHDMS(coordinates[1], 'NS', fractionDigits);
    const ydms = degreesToStringHDMS(coordinates[0], 'EW', fractionDigits);
=======
    var xdms = degreesToStringHDMS(coordinates[0], 'EW', fractionDigits);
    var ydms = degreesToStringHDMS(coordinates[1], 'NS', fractionDigits);
>>>>>>> 227ed1fc

    return template.replace('{x}', xdms).replace('{y}', ydms);
  };

  return filterFn;
};

ngeo.module.filter('ngeoDMSCoordinates', ngeo.DMSCoordinates);


/**
 * A filter to mark a value as trusted HTML.
 *
 * Usage:
 *
 *    <p ng-bind-html="ctrl.someValue | ngeoTrustHtml"></p>
 *
 * @return {function(?):string} The filter function.
 * @ngInject
 * @ngdoc filter
 * @param {angular.$sce} $sce Angular sce service.
 * @ngname ngeoTrustHtml
 */
ngeo.trustHtmlFilter = function($sce) {
  return function(input) {
    if (input !== undefined && input !== null) {
      return $sce.trustAsHtml(`${input}`);
    } else {
      return $sce.trustAsHtml('&nbsp;');
    }
  };
};

ngeo.module.filter('ngeoTrustHtml', ngeo.trustHtmlFilter);<|MERGE_RESOLUTION|>--- conflicted
+++ resolved
@@ -247,11 +247,7 @@
  *
  * Example with defined fractionDigits and a template.
  *
-<<<<<<< HEAD
- *      <p>{{[7.1234, 46.9876] | ngeoDMSCoordinates:2:'[{x}; {y}]'}}</p>
-=======
- *      <p>{{[7.1234, 46.9876] | ngeoDMSCoordinates:2:[{y}; {x]}}</p>
->>>>>>> 227ed1fc
+ *      <p>{{[7.1234, 46.9876] | ngeoDMSCoordinates:2:'[{y}; {x]'}}</p>
  *      <!-- will Become [46° 59' 15.36'' N; 7° 07' 24.24'' E] -->
  *
  * @return {function(ol.Coordinate, (number|string)=, string=): string} A
@@ -278,30 +274,18 @@
    * @param {(number|string)=} opt_fractionDigits Optional number of digit.
    *     Default to 0.
    * @param {string=} opt_template Optional template. Default to
-<<<<<<< HEAD
-   *     '{x} {y}'. Where "{x}" will be replaced by the first
-   *     coordinate, {y} by the second one. Note: Use a html entity to use the
-   *     semicolon symbole into a template.
-   * @return {string} DMS formatted coordinates.
-=======
    *     '{x} {y}'. Where "{x}" will be replaced by the easting
    *     coordinate, {y} by the northing one. Note: Use a html entity to use the
    *     semicolon symbol into a template.
-   * @return {string} DMS formated coordinates.
->>>>>>> 227ed1fc
+   * @return {string} DMS formatted coordinates.
    */
   const filterFn = function(coordinates, opt_fractionDigits, opt_template) {
     const fractionDigits = parseInt(opt_fractionDigits, 10) | 0;
 
     const template = opt_template ? opt_template : '{x} {y}';
 
-<<<<<<< HEAD
-    const xdms = degreesToStringHDMS(coordinates[1], 'NS', fractionDigits);
-    const ydms = degreesToStringHDMS(coordinates[0], 'EW', fractionDigits);
-=======
-    var xdms = degreesToStringHDMS(coordinates[0], 'EW', fractionDigits);
-    var ydms = degreesToStringHDMS(coordinates[1], 'NS', fractionDigits);
->>>>>>> 227ed1fc
+    const xdms = degreesToStringHDMS(coordinates[0], 'EW', fractionDigits);
+    const ydms = degreesToStringHDMS(coordinates[1], 'NS', fractionDigits);
 
     return template.replace('{x}', xdms).replace('{y}', ydms);
   };
