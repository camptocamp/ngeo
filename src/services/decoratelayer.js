--- conflicted
+++ resolved
@@ -17,11 +17,7 @@
  * {@link ../examples/layeropacity.html}
  * {@link ../examples/layervisibility.html}
  *
-<<<<<<< HEAD
- * @typedef {function(ol.layer.Layer)}
-=======
  * @typedef {function(ol.layer.Base)}
->>>>>>> 4403d705
  * @ngdoc service
  * @ngname ngeoDecorateLayer
  */
