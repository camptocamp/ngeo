--- conflicted
+++ resolved
@@ -223,22 +223,11 @@
         source.wmsSource = wmsSource;
       }
     } else {
-<<<<<<< HEAD
-      const url = source.url;
-      const params = source.params;
-      goog.asserts.assert(url,
-=======
       goog.asserts.assert(source.url,
->>>>>>> 069100e8
           'url must be set when no layer or wmsSource is set in the source');
       source.wmsSource = new ol.source.ImageWMS({
-<<<<<<< HEAD
-        url,
-        params
-=======
         url: source.url,
         params: {'LAYERS': source.layers}
->>>>>>> 069100e8
       });
       source.getLayers = source.getLayers;
     }
@@ -252,17 +241,9 @@
       source.infoFormat = ngeo.QueryInfoFormatType.GML;
     }
 
-<<<<<<< HEAD
-    const layers = source.wmsSource.getParams()['LAYERS'].split(',');
-
-    if (source.infoFormat === ngeo.QueryInfoFormatType.GML) {
-      source.format = new ol.format.WMSGetFeatureInfo({
-        layers
-=======
     if (source.infoFormat === ngeo.QueryInfoFormatType.GML && source.layers) {
       source.format = new ol.format.WMSGetFeatureInfo({
         layers: source.layers
->>>>>>> 069100e8
       });
     }
   } else if (!source.infoFormat) {
@@ -410,17 +391,10 @@
  */
 ngeo.Query.prototype.getQueryableSources_ = function(map, wfsOnly) {
 
-<<<<<<< HEAD
   const wmsItemsByUrl =
-      /** @type {Object.<string, Array.<ngeo.QueryCacheItem>>} */ ({});
+      /** @type {!Object.<string, !Array.<!ngeo.QueryCacheItem>>} */ ({});
   const wfsItemsByUrl =
-      /** @type {Object.<string, Array.<ngeo.QueryCacheItem>>} */ ({});
-=======
-  var wmsItemsByUrl =
       /** @type {!Object.<string, !Array.<!ngeo.QueryCacheItem>>} */ ({});
-  var wfsItemsByUrl =
-      /** @type {!Object.<string, !Array.<!ngeo.QueryCacheItem>>} */ ({});
->>>>>>> 069100e8
 
   const layers = this.ngeoLayerHelper_.getFlatLayers(map.getLayerGroup());
 
@@ -464,15 +438,10 @@
             'The layer source should be a WMS one when using the ' +
             'validateLayerParams option.'
         );
-<<<<<<< HEAD
-        const layerLayers = layerSource.getParams()['LAYERS'].split(',');
-        const cfgLayer = item.source.layers.split(',');
-=======
-        var resolution = map.getView().getResolution();
+        const resolution = map.getView().getResolution();
         goog.asserts.assert(resolution);
-        var layerLayers = item.source.getLayers(resolution);
-        var cfgLayer = item.source.layers;
->>>>>>> 069100e8
+        const layerLayers = item.source.getLayers(resolution);
+        const cfgLayer = item.source.layers;
 
         const layerIsOnTheMap = cfgLayer.some(layer => layerLayers.indexOf(layer) > -1);
         if (!layerIsOnTheMap) {
@@ -581,30 +550,19 @@
       }
     }
 
-<<<<<<< HEAD
     const wmsGetFeatureInfoUrl = items[0].source.wmsSource.getGetFeatureInfoUrl(
         coordinate, resolution, projCode, params);
-
     goog.asserts.assert(wmsGetFeatureInfoUrl, 'WMS GetFeatureInfo url should be thruty');
 
-    const canceler = this.registerCanceler_();
-    this.$http_.get(wmsGetFeatureInfoUrl, {timeout: canceler.promise})
-        .then(function(items, response) {
-          items.forEach(function(item) {
-            item['resultSource'].pending = false;
-            const format = item.source.format;
-            const features = format.readFeatures(response.data);
-=======
     this.$http_.get(wmsGetFeatureInfoUrl, {timeout: this.registerCanceler_().promise})
         .then(function(items, response) {
           items.forEach(function(item) {
             item['resultSource'].pending = false;
-            var features = [];
-            item.source.format.readFeatures(response.data).forEach(function(feature) {
+            const features = [];
+            item.source.format.readFeatures(response.data).forEach((feature) => {
               goog.asserts.assert(feature);
               features.push(feature);
             });
->>>>>>> 069100e8
             this.setUniqueIds_(features, item.source.id);
             item['resultSource'].features = features;
             this.result_.total += features.length;
@@ -644,17 +602,11 @@
   const wfsFormat = new ol.format.WFS();
   const xmlSerializer = new XMLSerializer();
 
-<<<<<<< HEAD
   angular.forEach(wfsItemsByUrl, (items, url) => {
     items.forEach((item) => {
-      const layers = this.getLayersForItem_(item);
-=======
-  angular.forEach(wfsItemsByUrl, function(items, url) {
-    items.forEach(function(item) {
-      var resolution = map.getView().getResolution();
+      const resolution = map.getView().getResolution();
       goog.asserts.assert(resolution);
-      var layers = this.getLayersForItem_(item, resolution);
->>>>>>> 069100e8
+      const layers = this.getLayersForItem_(item, resolution);
 
       if (layers.length == 0 || layers[0] === '') {
         // do not query source if no valid layers
@@ -692,15 +644,11 @@
         this.$http_.post(url, featureRequest, {timeout: canceler.promise})
             .then((response) => {
               item['resultSource'].pending = false;
-<<<<<<< HEAD
-              const features = sourceFormat.readFeatures(response.data);
-=======
-              var features = [];
-              sourceFormat.readFeatures(response.data).forEach(function(feature) {
+              const features = [];
+              sourceFormat.readFeatures(response.data).forEach((feature) => {
                 goog.asserts.assert(feature);
                 features.push(feature);
               });
->>>>>>> 069100e8
               this.setUniqueIds_(features, item.source.id);
               item['resultSource'].features = features;
               this.result_.total += features.length;
@@ -791,17 +739,10 @@
  * @return {!Array.<string>} Layer names
  * @private
  */
-<<<<<<< HEAD
-ngeo.Query.prototype.getLayersForItems_ = function(items) {
-  let layers = this.getLayersForItem_(items[0]);
+ngeo.Query.prototype.getLayersForItems_ = function(items, resolution) {
+  let layers = this.getLayersForItem_(items[0], resolution);
   for (let i = 1, len = items.length; i < len; i++) {
-    layers = layers.concat(this.getLayersForItem_(items[i]));
-=======
-ngeo.Query.prototype.getLayersForItems_ = function(items, resolution) {
-  var layers = this.getLayersForItem_(items[0], resolution);
-  for (var i = 1, len = items.length; i < len; i++) {
     layers = layers.concat(this.getLayersForItem_(items[i], resolution));
->>>>>>> 069100e8
   }
   return layers;
 };
