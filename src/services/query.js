--- conflicted
+++ resolved
@@ -538,33 +538,12 @@
       'QUERY_LAYERS': lyrStr
     };
 
-<<<<<<< HEAD
-    // add dimensions values
-    const dimensions = items[0].source.dimensions;
-    if (dimensions) {
-      for (const key in dimensions) {
-        // get the value from the global dimensions
-        let value = this.dimensions[key];
-        if (value === undefined) {
-          // get the value from the layer default value
-          value = dimensions[key];
-        }
-        if (value !== undefined) {
-          params[key] = value;
-        }
-      }
-    }
+    Object.assign(params, this.getDimensionsParams_(items[0].source.dimensions));
 
     const wmsGetFeatureInfoUrl = items[0].source.wmsSource.getGetFeatureInfoUrl(
-        coordinate, resolution, projCode, params);
-    goog.asserts.assert(wmsGetFeatureInfoUrl, 'WMS GetFeatureInfo url should be thruty');
-
-    this.$http_.get(wmsGetFeatureInfoUrl, {timeout: this.registerCanceler_().promise})
-=======
-    var params = this.getDimensionsParams_(items[0].source.dimensions);
-
-    this.$http_.get(wmsGetFeatureInfoUrl, {params: params, timeout: this.registerCanceler_().promise})
->>>>>>> 148bee7e
+             coordinate, resolution, projCode);
+
+    this.$http_.get(wmsGetFeatureInfoUrl, {params, timeout: this.registerCanceler_().promise})
         .then(function(items, response) {
           items.forEach(function(item) {
             item['resultSource'].pending = false;
@@ -589,11 +568,11 @@
  * @private
  */
 ngeo.Query.prototype.getDimensionsParams_ = function(dimensions) {
-  var params = {};
+  const params = {};
   if (dimensions) {
-    for (var key in dimensions) {
+    for (const key in dimensions) {
       // get the value from the global dimensions
-      var value = this.dimensions[key];
+      let value = this.dimensions[key];
       if (value === undefined) {
         // get the value from the layer default value
         value = dimensions[key];
@@ -666,13 +645,9 @@
         featureNS: this.featureNS_
       });
 
-<<<<<<< HEAD
+      const params = this.getDimensionsParams_(items[0].source.dimensions);
+
       const getFeatures = function() {
-=======
-      var params = this.getDimensionsParams_(items[0].source.dimensions);
-
-      var getFeatures = function() {
->>>>>>> 148bee7e
         /** @type{olx.format.WFSWriteGetFeatureOptions} */
         const options = /** @type{olx.format.WFSWriteGetFeatureOptions} */ (ol.obj.assign({
           maxFeatures: this.limit_
@@ -680,15 +655,9 @@
         const featureRequestXml = wfsFormat.writeGetFeature(options);
         const featureRequest = xmlSerializer.serializeToString(featureRequestXml);
 
-<<<<<<< HEAD
         const canceler = this.registerCanceler_();
-        this.$http_.post(url, featureRequest, {timeout: canceler.promise})
+        this.$http_.post(url, featureRequest, {params, timeout: canceler.promise})
             .then((response) => {
-=======
-        var canceler = this.registerCanceler_();
-        this.$http_.post(url, featureRequest, {params: params, timeout: canceler.promise})
-            .then(function(response) {
->>>>>>> 148bee7e
               item['resultSource'].pending = false;
               const features = [];
               sourceFormat.readFeatures(response.data).forEach((feature) => {
