goog.provide('ngeo.StateManager');

goog.require('goog.asserts');
goog.require('ngeo');
goog.require('ngeo.Location');


ngeo.module.value('ngeoUsedKeyRegexp', [new RegExp('.*')]);


/**
 * Provides a service for managing the application state.
 * The application state is written to both the URL and the local storage.
 * @constructor
 * @struct
 * @param {!ngeo.Location} ngeoLocation ngeo location service.
 * @param {!Array.<!RegExp>} ngeoUsedKeyRegexp regexp used to identify the used keys.
 * @ngInject
 */
ngeo.StateManager = function(ngeoLocation, ngeoUsedKeyRegexp) {

  /**
   * Object representing the application's initial state.
   * @type {!Object.<string, string>}
   */
  this.initialState = {};

  /**
   * @type {!ngeo.Location}
   */
  this.ngeoLocation = ngeoLocation;


  /**
   * @type {!Array.<!RegExp>}
   */
  this.usedKeyRegexp = ngeoUsedKeyRegexp;

  /**
   * @type {boolean}
   */
  this.useLocalStorage = true;

  try {
    if ('localStorage' in window) {
      window.localStorage['test'] = '';
      delete window.localStorage['test'];
    } else {
      this.useLocalStorage = false;
    }
  } catch (err) {
    console.error(err);
    this.useLocalStorage = false;
  }

  // Populate initialState with the application's initial state. The initial
  // state is read from the location URL, or from the local storage if there
  // is no state in the location URL.

<<<<<<< HEAD
  const paramKeys = ngeoLocation.getParamKeys();

  if (paramKeys.length === 0 ||
      (paramKeys.length === 1 && paramKeys[0] == 'debug')) {
    if (this.useLocalStorage) {
      for (const key in window.localStorage) {
        goog.asserts.assert(key);
=======
  var paramKeys = ngeoLocation.getParamKeys().filter(function(key) {
    return key != 'debug' && key != 'no_redirect';
  });

  if (paramKeys.length === 0) {
    if (this.localStorage.isAvailable()) {
      var count = this.localStorage.getCount();
      for (var i = 0; i < count; ++i) {
        var key = this.localStorage.key(i);
        goog.asserts.assert(key !== null);
        goog.asserts.assert(key !== undefined);
>>>>>>> 227ed1fc

        this.usedKeyRegexp.some(function(keyRegexp) {
          if (key.match(keyRegexp)) {
            const value = window.localStorage[key];
            if (value !== undefined || value !== null) {
              this.initialState[key] = value;
            } else {
              this.initialState[key] = '';
            }
            return true;
          }
        }, this);
      }
    }
  } else {
    paramKeys.forEach(function(key) {
      this.usedKeyRegexp.some(function(keyRegexp) {
        if (key.match(keyRegexp)) {
          const value = this.ngeoLocation.getParam(key);
          if (value !== undefined) {
            this.initialState[key] = value;
            return true;
          }
        }
      }, this);
    }, this);
  }
};


/**
 * Get the state value for `key`.
 * @param {string} key State key.
 * @return {string|undefined} State value.
 */
ngeo.StateManager.prototype.getInitialValue = function(key) {
  return this.initialState[key];
};


/**
 * Get the state value for `key`.
 * @param {string} key State key.
 * @return {string|undefined} State value.
 */
ngeo.StateManager.prototype.getInitialStringValue = function(key) {
  const value = this.initialState[key];
  if (value === undefined) {
    return undefined;
  }
  return value;
};


/**
 * Get the state value for `key`.
 * @param {string} key State key.
 * @return {number|undefined} State value.
 */
ngeo.StateManager.prototype.getInitialNumberValue = function(key) {
  const value = this.initialState[key];
  if (value === undefined) {
    return undefined;
  }
  return parseFloat(value);
};


/**
 * Get the state value for `key`.
 * @param {string} key State key.
 * @return {boolean|undefined} State value.
 */
ngeo.StateManager.prototype.getInitialBooleanValue = function(key) {
  const value = this.initialState[key];
  if (value === undefined) {
    return undefined;
  }
  return value === 'true';
};


/**
 * Update the application state with the values in `object`.
 * @param {!Object.<string, string>} object Object.
 */
ngeo.StateManager.prototype.updateState = function(object) {
  this.ngeoLocation.updateParams(object);
  if (this.useLocalStorage) {
    for (const key in object) {
      goog.asserts.assert(key);
      const value = object[key];
      goog.asserts.assert(value !== undefined);
      window.localStorage[key] = value;
    }
  }
};


/**
 * Delete a parameter
 * @param {string} key Key.
 */
ngeo.StateManager.prototype.deleteParam = function(key) {
  this.ngeoLocation.deleteParam(key);
  if (this.useLocalStorage) {
    delete window.localStorage[key];
  }
};

ngeo.module.service('ngeoStateManager', ngeo.StateManager);<|MERGE_RESOLUTION|>--- conflicted
+++ resolved
@@ -57,27 +57,12 @@
   // state is read from the location URL, or from the local storage if there
   // is no state in the location URL.
 
-<<<<<<< HEAD
-  const paramKeys = ngeoLocation.getParamKeys();
+  const paramKeys = ngeoLocation.getParamKeys().filter(key => key != 'debug' && key != 'no_redirect');
 
-  if (paramKeys.length === 0 ||
-      (paramKeys.length === 1 && paramKeys[0] == 'debug')) {
+  if (paramKeys.length === 0) {
     if (this.useLocalStorage) {
       for (const key in window.localStorage) {
         goog.asserts.assert(key);
-=======
-  var paramKeys = ngeoLocation.getParamKeys().filter(function(key) {
-    return key != 'debug' && key != 'no_redirect';
-  });
-
-  if (paramKeys.length === 0) {
-    if (this.localStorage.isAvailable()) {
-      var count = this.localStorage.getCount();
-      for (var i = 0; i < count; ++i) {
-        var key = this.localStorage.key(i);
-        goog.asserts.assert(key !== null);
-        goog.asserts.assert(key !== undefined);
->>>>>>> 227ed1fc
 
         this.usedKeyRegexp.some(function(keyRegexp) {
           if (key.match(keyRegexp)) {
