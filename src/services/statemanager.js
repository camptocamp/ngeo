--- conflicted
+++ resolved
@@ -46,48 +46,22 @@
   // state is read from the location URL, or from the local storage if there
   // is no state in the location URL.
 
-<<<<<<< HEAD
   const paramKeys = ngeoLocation.getParamKeys();
-  let i, theme;
-  const themeRegex = new RegExp(/\/theme\/([^\?\/]*)/);
-  const urlPath = ngeoLocation.getPath();
-  const locationInitState = {};
-=======
-  var paramKeys = ngeoLocation.getParamKeys();
->>>>>>> 7c743c3d
 
   if (paramKeys.length === 0 ||
       (paramKeys.length === 1 && paramKeys[0] == 'debug')) {
     if (this.localStorage.isAvailable()) {
-<<<<<<< HEAD
-      const count = this.localStorage.getCount();
-      for (i = 0; i < count; ++i) {
-        const key = this.localStorage.key(i);
-=======
-      var count = this.localStorage.getCount();
-      for (var i = 0; i < count; ++i) {
-        var key = this.localStorage.key(i);
->>>>>>> 7c743c3d
+      for (const key in this.localStorage) {
         goog.asserts.assert(key !== null);
         goog.asserts.assert(key !== undefined);
 
         this.usedKeyRegexp.some(function(keyRegexp) {
           if (key.match(keyRegexp)) {
-<<<<<<< HEAD
-            const value = this.getItemFromLocalStorage_(key);
-            goog.asserts.assert(value !== null);
-            this.initialState[key] = value;
-
-            //Do not copy excluded parameters in the URL
-            if (this.excludedKeyListForURL.indexOf(key) < 0) {
-              locationInitState[key] = this.initialState[key];
-=======
-            var value = this.localStorage.get(key);
+            const value = this.localStorage.get(key);
             if (value !== null && value !== undefined) {
               this.initialState[key] = value;
             } else {
               this.initialState[key] = '';
->>>>>>> 7c743c3d
             }
             return true;
           }
@@ -98,11 +72,7 @@
     paramKeys.forEach(function(key) {
       this.usedKeyRegexp.some(function(keyRegexp) {
         if (key.match(keyRegexp)) {
-<<<<<<< HEAD
-          const value = this.getItemFromLocalStorage_(key);
-=======
-          var value = this.ngeoLocation.getParam(key);
->>>>>>> 7c743c3d
+          const value = this.ngeoLocation.getParam(key);
           if (value !== null) {
             this.initialState[key] = value;
             return true;
@@ -110,50 +80,6 @@
         }
       }, this);
     }, this);
-<<<<<<< HEAD
-    //Retrieve selected theme in url path
-    theme = urlPath.match(themeRegex);
-    if (theme) {
-      this.initialState['theme'] = theme[1];
-    }
-  }
-};
-
-
-/**
- * Get the item for the given key  from localStorage and try to parse to the appropriate type
- * If it cannot be parsed, the raw value (string) is returned
- *
- * @param  {string} key the localStorage key for the item
- * @return {*} Param value.
- * @private
- */
-ngeo.StateManager.prototype.getItemFromLocalStorage_ = function(key) {
-  const value = this.localStorage.get(key);
-  try {
-    return angular.fromJson(value);
-  } catch (e) {
-    return value;
-  }
-};
-
-
-/**
- * Get the item for the given key  from Location and try to parse to the appropriate type
- * If it cannot be parsed, the raw value (string) is returned
- *
- * @param  {string} key the localStorage key for the item
- * @return {*} Param value.
- * @private
- */
-ngeo.StateManager.prototype.getItemFromLocation_ = function(key) {
-  const value = this.ngeoLocation.getParam(key);
-  try {
-    return angular.fromJson(value);
-  } catch (e) {
-    return value;
-=======
->>>>>>> 7c743c3d
   }
 };
 
@@ -215,33 +141,15 @@
  * @param {!Object.<string, string>} object Object.
  */
 ngeo.StateManager.prototype.updateState = function(object) {
-<<<<<<< HEAD
-  const locationObject = {};
-  Object.keys(object).forEach(copyWithoutExcludedKeys, this);
-  this.ngeoLocation.updateParams(locationObject);
-=======
   this.ngeoLocation.updateParams(object);
->>>>>>> 7c743c3d
   if (this.localStorage.isAvailable()) {
-    let key;
-    for (key in object) {
-<<<<<<< HEAD
-      this.localStorage.set(key, angular.toJson(object[key]));
-    }
-  }
-
-  function copyWithoutExcludedKeys(key) {
-    // Do not copy excluded parameters in the URL
-    if (this.excludedKeyListForURL.indexOf(key) < 0) {
-      locationObject[key] = object[key];
-=======
+    for (const key in object) {
       goog.asserts.assert(key !== undefined);
       goog.asserts.assert(key !== null);
-      var value = object[key];
+      const value = object[key];
       goog.asserts.assert(value !== undefined);
       goog.asserts.assert(value !== null);
       this.localStorage.set(key, value);
->>>>>>> 7c743c3d
     }
   }
 };
