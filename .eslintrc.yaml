--- conflicted
+++ resolved
@@ -8,7 +8,6 @@
 plugins:
   - '@openlayers'
 rules:
-<<<<<<< HEAD
   no-console: 0
   comma-dangle: 0
   import/no-unresolved: 0
@@ -19,14 +18,10 @@
   max-len:
     - error
     - code: 110
-=======
-    no-console: 0
-    comma-dangle: 0
 globals:
     angular: false
     Cesium: false
     google: false
     Bloodhound: false
     DateFormatter: false
-    localforage: false
->>>>>>> 4c27b6cd
+    localforage: false