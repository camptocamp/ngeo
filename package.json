{
  "name": "ngeo",
  "version": "2.3.0-dev.0",
  "description": "AngularJS OpenLayers Library",
  "scripts": {
    "prepublish": "make -f npm.mk install"
  },
  "repository": {
    "type": "git",
    "url": "git://github.com/camptocamp/ngeo.git"
  },
  "license": "MIT",
  "bugs": {
    "url": "https://github.com/camptocamp/ngeo/issues"
  },
  "bin": {
    "compile-catalog": "buildtools/compile-catalog.js",
    "ngeo-build": "buildtools/build.js"
  },
  "devDependencies": {
    "@camptocamp/cesium": "1.40.0",
    "@camptocamp/closure-util": "1.27.0",
    "angular": "1.6.8",
    "angular-animate": "1.6.8",
    "angular-dynamic-locale": "0.1.32",
    "angular-float-thead": "0.1.2",
    "angular-gettext": "2.3.10",
    "angular-gettext-tools": "2.3.6",
    "angular-jsdoc": "1.5.0",
    "angular-mocks": "1.6.8",
    "angular-sanitize": "1.6.8",
    "angular-touch": "1.6.8",
    "angular-ui-date": "1.1.1",
    "angular-ui-slider": "0.4.0",
    "async": "2.6.0",
    "babel-core": "6.26.0",
    "babel-loader": "7.1.2",
    "babel-plugin-angularjs-annotate": "0.8.2",
    "babel-preset-env": "1.6.1",
    "bootstrap": "3.3.7",
    "clean-css-cli": "4.1.10",
    "console-control-strings": "1.1.0",
    "corejs-typeahead": "1.2.1",
    "coveralls": "3.0.0",
    "css-loader": "0.28.7",
    "d3": "4.12.0",
    "eslint": "4.13.1",
    "eslint-config-openlayers": "7.0.0",
    "eslint-plugin-googshift": "0.9.3",
    "expose-loader": "0.7.4",
    "extract-text-webpack-plugin": "3.0.2",
    "file-loader": "1.1.6",
    "file-saver": "1.3.3",
    "floatthead": "2.0.3",
    "font-awesome": "4.7.0",
    "fs-extra": "5.0.0",
    "gaze": "1.1.2",
    "google-closure-library": "20171203.0.0",
    "googshift": "0.9.5",
    "html-loader": "0.5.1",
    "html-webpack-plugin": "2.30.1",
    "jasmine-core": "2.8.0",
    "jquery": "3.2.1",
    "jquery-ui": "1.12.1",
    "jquery-ui-touch-punch": "0.2.3",
    "jsdoc": "3.5.5",
    "jsdom": "11.4.0",
    "jsts": "1.5.0",
    "karma": "2.0.0",
    "karma-chrome-launcher": "2.2.0",
    "karma-coverage": "1.1.1",
    "karma-jasmine": "1.1.1",
    "karma-webpack": "2.0.6",
    "less": "2.7.2",
    "less-loader": "4.0.5",
    "less-plugin-autoprefix": "1.5.1",
    "less-plugin-clean-css": "1.5.1",
    "moment": "2.20.1",
    "nomnom": "1.8.1",
    "openlayers": "4.6.4",
    "ol": "4.6.4",
    "ol-cesium": "1.33.0",
    "olcs": "0.0.1",
    "phantomjs-prebuilt": "2.1.16",
    "proj4": "2.4.4",
    "svg2ttf": "4.1.0",
    "temp": "0.8.3",
    "ttf2eot": "2.0.0",
    "ttf2woff": "2.0.1",
<<<<<<< HEAD
    "uglify-js": "3.2.1",
    "uglifyjs-webpack-plugin": "1.1.5",
=======
    "uglify-js": "3.3.0",
    "uglifyjs-webpack-plugin": "1.1.2",
>>>>>>> bdf47d6a
    "url-loader": "0.6.2",
    "url-polyfill": "1.0.10",
    "walk": "2.3.9",
    "webpack": "3.10.0",
    "webpack-dev-server": "2.9.5",
    "webpack-merge": "4.1.1"
  }
}<|MERGE_RESOLUTION|>--- conflicted
+++ resolved
@@ -87,13 +87,8 @@
     "temp": "0.8.3",
     "ttf2eot": "2.0.0",
     "ttf2woff": "2.0.1",
-<<<<<<< HEAD
-    "uglify-js": "3.2.1",
+    "uglify-js": "3.3.0",
     "uglifyjs-webpack-plugin": "1.1.5",
-=======
-    "uglify-js": "3.3.0",
-    "uglifyjs-webpack-plugin": "1.1.2",
->>>>>>> bdf47d6a
     "url-loader": "0.6.2",
     "url-polyfill": "1.0.10",
     "walk": "2.3.9",
