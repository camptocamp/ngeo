--- conflicted
+++ resolved
@@ -51,19 +51,10 @@
     "angular-touch": "1.7.5",
     "angular-ui-date": "1.1.1",
     "angular-ui-slider": "0.4.0",
-<<<<<<< HEAD
-    "async": "2.6.1",
     "babel-loader": "8.0.3",
     "bootstrap": "4.1.3",
     "co": "4.6.0",
     "commander": "2.19.0",
-=======
-    "babel-core": "6.26.0",
-    "babel-loader": "7.1.4",
-    "babel-preset-env": "1.6.1",
-    "bootstrap": "3.3.7",
-    "commander": "2.15.1",
->>>>>>> 412444d0
     "console-control-strings": "1.1.0",
     "copy-webpack-plugin": "4.6.0",
     "corejs-typeahead": "1.2.1",
