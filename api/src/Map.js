--- conflicted
+++ resolved
@@ -299,29 +299,20 @@
             });
             marker.setProperties(filterByKeys(values, attr));
             marker.setId(values.id);
-<<<<<<< HEAD
-            // FIXME: handle values.iconSize
-            // FIXME: handle values.iconOffset
-            const image = new Icon({
-              src: values.icon
-            });
-            // @ts-ignore: OL issue
-            marker.setStyle(new Style({
-              image
-=======
             let anchor;
             if (values.iconOffset) {
               // flip the sign of the value to be compatible with the old api.
               anchor = values.iconOffset.split(',').map(parseFloat).map(val => val * Math.sign(val));
             }
+            const image = new Icon({
+              src: values.icon,
+              anchorXUnits: 'pixels',
+              anchorYUnits: 'pixels',
+              anchor: anchor
+            });
+            // @ts-ignore: OL issue
             marker.setStyle(new Style({
-              image: new Icon({
-                src: values.icon,
-                anchorXUnits: 'pixels',
-                anchorYUnits: 'pixels',
-                anchor: anchor
-              })
->>>>>>> 92c37760
+              image
             }));
             this.vectorSource_.addFeature(marker);
           }
