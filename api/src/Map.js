// see https://github.com/camptocamp/cgxp/blob/master/core/src/script/CGXP/api/Map.js

/**
 * @module api/Map.js
 */

import OLMap from 'ol/Map.js';
import Feature from 'ol/Feature.js';
import Overlay from 'ol/Overlay.js';
import Point from 'ol/geom/Point.js';
import {Icon, Style} from 'ol/style.js';
import {createDefaultStyle} from 'ol/style/Style.js';
import View from 'ol/View.js';
import VectorSource from 'ol/source/Vector.js';
import VectorLayer from 'ol/layer/Vector.js';
import SelectInteraction from 'ol/interaction/Select.js';

import MousePosition from 'ol/control/MousePosition.js';
import {createStringXY} from 'ol/coordinate.js';
import ScaleLine from 'ol/control/ScaleLine.js';
import OverviewMap from 'ol/control/OverviewMap.js';

// @ts-ignore there is no existing types for ol-layerswitcher
import LayerSwitcher from 'ol-layerswitcher';

import {
  createEmpty as olExtentCreateEmpty,
  extend as olExtentExtend,
  getCenter,
  isEmpty as olExtentIsEmpty
} from 'ol/extent.js';
import {get as getProjection} from 'ol/proj.js';

import constants from './constants.js';

import {getFeaturesFromIds, getFeaturesFromCoordinates} from './Querent.js';
import * as themes from './Themes.js';


/**
 * @typedef {Object} MarkerOptions
 * @property {[number, number]} [position]
 * @property {string} [icon]
 */

/**
 * @typedef {Object} MapOptions
 * @property {string} div
 * @property {import("ol/coordinate.js").Coordinate} center
 * @property {number} [zoom=10]
 * @property {boolean} [showCoords=true]
 * @property {boolean} [addMiniMap=false]
 * @property {boolean} [miniMapExpanded=true]
 * @property {boolean} [addLayerSwitcher=false]
 * @property {string[]} [layers]
 * @property {string[]} [backgroundLayers]
 */

/**
 * @type {Array<string>}
 */
const EXCLUDE_PROPERTIES = ['boundedBy'];


/**
 * @private
 * @hidden
 */
class Map {

  /**
   * @param {MapOptions} options API options.
   */
  constructor(options) {
    /** @type {import('ol/View.js').ViewOptions} */
    const viewOptions = {
      projection: getProjection(constants.projection),
      resolutions: constants.resolutions,
      zoom: options.zoom !== undefined ? options.zoom : 10
    };
    if (constants.extent) {
      viewOptions.extent = constants.extent;
    }
    /**
     * @private
     * @type {View}
     */
    this.view_ = new View(viewOptions);

    if (options.center !== undefined) {
      this.view_.setCenter(options.center);
    } else if (constants.extent) {
      this.view_.setCenter(getCenter(constants.extent));
    }

    /**
     * @private
     * @type {OLMap}
     */
    this.map_ = new OLMap({
      target: options.div,
      view: this.view_
    });

    /**
     * @private
     * @type {Overlay}
     */
    this.overlay_ = new Overlay({
      autoPan: true,
      autoPanAnimation: {
        duration: 80
      },
      element: this.createOverlayDomTree_()
    });
    this.map_.addOverlay(this.overlay_);

    this.map_.addControl(new ScaleLine());

    if (options.showCoords) {
      this.map_.addControl(new MousePosition({
        coordinateFormat: createStringXY(0)
      }));
    }
    if (options.addMiniMap) {
      const resolutions = this.view_.getResolutions();
      if (!resolutions) {
        throw new Error('Missing resolutions');
      }
      this.map_.addControl(new OverviewMap({
        collapsed: !options.miniMapExpanded,
        layers: [],
        view: new View({
          projection: this.view_.getProjection(),
          resolutions,
        })
      }));
    }

    if (options.addLayerSwitcher) {
      this.map_.addControl(new LayerSwitcher());
    }

    // Get background layer first...
    themes.getBackgroundLayers().then((layers) => {
      // The options is an array for backward compatibility reason.
      const backgroundLayer = options.backgroundLayers || [constants.backgroundLayer];
      for (const layer of layers) {
        if (backgroundLayer.includes(layer.get('config.name'))) {
          // we don't want the background layer in the layerswitch so we remove the title.
          layer.set('title', undefined);
          this.map_.addLayer(layer);
        }
      }

      // ... then get overlay layers (if defined)
      const overlayLayerNames = options.layers;
      if (overlayLayerNames && overlayLayerNames.length) {
        themes.getOverlayLayers(overlayLayerNames).then((layers) => {
          for (const layer of layers) {
            this.map_.addLayer(layer);
          }
        });
      }
    });

    /**
     * @private
     * @type {VectorSource<import("ol/geom/Geometry.js").default>}
     */
    this.vectorSource_ = new VectorSource();

    /**
     * @private
     * @type {VectorLayer}
     */
    this.vectorLayer_ = new VectorLayer({
      zIndex: 1,
      style: [],
      source: this.vectorSource_
    });

    this.map_.addLayer(this.vectorLayer_);

    this.selectInteraction_ = new SelectInteraction({
      filter: (feature) => {
        const hasId = feature.getId() !== undefined;
        const hasTitle = feature.get('title') !== undefined;
        const hasDescription = feature.get('description') !== undefined;
        return hasId && hasTitle && hasDescription;
      },
      style: () => []
    });
    this.map_.addInteraction(this.selectInteraction_);

    this.selectInteraction_.on('select', (event) => {
      const selected = event.selected[0];
      if (selected) {
        this.selectObject(selected.getId());
      }
    });


    this.map_.on('singleclick', (event) => {
      const resolution = this.map_.getView().getResolution();
      if (resolution === undefined) {
        throw new Error('Missing resolution');
      }
      const visibleLayers = this.map_.getLayers().getArray().filter(layer => layer.getVisible());
      const visibleLayersName = visibleLayers.map(layer => layer.get('config.name'));

      this.clearSelection();

      for (const layer of constants.queryableLayers) {
        if (visibleLayersName.includes(layer)) {
          getFeaturesFromCoordinates(layer, event.coordinate, resolution).then((feature) => {
            if (feature) {
              this.vectorSource_.addFeature(feature);
<<<<<<< HEAD
              const featureId = feature.getId();
              if (featureId === undefined) {
                throw new Error('Missing feature ID');
              }
              this.selectObject(featureId, true);
=======
              this.selectObject(feature.getId(), event.coordinate, true);
>>>>>>> 1444e758
            }
          });
        }
      }
    });
  }

  /**
   * @private
   * @return {HTMLElement} overlay container element.
   */
  createOverlayDomTree_() {
    const overlayContainer = document.createElement('div');
    overlayContainer.className = 'ol-popup';
    const overlayCloser = document.createElement('div');
    overlayCloser.className = 'ol-popup-closer';
    overlayCloser.addEventListener('click', () => {
      this.clearSelection();
      return false;
    });
    const overlayContent = document.createElement('div');
    overlayContent.className = 'ol-popup-content';

    overlayContainer.appendChild(overlayCloser);
    overlayContainer.appendChild(overlayContent);

    return overlayContainer;
  }

  /**
   * @return {OLMap}
   */
  getMap() {
    return this.map_;
  }

  /**
   * @param {import("ol/coordinate.js").Coordinate} center Center.
   * @param {number} zoom Zoom.
   */
  recenter(center, zoom) {
    this.view_.setCenter(center);
    this.view_.setZoom(zoom);
  }

  /**
   * @param {MarkerOptions} options Options.
   * @property {import("ol/coordinate.js").Coordinate} position
   * @property {string} [icon]
   * @property {import("ol/size.js").Size} [size]
   */
  addMarker(options = {}) {
    const position = options.position ? options.position : this.view_.getCenter();
    if (!position) {
      throw new Error('Missing positon');
    }
    const marker = new Feature({
      geometry: new Point(position)
    });
    if (options.icon) {
      // FIXME: use size?
      const image = new Icon({
        src: options.icon
      });
      marker.setStyle(new Style({
        image
      }));
    } else {
      marker.setStyle(createDefaultStyle);
    }
    this.vectorSource_.addFeature(marker);
  }

  /**
   * @param {string} layer Name of the layer to fetch the features from
   * @param {string[]} ids List of ids
   * @param {boolean} [highlight=false] Whether to add the features on the map or not.
   */
  recenterOnObjects(layer, ids, highlight = false) {
    getFeaturesFromIds(layer, ids)
      .then((features) => {
        if (!features.length) {
          console.error('Could not recenter: no objects were found.');
          return;
        }
        const extent = olExtentCreateEmpty();
        for (const feature of features) {
          const geom = feature.getGeometry();
          if (geom) {
            olExtentExtend(extent, geom.getExtent());
          }
        }
        if (!olExtentIsEmpty(extent)) {
          this.view_.fit(extent);
        }
        if (highlight) {
          this.vectorSource_.addFeatures(features);
        }
      })
      .catch((error) => {
        console.error(error);
      });
  }

  /**
   * @param {string} type Layer type, only 'text' format is supported.
   * @param {string} name Name.
   * @param {string} url URL.
   * @param {Object} [options] Options
   * @property {string[]} [attr=['title', 'description']]
   * @property {function()} [success]
   * @property {function()} [error]
   */
  addCustomLayer(type, name, url, options = {}) {
    fetch(url)
      .then(response => response.text())
      .then((text) => {
        const attr = options.attr || ['title', 'description'];
        const lines = text.split(/\r\n|\r|\n/);
        const shiftedLines = lines.shift();
        if (!shiftedLines) {
          throw new Error('Missing shiftedLines');
        }
        const columns = shiftedLines.split('\t');
        for (const line of lines) {
          if (line) {
            const values = zip(columns, line.split('\t'));
            // reverse to order of the coordinates to be compatible with the old api.
            const marker = new Feature({
              geometry: new Point(values.point.split(',').reverse().map(parseFloat))
            });
            marker.setProperties(filterByKeys(values, attr));
            marker.setId(values.id);
            let anchor;
            if (values.iconOffset) {
              // flip the sign of the value to be compatible with the old api.
              anchor = values.iconOffset.split(',').map(parseFloat).map(
                /**
                 * @param {number} val
                 */
                val => val * Math.sign(val)
              );
            }
            const image = new Icon({
              src: values.icon,
              anchorXUnits: 'pixels',
              anchorYUnits: 'pixels',
              anchor: anchor
            });
            marker.setStyle(new Style({
              image
            }));
            this.vectorSource_.addFeature(marker);
          }
        }
        this.view_.fit(this.vectorSource_.getExtent());
      })
      .then(() => {
        if (options.success) {
          options.success();
        }
      })
      .catch(() => {
        if (options.error) {
          options.error();
        }
      });
  }

  /**
   * @param {string|number} id Identifier.
   * @param {import("ol/coordinate.js").Coordinate} position
   * @param {boolean} table Display all properties in a table
   */
  selectObject(id, position = null, table = false) {
    const feature = this.vectorSource_.getFeatureById(id);
    if (feature) {
<<<<<<< HEAD
      const point = feature.getGeometry();
      if (!(point instanceof Point)) {
        throw new Error('Wrong geometry type');
      }
      const coordinates = point.getCoordinates();
=======
      if (!position) {
        const geometry = /** @type {import('ol/geom/SimpleGeometry.js').default} */ (feature.getGeometry());
        position = geometry.getCoordinates();
      }
>>>>>>> 1444e758
      const geometryName = feature.getGeometryName();
      const properties = feature.getProperties();
      let contentHTML = '';
      if (table) {
        contentHTML += '<table><tbody>';
        for (const key in properties) {
          if (!EXCLUDE_PROPERTIES.includes(key) && key !== geometryName && properties[key] !== undefined) {
            contentHTML += '<tr>';
            contentHTML += `<th>${key}</th>`;
            contentHTML += `<td>${properties[key]}</td>`;
            contentHTML += '</tr>';
          }
        }
        contentHTML += '</tbody></table>';
      } else {
        contentHTML += `<div><b>${properties.title}</b></div>`;
        contentHTML += `<p>${properties.description}</p>`;
      }
      const element = this.overlay_.getElement();
      if (!element) {
        throw new Error('Missing element');
      }
      const content = element.querySelector('.ol-popup-content');
      if (!content) {
        throw new Error('Missing content');
      }
      content.innerHTML = contentHTML;
      this.overlay_.setPosition(position);
    }
  }

  /**
   *
   */
  clearSelection() {
    // clear the selected features
    this.selectInteraction_.getFeatures().clear();
    // hide the overlay
    this.overlay_.setPosition(undefined);
  }
}

/**
 * @param {string[]} keys Keys.
 * @param {Array<*>} values Values.
 * @return {Object<string, *>} Object.
 * @private
 * @hidden
 */
function zip(keys, values) {
  /** @type {Object<string, *>} */
  const obj = {};
  keys.forEach((key, index) => {
    obj[key] = values[index];
  });
  return obj;
}


/**
 * @param {Object<string, *>} obj Object.
 * @param {string[]} keys keys.
 * @return {Object<string, *>} Object.
 * @private
 * @hidden
 */
function filterByKeys(obj, keys) {
  /** @type {Object<string, *>} */
  const filtered = {};
  keys.forEach((key) => {
    filtered[key] = obj[key];
  });
  return filtered;
}


export default Map;<|MERGE_RESOLUTION|>--- conflicted
+++ resolved
@@ -216,15 +216,7 @@
           getFeaturesFromCoordinates(layer, event.coordinate, resolution).then((feature) => {
             if (feature) {
               this.vectorSource_.addFeature(feature);
-<<<<<<< HEAD
-              const featureId = feature.getId();
-              if (featureId === undefined) {
-                throw new Error('Missing feature ID');
-              }
-              this.selectObject(featureId, true);
-=======
               this.selectObject(feature.getId(), event.coordinate, true);
->>>>>>> 1444e758
             }
           });
         }
@@ -402,18 +394,13 @@
   selectObject(id, position = null, table = false) {
     const feature = this.vectorSource_.getFeatureById(id);
     if (feature) {
-<<<<<<< HEAD
-      const point = feature.getGeometry();
-      if (!(point instanceof Point)) {
-        throw new Error('Wrong geometry type');
-      }
-      const coordinates = point.getCoordinates();
-=======
       if (!position) {
-        const geometry = /** @type {import('ol/geom/SimpleGeometry.js').default} */ (feature.getGeometry());
-        position = geometry.getCoordinates();
-      }
->>>>>>> 1444e758
+        const point = feature.getGeometry();
+        if (!(point instanceof Point)) {
+          throw new Error('Wrong geometry type');
+        }
+        position = point.getCoordinates();
+      }
       const geometryName = feature.getGeometryName();
       const properties = feature.getProperties();
       let contentHTML = '';
