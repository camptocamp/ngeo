--- conflicted
+++ resolved
@@ -9,7 +9,7 @@
 import Overlay from 'ol/Overlay.js';
 import Point from 'ol/geom/Point.js';
 import {Icon, Style} from 'ol/style.js';
-import {createDefaultStyle} from 'ol/style/Style';
+import {createDefaultStyle} from 'ol/style/Style.js';
 import View from 'ol/View.js';
 import VectorSource from 'ol/source/Vector.js';
 import VectorLayer from 'ol/layer/Vector.js';
@@ -399,18 +399,12 @@
   selectObject(id, table = false) {
     const feature = this.vectorSource_.getFeatureById(id);
     if (feature) {
-<<<<<<< HEAD
       const point = feature.getGeometry();
       if (!(point instanceof Point)) {
         throw new Error('Wrong geometry type');
       }
       const coordinates = point.getCoordinates();
-=======
-      const coordinates = /** @type {import('ol/geom/Point.js').default} */(
-        feature.getGeometry()
-      ).getCoordinates();
       const geometryName = feature.getGeometryName();
->>>>>>> 9f4e0dae
       const properties = feature.getProperties();
       let contentHTML = '';
       if (table) {
