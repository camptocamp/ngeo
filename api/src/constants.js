import EPSG2056 from '@geoblocks/proj/src/EPSG_2056.js';


<<<<<<< HEAD
/**
 * @typedef {Object} APIConfig
 * @property {?string} themesUrl
 * @property {?string} localeUrl
 * @property {string} projection
 * @property {number[]} resolutions
 * @property {[number, number, number, number]} [extent]
 * @property {string} backgroundLayer
 * @property {string[]} queryableLayers
 */

export default /** @type {APIConfig} */({
  // The URL to the themes service.
  themesUrl: 'https://www.example.com',

  // The projection of the map
  projection: EPSG2056,

  // The resolutions list.
=======
export default {
  themesUrl: undefined,
  localeUrl: undefined,

  projection: EPSG21781,
>>>>>>> 1444e758
  resolutions: [250, 100, 50, 20, 10, 5, 2, 1, 0.5, 0.25, 0.1, 0.05],

  // The extent restriction, must be in the same projection as `config.projection`.
  // the format is `[minx, miny, maxx, maxy]`for example: `[420000, 30000, 660000, 350000]`
  // the default is ǹo restriction.
  // extent: undefined,

  // The name of the layer to use as background, the layer must be present in the 'background_layers'
  // section of the theme
  backgroundLayer: 'orthophoto',

<<<<<<< HEAD
  // The list of layers (names) that can be queried on mouse click
  queryableLayers: ['osm_open', 'many_attributes']
});
=======
  /**
   *  The list of layers (names) declared as queryable.
   */
  queryableLayers: ['osm_open', 'many_attributes', 'polygon']
};
>>>>>>> 1444e758
<|MERGE_RESOLUTION|>--- conflicted
+++ resolved
@@ -1,7 +1,6 @@
 import EPSG2056 from '@geoblocks/proj/src/EPSG_2056.js';
 
 
-<<<<<<< HEAD
 /**
  * @typedef {Object} APIConfig
  * @property {?string} themesUrl
@@ -16,18 +15,12 @@
 export default /** @type {APIConfig} */({
   // The URL to the themes service.
   themesUrl: 'https://www.example.com',
+  localeUrl: undefined,
 
   // The projection of the map
   projection: EPSG2056,
 
   // The resolutions list.
-=======
-export default {
-  themesUrl: undefined,
-  localeUrl: undefined,
-
-  projection: EPSG21781,
->>>>>>> 1444e758
   resolutions: [250, 100, 50, 20, 10, 5, 2, 1, 0.5, 0.25, 0.1, 0.05],
 
   // The extent restriction, must be in the same projection as `config.projection`.
@@ -39,14 +32,6 @@
   // section of the theme
   backgroundLayer: 'orthophoto',
 
-<<<<<<< HEAD
   // The list of layers (names) that can be queried on mouse click
-  queryableLayers: ['osm_open', 'many_attributes']
-});
-=======
-  /**
-   *  The list of layers (names) declared as queryable.
-   */
   queryableLayers: ['osm_open', 'many_attributes', 'polygon']
-};
->>>>>>> 1444e758
+});