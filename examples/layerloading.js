goog.provide('app.layerloading');

goog.require('ngeo.DecorateLayerLoading');
/** @suppress {extraRequire} */
goog.require('ngeo.mapDirective');
goog.require('ngeo.source.AsitVD');
<<<<<<< HEAD
=======
/** @suppress {extraRequire} */
goog.require('ngeo.proj.EPSG21781');
>>>>>>> a2177da2
goog.require('ol.Map');
goog.require('ol.View');
goog.require('ol.layer.Image');
goog.require('ol.layer.Tile');
goog.require('ol.source.ImageWMS');


/** @type {!angular.Module} **/
app.module = angular.module('app', ['ngeo']);


/**
 * @param {angular.Scope} $scope Scope.
 * @param {ngeo.DecorateLayerLoading} ngeoDecorateLayerLoading Decorate layer service.
 * @constructor
 * @ngInject
 */
app.MainController = function($scope, ngeoDecorateLayerLoading) {

<<<<<<< HEAD
  const source = new ngeo.source.AsitVD({
=======
  var source = new ngeo.source.AsitVD({
>>>>>>> a2177da2
    layer: 'asitvd.fond_couleur'
  });
  /**
   * @type {ol.layer.Tile}
   * @export
   */
<<<<<<< HEAD
  this.asitvd = new ol.layer.Tile({source});
=======
  this.asitvd = new ol.layer.Tile({source: source});
>>>>>>> a2177da2

  ngeoDecorateLayerLoading(this.asitvd, $scope);

  /**
   * @type {ol.layer.Image}
   * @export
   */
  this.wms = new ol.layer.Image({
    source: new ol.source.ImageWMS({
      url: 'https://wms.geo.admin.ch',
      params: {'LAYERS': 'ch.swisstopo.dreiecksvermaschung'},
      serverType: 'mapserver'
    })
  });

  ngeoDecorateLayerLoading(this.wms, $scope);

  /**
   * @type {ol.Map}
   * @export
   */
  this.map = new ol.Map({
    layers: [this.asitvd, this.wms],
    view: new ol.View({
      projection: 'EPSG:21781',
      resolutions: [1000, 500, 200, 100, 50, 20, 10, 5, 2.5, 2, 1, 0.5],
      center: [600000, 200000],
      zoom: 1
    })
  });
};


app.module.controller('MainController', app.MainController);<|MERGE_RESOLUTION|>--- conflicted
+++ resolved
@@ -4,11 +4,8 @@
 /** @suppress {extraRequire} */
 goog.require('ngeo.mapDirective');
 goog.require('ngeo.source.AsitVD');
-<<<<<<< HEAD
-=======
 /** @suppress {extraRequire} */
 goog.require('ngeo.proj.EPSG21781');
->>>>>>> a2177da2
 goog.require('ol.Map');
 goog.require('ol.View');
 goog.require('ol.layer.Image');
@@ -28,22 +25,14 @@
  */
 app.MainController = function($scope, ngeoDecorateLayerLoading) {
 
-<<<<<<< HEAD
   const source = new ngeo.source.AsitVD({
-=======
-  var source = new ngeo.source.AsitVD({
->>>>>>> a2177da2
     layer: 'asitvd.fond_couleur'
   });
   /**
    * @type {ol.layer.Tile}
    * @export
    */
-<<<<<<< HEAD
   this.asitvd = new ol.layer.Tile({source});
-=======
-  this.asitvd = new ol.layer.Tile({source: source});
->>>>>>> a2177da2
 
   ngeoDecorateLayerLoading(this.asitvd, $scope);
 
