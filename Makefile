--- conflicted
+++ resolved
@@ -241,18 +241,10 @@
 		--app 'Desktop application' apps/desktop.html 'The desktop example application for GeoMapFish.' \
 		--app 'Alternate mobile application' apps/mobile_alt.html 'An alternate mobile example application for GeoMapFish.' \
 		--app 'Alternate desktop application' apps/desktop_alt.html 'An alternate desktop example application for GeoMapFish.' \
-<<<<<<< HEAD
 		--app 'Iframe api application' apps/iframe_api.html 'A desktop application for GeoMapFish without any tools that can be used within an iframe.' \
-		--app 'Object editing viewer' apps/oeview.html 'An example application for viewing an object.' \
-		--app 'Object editing editor' apps/oeedit.html 'An example application for editing an object.' \
-=======
-		--app 'Object editing viewer' \
-			'apps/oeview.html?objectediting_geomtype=MultiPolygon&objectediting_id=Test&objectediting_layer=112&objectediting_theme=ObjectEditing&objectediting_property=name&tree_groups=ObjectEditing' \
-			'An example application for viewing an object.' \
 		--app 'Object editing editor' \
 			'apps/oeedit.html?objectediting_geomtype=MultiPolygon&objectediting_id=Test&objectediting_layer=112&objectediting_theme=ObjectEditing&objectediting_property=name&tree_groups=ObjectEditing' \
 			'An example application for editing an object.' \
->>>>>>> 32f7a921
 		$< $(GMF_EXAMPLES_HTML_FILES) > $@
 
 .build/test-check-example/%.check.timestamp: test/check-example/%.html \
