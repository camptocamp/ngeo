"use strict";
//
// A PhantomJS script used to check that the hosted examples load
// without errors. This script is executed by the Makefile's
// check-examples target.

require('phantomjs-polyfill-string-includes');
var args = require('system').args;
if (args.length != 2) {
  phantom.exit(1);
}
var examplePath = args[1];
var page = require('webpage').create();
var exitCode = 0;
page.onError = function(msg, trace) {
  var msgStack = ['JavaScript ERROR: ' + msg];
  if (trace) {
    msgStack.push('TRACE:');
    trace.forEach(function(t) {
      if (t.file.startsWith('https://maps.googleapis.com/maps/api/js')) {
        // Ignore google referrer error
        return;
      }
      msgStack.push(' -> ' + t.file + ': ' + t.line + (t.function ? ' (in function "' + t.function + '")' : ''));
    });
  }
  console.error(msgStack.join('\n'));
  exitCode = 2;
};
page.onConsoleMessage = function(msg, lineNum, sourceId) {
  console.log('console: ' + msg + ' (from line #' + lineNum + ' in "' + sourceId + '")');
  exitCode = 2;
};
page.onAlert = function(msg) {
  console.log('alert: ' + msg);
  exitCode = 2;
};

page.onResourceError = function(resourceError) {
  if (resourceError.url.includes('tile.openstreetmap.org')) {
    console.warn('Ignoring resource error from OpenStreetMap');
  } else if (resourceError.url.includes('https://maps.googleapis.com/maps/api/js')) {
    console.warn('Ignoring resource error from Google');
  } else if (resourceError.url.includes('https://csi.gstatic.com/')) {
    console.warn('Ignoring resource error from Google static');
  } else if (resourceError.url.includes('cdn.polyfill.io')) {
    console.warn('Ignoring resource error from polyfill.io');
  } else if (resourceError.errorCode >= 400) {
    console.log('Resource error: ' + resourceError.errorCode + ', ' + resourceError.errorString + ', ' + resourceError.url);
    exitCode = 2;
  }
};
page.onResourceTimeout = page.onResourceError;
<<<<<<< HEAD
page.settings.resourceTimeout = 3000;
=======
page.settings.resourceTimeout = 4000;
>>>>>>> 1ff6f731
page.onUrlChanged = function(url) {
  console.log('URL changed: ' + url);
};
page.open(examplePath, function(s) {
  if (s != 'success') {
    console.error('PAGE LOAD ERROR');
    phantom.exit(2);
  }

  setTimeout(function() {
    //page.render(examplePath + '.png')
    var consoleControl = require('console-control-strings');

    var color = exitCode == 0 ? 'green' : 'red';
    console.log(
      consoleControl.color([color, "bold"]) +
      "EXIT with " + exitCode +
      consoleControl.color('reset')
    );
    phantom.exit(exitCode);
  }, 3000)
});<|MERGE_RESOLUTION|>--- conflicted
+++ resolved
@@ -51,11 +51,7 @@
   }
 };
 page.onResourceTimeout = page.onResourceError;
-<<<<<<< HEAD
-page.settings.resourceTimeout = 3000;
-=======
 page.settings.resourceTimeout = 4000;
->>>>>>> 1ff6f731
 page.onUrlChanged = function(url) {
   console.log('URL changed: ' + url);
 };
