const path = require('path');
const webpack = require('webpack');
const SassPlugin = require('./webpack.plugin.js');

const devMode = process.env.NODE_ENV !== 'production';

module.exports = function(config) {

<<<<<<< HEAD
  config = config || {};

  const dllPlugin = new webpack.DllReferencePlugin(Object.assign({
    manifest: path.resolve(__dirname, '../dist/vendor-manifest.json')
  }, config.DllReferencePluginOptions || {}));


  const providePlugin = new webpack.ProvidePlugin({
    // Make sure that Angular finds jQuery and does not fall back to jqLite
    // See https://github.com/webpack/webpack/issues/582
    'window.jQuery': 'jquery',
    // For Bootstrap
    'jQuery': 'jquery',
    // For own scripts
    $: 'jquery',
  });

  const babelPresets = [[require.resolve('@babel/preset-env'), {
    'targets': {
      'browsers': ['last 2 versions', 'Firefox ESR', 'ie 11'],
    },
    'modules': false,
    'loose': true,
  }]];

  const angularRule = {
    test: require.resolve('angular'),
    use: {
      loader: 'expose-loader',
      options: 'angular'
=======
const providePlugin = new webpack.ProvidePlugin({
  // Make sure that Angular finds jQuery and does not fall back to jqLite
  // See https://github.com/webpack/webpack/issues/582
  'window.jQuery': 'jquery',
  // For Bootstrap
  'jQuery': 'jquery',
  // For own scripts
  $: 'jquery',
});

const babelPresets = [[require.resolve('@babel/preset-env'), {
  'targets': {
    'browsers': ['last 2 versions', 'Firefox ESR', 'ie 11'],
  },
  'modules': false,
  'loose': true,
}]];

const angularRule = {
  test: require.resolve('angular'),
  use: {
    loader: 'expose-loader',
    options: 'angular'
  }
};

// Expose corejs-typeahead as window.Bloodhound
const typeaheadRule = {
  test: require.resolve('corejs-typeahead'),
  use: {
    loader: 'expose-loader',
    options: 'Bloodhound'
  }
};

const cssRule = {
  test: /\.css$/,
  use: [
    './buildtools/webpack.scss-loader',
    'extract-loader',
    'css-loader',
  ]
};

const sassRule = {
  test: /\.scss$/,
  use: [{
    loader: './buildtools/webpack.scss-loader',
  }]
};

const htmlRule = {
  test: /\.html$/,
  use: 'ejs-loader',
};


function get_comp(firsts, lasts) {
  return (f1, f2) => {
    for (const pattern of firsts) {
      if (f1.indexOf(pattern) >= 0) {
        return -1;
      }
      if (f2.indexOf(pattern) >= 0) {
        return 1;
      }
>>>>>>> 8dc116a5
    }
  };

  // Expose corejs-typeahead as window.Bloodhound
  const typeaheadRule = {
    test: require.resolve('corejs-typeahead'),
    use: {
      loader: 'expose-loader',
      options: 'Bloodhound'
    }
  };

  const cssRule = {
    test: /\.css$/,
    use: [
      './buildtools/webpack.scss-loader',
      'extract-loader',
      'css-loader',
    ]
  };

  const sassRule = {
    test: /\.scss$/,
    use: [{
      loader: './buildtools/webpack.scss-loader',
    }]
  };

  const htmlRule = {
    test: /\.html$/,
    use: 'ejs-loader',
  };

  const svgRule = {
    test: /\.svg$/,
    use: [
      {
        loader: 'svg-inline-loader',
        options: {
          removeSVGTagAttrs: false,
        },
      },
      './buildtools/svg-viewbox-loader',
      'svgo-loader',
    ]
  };

  function get_comp(firsts, lasts) {
    return (f1, f2) => {
      for (const pattern of firsts) {
        if (f1.indexOf(pattern) >= 0) {
          return -1;
        }
        if (f2.indexOf(pattern) >= 0) {
          return 1;
        }
      }
      for (const pattern of lasts) {
        if (f1.indexOf(pattern) >= 0) {
          return 1;
        }
        if (f2.indexOf(pattern) >= 0) {
          return -1;
        }
      }
      return 0;
    };
  }


  const ngeoRule = {
    test: /\/ngeo\/(?!node_modules\/).*\.js$/,
    use: {
      loader: 'babel-loader',
      options: {
        babelrc: false,
        comments: false,
        presets: babelPresets,
        plugins: [require.resolve('@camptocamp/babel-plugin-angularjs-annotate')],
      }
    }
  };
  const otherRule = {
    test: /\/node_modules\/(?!ngeo\/|angular\/).*\.js$/,
    use: {
      loader: 'babel-loader',
      options: {
        babelrc: false,
        comments: false,
        presets: babelPresets,
        plugins: [
          require.resolve('@babel/plugin-syntax-object-rest-spread'),
          require.resolve('@babel/plugin-transform-spread'),
        ]
      }
    }
  };

  return {
    context: path.resolve(__dirname, '../'),
    output: {
      path: path.resolve(__dirname, '../dist/')
    },
    module: {
      rules: [
        angularRule,
        typeaheadRule,
        cssRule,
        sassRule,
        htmlRule,
        ngeoRule,
        otherRule,
      ]
    },
    plugins: [
      dllPlugin,
      providePlugin,
      new SassPlugin({
        filename: devMode ? '[name].css' : '[name].[hash:6].css',
        assetname: '[name].[hash:6].[ext]',
        //tempfile: '/tmp/t.scss',
        blacklistedChunks: ['commons'],
        filesOrder: (chunk, chunksFiles) => {
          const files = chunksFiles.commons
            ? chunksFiles[chunk.name].concat(chunksFiles.commons)
            : chunksFiles[chunk.name];
          files.sort(get_comp([
            '/apps/desktop/sass/vars_desktop.scss',
            '/apps/desktop_alt/sass/vars_desktop_alt.scss',
            '/apps/iframe_api/sass/vars_iframe_api.scss',
            '/apps/mobile/sass/vars_mobile.scss',
            '/apps/mobile_alt/sass/vars_mobile_alt.scss',
            '/apps/oeedit/sass/vars_oeedit.scss',
            '/apps/sass/var',
            '/controllers/',
            '/vars.scss',
            '/vars_only.scss',
            '/common_dependencies.scss',
          ], [
            '/apps/',
          ]));
          //console.log(files);
          return files;
        }
      }),
      new webpack.IgnorePlugin(/^\.\/locale$/, /node_modules\/moment\/src\/lib\/locale$/),
    ],
    resolve: {
      modules: [
        '../node_modules',
        '../node_modules/d3/node_modules',
      ],
      mainFields: ['geoblocks_src', 'module', 'jsnext:main', 'main'],
      alias: {
        'ngeo/test': path.resolve(__dirname, '../test/spec'),
        'gmf/test': path.resolve(__dirname, '../contribs/gmf/test/spec'),
        'ngeo': path.resolve(__dirname, '../src'),
        'gmf': path.resolve(__dirname, '../contribs/gmf/src'),
        'jsts': 'jsts/org/locationtech/jts',
        'olcs': 'ol-cesium/src/olcs',
        'jquery-ui/datepicker': 'jquery-ui/ui/widgets/datepicker', // For angular-ui-date
        'proj4': 'proj4/lib',
      }
    },
    optimization: {
      sideEffects: false,
    },
  };
};<|MERGE_RESOLUTION|>--- conflicted
+++ resolved
@@ -6,7 +6,6 @@
 
 module.exports = function(config) {
 
-<<<<<<< HEAD
   config = config || {};
 
   const dllPlugin = new webpack.DllReferencePlugin(Object.assign({
@@ -37,74 +36,6 @@
     use: {
       loader: 'expose-loader',
       options: 'angular'
-=======
-const providePlugin = new webpack.ProvidePlugin({
-  // Make sure that Angular finds jQuery and does not fall back to jqLite
-  // See https://github.com/webpack/webpack/issues/582
-  'window.jQuery': 'jquery',
-  // For Bootstrap
-  'jQuery': 'jquery',
-  // For own scripts
-  $: 'jquery',
-});
-
-const babelPresets = [[require.resolve('@babel/preset-env'), {
-  'targets': {
-    'browsers': ['last 2 versions', 'Firefox ESR', 'ie 11'],
-  },
-  'modules': false,
-  'loose': true,
-}]];
-
-const angularRule = {
-  test: require.resolve('angular'),
-  use: {
-    loader: 'expose-loader',
-    options: 'angular'
-  }
-};
-
-// Expose corejs-typeahead as window.Bloodhound
-const typeaheadRule = {
-  test: require.resolve('corejs-typeahead'),
-  use: {
-    loader: 'expose-loader',
-    options: 'Bloodhound'
-  }
-};
-
-const cssRule = {
-  test: /\.css$/,
-  use: [
-    './buildtools/webpack.scss-loader',
-    'extract-loader',
-    'css-loader',
-  ]
-};
-
-const sassRule = {
-  test: /\.scss$/,
-  use: [{
-    loader: './buildtools/webpack.scss-loader',
-  }]
-};
-
-const htmlRule = {
-  test: /\.html$/,
-  use: 'ejs-loader',
-};
-
-
-function get_comp(firsts, lasts) {
-  return (f1, f2) => {
-    for (const pattern of firsts) {
-      if (f1.indexOf(pattern) >= 0) {
-        return -1;
-      }
-      if (f2.indexOf(pattern) >= 0) {
-        return 1;
-      }
->>>>>>> 8dc116a5
     }
   };
 
