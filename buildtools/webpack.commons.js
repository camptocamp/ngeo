--- conflicted
+++ resolved
@@ -1,13 +1,7 @@
 const path = require('path');
 const webpack = require('webpack');
-<<<<<<< HEAD
 const SassPlugin = require('./webpack.plugin.js');
-=======
-const ExtractTextPlugin = require('extract-text-webpack-plugin');
-const LessPluginCleanCSS = require('less-plugin-clean-css');
-const LessPluginAutoprefix = require('less-plugin-autoprefix');
 const HardSourceWebpackPlugin = require('hard-source-webpack-plugin');
->>>>>>> 0ca6a05d
 
 const devMode = process.env.NODE_ENV !== 'production';
 
@@ -30,41 +24,6 @@
   'loose': true,
 }]];
 
-<<<<<<< HEAD
-const ngeoRule = {
-  test: /\/ngeo\/(?!node_modules\/).*\.js$/,
-  use: {
-    loader: 'babel-loader',
-    options: {
-      babelrc: false,
-      comments: false,
-      cacheDirectory: true,
-      presets: babelPresets,
-      plugins: ['@camptocamp/babel-plugin-angularjs-annotate'],
-    }
-  }
-};
-
-
-const otherRule = {
-  test: /\/node_modules\/(?!ngeo\/|angular\/).*\.js$/,
-  use: {
-    loader: 'babel-loader',
-    options: {
-      babelrc: false,
-      comments: false,
-      cacheDirectory: true,
-      presets: babelPresets,
-      plugins: [
-        '@babel/plugin-syntax-object-rest-spread',
-        '@babel/plugin-transform-spread',
-      ]
-    }
-  }
-};
-
-=======
->>>>>>> 0ca6a05d
 const angularRule = {
   test: require.resolve('angular'),
   use: {
@@ -103,7 +62,6 @@
   use: 'ejs-loader',
 };
 
-<<<<<<< HEAD
 const svgRule = {
   test: /\.svg$/,
   use: [
@@ -118,113 +76,10 @@
   ]
 };
 
-
-const config = {
-  context: path.resolve(__dirname, '../'),
-  devtool: 'source-map',
-  output: {
-    path: path.resolve(__dirname, '../dist/')
-  },
-  module: {
-    rules: [
-      angularRule,
-      typeaheadRule,
-      cssRule,
-      sassRule,
-      htmlRule,
-      svgRule,
-      ngeoRule,
-      otherRule,
-    ]
-  },
-  plugins: [
-    providePlugin,
-    new SassPlugin({
-      filename: devMode ? '[name].css' : '[name].[hash:6].css',
-      assetname: '[name].[hash:6].[ext]',
-      //tempfile: '/tmp/t.scss',
-      blacklistedChunks: ['commons'],
-      filesOrder: (chunk, chunksFiles) => {
-        const files = chunksFiles.commons
-          ? chunksFiles[chunk.name].concat(chunksFiles.commons)
-          : chunksFiles[chunk.name];
-        files.sort((f1, f2) => {
-          for (const reg of [
-            '/apps/',
-            '/controllers/',
-            '/vars.scss',
-            '/vars_only.scss',
-            '/common_dependencies.scss',
-          ]) {
-            if (f1.indexOf(reg) >= 0) {
-              return -1;
-            }
-            if (f2.indexOf(reg) >= 0) {
-              return 1;
-            }
-          }
-          return 0;
-        });
-        return files;
-      }
-    }),
-    new webpack.IgnorePlugin(/^\.\/locale$/, /node_modules\/moment\/src\/lib\/locale$/),
-  ],
-  resolve: {
-    modules: [
-      '../node_modules'
-    ],
-    mainFields: ['jsnext:main', 'main'],
-    alias: {
-      'ngeo/test': path.resolve(__dirname, '../test/spec'),
-      'gmf/test': path.resolve(__dirname, '../contribs/gmf/test/spec'),
-      'ngeo': path.resolve(__dirname, '../src'),
-      'gmf': path.resolve(__dirname, '../contribs/gmf/src'),
-      'goog/asserts': path.resolve(__dirname, '../src/goog.asserts.js'),
-      'goog/asserts.js': path.resolve(__dirname, '../src/goog.asserts.js'),
-      'jsts': 'jsts/org/locationtech/jts',
-      'olcs': 'ol-cesium/src/olcs',
-      'jquery-ui/datepicker': 'jquery-ui/ui/widgets/datepicker', // For angular-ui-date
-      'proj4': 'proj4/lib',
-=======
 const config = function(hardSourceConfig, babelLoaderCacheDirectory) {
-  const babelAnnotateUse = {
-    loader: 'babel-loader',
-    options: {
-      comments: false,
-      cacheDirectory: babelLoaderCacheDirectory,
-      presets: babelPresets,
-      plugins: ['@camptocamp/babel-plugin-angularjs-annotate'],
-    }
-  };
 
   const ngeoRule = {
-    test: /ngeo\/src\/.*\.js$/,
-    use: babelAnnotateUse,
-  };
-
-  const ngeoExamplesRule = {
-    test: /ngeo\/examples\/.*\.js$/,
-    use: babelAnnotateUse,
-  };
-
-  const gmfAppsRule = {
-    test: /ngeo\/contribs\/gmf\/apps\/.*\.js$/,
-    use: babelAnnotateUse,
-  };
-
-  const gmfRule = {
-    test: /ngeo\/contribs\/gmf\/src\/.*\.js$/,
-    use: babelAnnotateUse,
-  };
-
-  const gmfExamplesRule = {
-    test: /ngeo\/contribs\/gmf\/examples\/.*\.js$/,
-    use: babelAnnotateUse,
-  };
-
-  const olRule = {
-    test: /openlayers\/src\/.*\.js$/,
+    test: /\/ngeo\/(?!node_modules\/).*\.js$/,
     use: {
       loader: 'babel-loader',
       options: {
@@ -232,12 +87,12 @@
         comments: false,
         cacheDirectory: babelLoaderCacheDirectory,
         presets: babelPresets,
+        plugins: ['@camptocamp/babel-plugin-angularjs-annotate'],
       }
     }
   };
-
-  const olcsRule = {
-    test: /olcs\/.*\.js$/,
+  const otherRule = {
+    test: /\/node_modules\/(?!ngeo\/|angular\/).*\.js$/,
     use: {
       loader: 'babel-loader',
       options: {
@@ -245,6 +100,10 @@
         comments: false,
         cacheDirectory: babelLoaderCacheDirectory,
         presets: babelPresets,
+        plugins: [
+          '@babel/plugin-syntax-object-rest-spread',
+          '@babel/plugin-transform-spread',
+        ]
       }
     }
   };
@@ -257,25 +116,46 @@
     },
     module: {
       rules: [
-        olRule,
-        olcsRule,
         angularRule,
         typeaheadRule,
         cssRule,
-        lessRule,
+        sassRule,
         htmlRule,
+        svgRule,
         ngeoRule,
-        ngeoExamplesRule,
-        gmfAppsRule,
-        gmfRule,
-        gmfExamplesRule,
+        otherRule,
       ]
     },
     plugins: [
       providePlugin,
-      new ExtractTextPlugin({
-          ignoreOrder: true,
-          filename: devMode ? '[name].css' : '[name].[chunkhash:6].css'
+      new SassPlugin({
+        filename: devMode ? '[name].css' : '[name].[hash:6].css',
+        assetname: '[name].[hash:6].[ext]',
+        //tempfile: '/tmp/t.scss',
+        blacklistedChunks: ['commons'],
+        filesOrder: (chunk, chunksFiles) => {
+          const files = chunksFiles.commons
+            ? chunksFiles[chunk.name].concat(chunksFiles.commons)
+            : chunksFiles[chunk.name];
+          files.sort((f1, f2) => {
+            for (const reg of [
+              '/apps/',
+              '/controllers/',
+              '/vars.scss',
+              '/vars_only.scss',
+              '/common_dependencies.scss',
+            ]) {
+              if (f1.indexOf(reg) >= 0) {
+                return -1;
+              }
+              if (f2.indexOf(reg) >= 0) {
+                return 1;
+              }
+            }
+            return 0;
+          });
+          return files;
+        }
       }),
       new webpack.IgnorePlugin(/^\.\/locale$/, /node_modules\/moment\/src\/lib\/locale$/),
       new HardSourceWebpackPlugin(hardSourceConfig || {}),
@@ -293,15 +173,12 @@
         'goog/asserts': path.resolve(__dirname, '../src/goog.asserts.js'),
         'goog/asserts.js': path.resolve(__dirname, '../src/goog.asserts.js'),
         'jsts': 'jsts/org/locationtech/jts',
-        'ol/ol.css': 'openlayers/css/ol.css',
-        'ol': 'openlayers/src/ol',
         'olcs': 'ol-cesium/src/olcs',
         'jquery-ui/datepicker': 'jquery-ui/ui/widgets/datepicker', // For angular-ui-date
         'proj4': 'proj4/lib',
       }
->>>>>>> 0ca6a05d
     }
-  }
+  };
 };
 
 module.exports = {
