const path = require('path');
const webpack = require('webpack');
const UglifyJsPlugin = require('uglifyjs-webpack-plugin');


const resourcesRule = {
  test: /\.(jpeg|png|ico|cur|eot|ttf|woff|woff2)$/,
  use: {
    loader: 'file-loader',
    options: {
      name: '[name].[hash:6].[ext]'
    }
  }
};

module.exports = {
  mode: 'production',
  output: {
    filename: '[name].[chunkhash:6].js'
  },
  plugins: [
    new webpack.optimize.ModuleConcatenationPlugin(),
  ],
  module: {
    rules: [
      resourcesRule,
    ]
  },
  optimization: {
    minimizer: [
      new UglifyJsPlugin({
        cache: true,
        parallel: true,
        sourceMap: true,
        uglifyOptions: {
<<<<<<< HEAD
          compress: {
            sequences: false, // workaround uglify bug with sequences
          }
=======
          compress: false
>>>>>>> 9dd6b147
        }
      })
    ]
  },
  resolve: {
    alias: {
      'goog/asserts': path.resolve(__dirname, '../src/goog.asserts.prod.js'),
      'goog/asserts.js': path.resolve(__dirname, '../src/goog.asserts.prod.js'),
    }
  },
};<|MERGE_RESOLUTION|>--- conflicted
+++ resolved
@@ -33,13 +33,7 @@
         parallel: true,
         sourceMap: true,
         uglifyOptions: {
-<<<<<<< HEAD
-          compress: {
-            sequences: false, // workaround uglify bug with sequences
-          }
-=======
           compress: false
->>>>>>> 9dd6b147
         }
       })
     ]
