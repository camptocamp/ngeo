const webpack = require('webpack');
const TerserPlugin = require('terser-webpack-plugin');


const resourcesRule = {
  test: /\.(jpeg|png|ico|cur|eot|ttf|woff|woff2)$/,
  use: {
    loader: 'file-loader',
    options: {
      name: '[name].[hash:6].[ext]'
    }
  }
};

<<<<<<< HEAD
module.exports = function() {
=======
const svgRule = {
  test: /\.svg$/,
  oneOf: [{
    resourceQuery: /url/,
    use: [
      {
        loader: 'file-loader',
        options: {
          name: '[name].[hash:6].[ext]'
        },
      },
      'svgo-loader',
    ]
  }, {
    resourceQuery: /inline/,
    use: [
      {
        loader: 'svg-inline-loader',
        options: {
          removeSVGTagAttrs: false,
        },
      },
      'svgo-loader',
    ]
  }, {
    use: [
      {
        loader: 'svg-inline-loader',
        options: {
          removeSVGTagAttrs: false,
        },
      },
      './buildtools/svg-viewbox-loader',
      'svgo-loader',
    ]
  }]
};

module.exports = function(TerserPluginCache) {
>>>>>>> 8dc116a5
  return {
    mode: 'production',
    devtool: 'source-map',
    output: {
      filename: '[name].[chunkhash:6].js'
    },
    plugins: [
      new webpack.optimize.ModuleConcatenationPlugin(),
    ],
    module: {
      rules: [
        resourcesRule,
        svgRule,
      ]
    },
    optimization: {
      minimizer: [
        new TerserPlugin({
          parallel: true,
          sourceMap: true,
          terserOptions: {
            compress: false
          }
        })
      ]
    },
  };
};<|MERGE_RESOLUTION|>--- conflicted
+++ resolved
@@ -12,9 +12,6 @@
   }
 };
 
-<<<<<<< HEAD
-module.exports = function() {
-=======
 const svgRule = {
   test: /\.svg$/,
   oneOf: [{
@@ -53,8 +50,7 @@
   }]
 };
 
-module.exports = function(TerserPluginCache) {
->>>>>>> 8dc116a5
+module.exports = function() {
   return {
     mode: 'production',
     devtool: 'source-map',
