const path = require('path');
const webpack = require('webpack');
const UglifyJsPlugin = require('uglifyjs-webpack-plugin');


const resourcesRule = {
  test: /\.(jpeg|png|ico|cur|eot|ttf|woff|woff2)$/,
  use: {
    loader: 'file-loader',
    options: {
      name: '[name].[hash:6].[ext]'
    }
  }
};

<<<<<<< HEAD
module.exports = {
  mode: 'production',
  output: {
    filename: '[name].[chunkhash:6].js'
  },
  plugins: [
    new webpack.optimize.ModuleConcatenationPlugin(),
  ],
  module: {
    rules: [
      resourcesRule,
    ]
  },
  optimization: {
    minimizer: [
      new UglifyJsPlugin({
        cache: true,
        parallel: true,
        sourceMap: true,
        uglifyOptions: {
          compress: false
        }
      })
    ]
  },
  resolve: {
    alias: {
      'goog/asserts': path.resolve(__dirname, '../src/goog.asserts.prod.js'),
      'goog/asserts.js': path.resolve(__dirname, '../src/goog.asserts.prod.js'),
    }
  },
};
=======
module.exports = function(UglifyJsPluginCache) {
  return {
    mode: 'production',
    output: {
      filename: '[name].[chunkhash:6].js'
    },
    plugins: [
      new webpack.optimize.ModuleConcatenationPlugin(),
    ],
    module: {
      rules: [
        resourcesRule,
        fontRule,
      ]
    },
    optimization: {
      minimizer: [
        new UglifyJsPlugin({
          cache: UglifyJsPluginCache,
          parallel: true,
          sourceMap: true,
          uglifyOptions: {
            compress: false
          }
        })
      ]
    },
    resolve: {
      alias: {
        'goog/asserts': path.resolve(__dirname, '../src/goog.asserts.prod.js'),
        'goog/asserts.js': path.resolve(__dirname, '../src/goog.asserts.prod.js'),
      }
    },
  };
}
>>>>>>> 0ca6a05d
<|MERGE_RESOLUTION|>--- conflicted
+++ resolved
@@ -13,40 +13,6 @@
   }
 };
 
-<<<<<<< HEAD
-module.exports = {
-  mode: 'production',
-  output: {
-    filename: '[name].[chunkhash:6].js'
-  },
-  plugins: [
-    new webpack.optimize.ModuleConcatenationPlugin(),
-  ],
-  module: {
-    rules: [
-      resourcesRule,
-    ]
-  },
-  optimization: {
-    minimizer: [
-      new UglifyJsPlugin({
-        cache: true,
-        parallel: true,
-        sourceMap: true,
-        uglifyOptions: {
-          compress: false
-        }
-      })
-    ]
-  },
-  resolve: {
-    alias: {
-      'goog/asserts': path.resolve(__dirname, '../src/goog.asserts.prod.js'),
-      'goog/asserts.js': path.resolve(__dirname, '../src/goog.asserts.prod.js'),
-    }
-  },
-};
-=======
 module.exports = function(UglifyJsPluginCache) {
   return {
     mode: 'production',
@@ -59,7 +25,6 @@
     module: {
       rules: [
         resourcesRule,
-        fontRule,
       ]
     },
     optimization: {
@@ -81,5 +46,4 @@
       }
     },
   };
-}
->>>>>>> 0ca6a05d
+};