--- conflicted
+++ resolved
@@ -55,11 +55,10 @@
 });
 
 
-<<<<<<< HEAD
 module.exports = function() {
   return {
     mode: 'development',
-    // devtool: 'eval',
+    devtool: 'inline-cheap-source-map', // 'cheap-eval-source-map',
     output: {
       filename: '[name].js'
     },
@@ -70,18 +69,4 @@
       ]
     },
   };
-=======
-module.exports = {
-  mode: 'development',
-  devtool: 'inline-cheap-source-map', // 'cheap-eval-source-map',
-  output: {
-    filename: '[name].js'
-  },
-  module: {
-    rules: [
-      resourcesRule,
-      svgRule,
-    ]
-  },
->>>>>>> 1444e758
 };