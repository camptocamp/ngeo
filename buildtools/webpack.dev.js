--- conflicted
+++ resolved
@@ -44,31 +44,18 @@
 });
 
 
-<<<<<<< HEAD
 module.exports = function() {
   return {
     mode: 'development',
+    // devtool: 'eval',
     output: {
       filename: '[name].js'
     },
     module: {
       rules: [
         resourcesRule,
+        svgRule,
       ]
     },
   };
-=======
-module.exports = {
-  mode: 'development',
-  // devtool: 'eval',
-  output: {
-    filename: '[name].js'
-  },
-  module: {
-    rules: [
-      resourcesRule,
-      svgRule,
-    ]
-  },
->>>>>>> 8dc116a5
 };