--- conflicted
+++ resolved
@@ -87,11 +87,7 @@
 git checkout -b bump
 vi package.json
 git add package.json
-<<<<<<< HEAD
-git commit -m "Bump version to 2.4.x+1"
-=======
 git commit -m "Bump version to <version + 1>"
->>>>>>> 39b1a968
 git push origin bump
 ```
 
