--- conflicted
+++ resolved
@@ -162,14 +162,9 @@
         gmf-search-input-value="ctrl.inputValue"
         gmf-search-colorchooser="::true"
         gmf-search-placeholder="Search for « Laus » for example…"
-<<<<<<< HEAD
         gmf-search-clearbutton="::true"
-        gmf-search-on-init="::ctrl.searchIsReady">
-=======
-        gmf-search-clearbutton="true"
-        gmf-search-on-init="ctrl.searchIsReady()"
-        gmf-search-delay="50">
->>>>>>> 431ede20
+        gmf-search-on-init="::ctrl.searchIsReady"
+        gmf-search-delay="::50">
       </gmf-search>
       <p id="desc">This example shows how to use the <code>gmf-search</code> directive, which
       is based on Twitter's <code>typeahead</code> component.</p>
