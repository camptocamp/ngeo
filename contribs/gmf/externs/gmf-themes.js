--- conflicted
+++ resolved
@@ -84,7 +84,6 @@
 GmfThemesNode.prototype.wmsUrl;
 
 
-<<<<<<< HEAD
 /**
  * @constructor
  */
@@ -101,7 +100,7 @@
  * @type {GmfThemesNode}
  */
 GmfThemesNodeCustom.prototype.node;
-=======
+
 
 /**
  * @constructor
@@ -118,5 +117,4 @@
 /**
  * @type {number|boolean|undefined}
  */
-GmfChildLayerNode.prototype.queryable;
->>>>>>> ab3ddacb
+GmfChildLayerNode.prototype.queryable;