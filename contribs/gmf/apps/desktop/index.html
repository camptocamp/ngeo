<!DOCTYPE html>
<html lang="{{mainCtrl.lang}}" ng-app="app" ng-controller="DesktopController as mainCtrl">
  <head>
    <title ng-bind-template="{{'Desktop Application'|translate}}">GeoMapFish</title>
    <meta charset="utf-8">
    <meta name="viewport" content="initial-scale=1.0, user-scalable=no, width=device-width">
    <link rel="shortcut icon" href="image/favicon.ico"/>
    <link rel="stylesheet" href="../../build/desktop.css">
    <script>
      if (!window.requestAnimationFrame) {
        alert('Your browser is not supported, please update it or use another one. You will be redirected.\n\n'
            + 'Votre navigateur n\'est pas supporté, veuillez le mettre à jour ou en utiliser un autre. Vous allez être redirigé.\n\n'
            + 'Ihr Browser wird nicht unterstützt, bitte aktualisieren Sie ihn oder verwenden Sie einen anderen. Sie werden weitergeleitet.');
        window.location = 'http://geomapfish.org/'
      }
    </script>
  </head>
  <body ng-class="{'gmf-profile-chart-active': !!profileChartActive}">
    <header>
      <div class="logo">
        <img src="image/logo.png" />
        <span>by Camptocamp</span>
      </div>
    </header>
    <main>
      <div class="gmf-app-data-panel" ng-cloak>
        <div class="gmf-app-header">
          <div class="dropdown">
            <a href class="btn btn-default btn-block btn-primary"
              data-toggle="dropdown">
              <span class="fa fa-grid"></span>
              <span ng-if="mainCtrl.gmfThemeManager.modeFlush">
                <span translate>Theme:</span>
                <b ng-if="mainCtrl.gmfThemeManager.isLoading()" translate>Loading...</b>
                <b ng-if="!mainCtrl.gmfThemeManager.isLoading()">{{mainCtrl.gmfThemeManager.getThemeName()|translate}}</b>
              </span>
              <span ng-if="!mainCtrl.gmfThemeManager.modeFlush">
                <b ng-if="!mainCtrl.gmfThemeManager.themeName" translate>Themes</b>
              </span>
              <span class="caret"></span>
            </a>
            <gmf-themeselector class="dropdown-menu"
              gmf-themeselector-currenttheme="mainCtrl.theme"
              gmf-themeselector-filter="::mainCtrl.filter">
            </gmf-themeselector>
          </div>
        </div>
        <div class="gmf-app-content">
          <gmf-layertree
            gmf-layertree-dimensions="mainCtrl.dimensions"
            gmf-layertree-map="::mainCtrl.map"
            gmf-layertree-openlinksinnewwindow="::true">
          </gmf-layertree>
        </div>
      </div>
      <div class="gmf-app-tools" ngeo-resizemap="mainCtrl.map" ngeo-resizemap-state="mainCtrl.toolsActive">
        <div class="gmf-app-bar">
          <div ngeo-btn-group class="btn-group-vertical" ngeo-btn-group-active="mainCtrl.toolsActive">
            <button ngeo-btn class="btn btn-default" ng-model="mainCtrl.loginActive"
              data-toggle="tooltip" data-placement="left" data-original-title="{{'Login'|translate}}">
              <span class="fa fa-user" ng-class="mainCtrl.gmfUser.username ? 'fa-user-times' : 'fa-user'"></span>
            </button>
            <button ngeo-btn class="btn btn-default" ng-model="mainCtrl.printPanelActive"
              data-toggle="tooltip" data-placement="left" data-original-title="{{'Print'|translate}}">
              <span class="fa fa-print"></span>
            </button>
            <button ngeo-btn class="btn btn-default" ng-model="mainCtrl.drawFeatureActive"
              data-toggle="tooltip" data-placement="left" data-original-title="{{'Draw & Measure'|translate}}">
              <span class="fa fa-paint-brush"></span>
            </button>
            <button ngeo-btn class="btn btn-default" ng-model="mainCtrl.filterSelectorActive"
              data-toggle="tooltip" data-placement="left" data-original-title="{{'Filter'|translate}}">
              <span class="fa fa-filter"></span>
            </button>
            <button ngeo-btn class="btn btn-default" ng-model="mainCtrl.editFeatureActive"
              data-toggle="tooltip" data-placement="left" data-original-title="{{'Editing'|translate}}"
              ng-show="mainCtrl.hasEditableLayers" ng-cloak>
              <span class="fa fa-pencil"></span>
            </button>
            <button ngeo-btn class="btn btn-default" ng-model="mainCtrl.drawProfilePanelActive"
              data-toggle="tooltip" data-placement="left" data-original-title="{{'Profile'|translate}}">
              <span class="fa fa-area-chart"></span>
            </button>
            <button ngeo-btn class="btn btn-default" ng-model="mainCtrl.googleStreetViewActive"
              data-toggle="tooltip" data-placement="left" data-original-title="{{'Street View'|translate}}">
              <span class="fa fa-street-view"></span>
            </button>
          </div>
          <br/>
          <br/>
          <span data-toggle="tooltip" data-placement="left" data-original-title="{{'Share this map'|translate}}">
            <button ngeo-btn class="btn btn-default" ng-model="mainCtrl.modalShareShown">
              <span class="fa fa-share-alt"></span>
            </button>
          </span>
        </div>
        <div
            class="gmf-app-tools-content container-fluid"
            ng-class="{'gmf-app-active': mainCtrl.toolsActive,'gmf-app-googlestreetview-active': mainCtrl.googleStreetViewActive }">
          <div ng-show="mainCtrl.loginActive" class="row">
            <div class="col-sm-12">
              <div class="gmf-app-tools-content-heading">
                {{'Login' | translate}}
                <a class="btn close" ng-click="mainCtrl.loginActive = false">&times;</a>
              </div>
              <gmf-authentication
                  gmf-authentication-force-password-change="::true">
              </gmf-authentication>
            </div>
          </div>
          <div ng-show="mainCtrl.printPanelActive" class="row">
            <div class="col-sm-12">
              <div class="gmf-app-tools-content-heading">
                {{'Print' | translate}}
                <a class="btn close" ng-click="mainCtrl.printPanelActive = false">&times;</a>
              </div>
              <gmf-print
                gmf-print-map="::mainCtrl.map"
                gmf-print-active="mainCtrl.printActive">
              </gmf-print>
            </div>
          </div>
          <div ng-show="mainCtrl.drawFeatureActive" class="row">
            <div class="col-sm-12">
              <div class="gmf-app-tools-content-heading">
                {{'Draw & Measure'|translate}}
                <a class="btn close" ng-click="mainCtrl.drawFeatureActive = false">&times;</a>
              </div>
              <gmf-drawfeature
                  gmf-drawfeature-active="mainCtrl.drawFeatureActive"
                  gmf-drawfeature-layer="::mainCtrl.drawFeatureLayer"
                  gmf-drawfeature-map="::mainCtrl.map">
              </gmf-drawfeature>
            </div>
          </div>
          <div ng-show="mainCtrl.filterSelectorActive" class="row">
            <div class="col-sm-12">
              <div class="gmf-app-tools-content-heading">
                {{'Filter'|translate}}
                <a class="btn close" ng-click="mainCtrl.filterSelectorActive = false">&times;</a>
              </div>
              <gmf-filterselector
                  active="mainCtrl.filterSelectorActive"
                  map="mainCtrl.map"
                  tool-group="mainCtrl.mapToolsGroup">
              </gmf-filterselector>
            </div>
          </div>
          <div ng-show="mainCtrl.editFeatureActive" class="row">
            <div class="col-sm-12">
              <div class="gmf-app-tools-content-heading">
                {{'Editing'|translate}}
                <a class="btn close" ng-click="mainCtrl.editFeatureActive = false">&times;</a>
              </div>
              <div ng-switch="mainCtrl.gmfUser.username">
                <div ng-switch-when="null">
                  {{'In order to use the editing tool, you must log in first.' | translate}}
                </div>
                <gmf-editfeatureselector
                    ng-switch-default
                    gmf-editfeatureselector-active="mainCtrl.editFeatureActive"
                    gmf-editfeatureselector-map="::mainCtrl.map"
                    gmf-editfeatureselector-vector="::mainCtrl.editFeatureVectorLayer">
                </gmf-editfeatureselector>
              </div>
            </div>
          </div>
          <div ng-show="mainCtrl.drawProfilePanelActive" class="row">
            <div class="col-sm-12">
              <div class="gmf-app-tools-content-heading">
                {{'Profile'|translate}}
                <a class="btn close" ng-click="mainCtrl.drawProfilePanelActive = false">&times;</a>
              </div>
              <div gmf-drawprofileline
                   gmf-drawprofileline-active="mainCtrl.drawProfilePanelActive"
                   gmf-drawprofileline-map="::mainCtrl.map"
                   gmf-drawprofileline-line="mainCtrl.profileLine">
                 <p>
                  <button class="btn btn-default"
                    ngeo-btn ng-model="ctrl.interaction.active"
                    translate> Draw profile line
                  </button>
                </p>
                <p>
                  <em translate ng-if="ctrl.interaction.active" class="text-muted small">
                    Draw a line on the map to display the corresponding elevation profile.
                    Use double-click to finish the drawing.
                  </em>
                </p>
              </div>
            </div>
          </div>
          <div ng-show="mainCtrl.googleStreetViewActive" class="row">
            <div class="col-sm-12">
              <div class="gmf-app-tools-content-heading">
                {{'Street View'|translate}}
                <a class="btn close" ng-click="mainCtrl.googleStreetViewActive = false">&times;</a>
              </div>
              <ngeo-googlestreetview
                  active="mainCtrl.googleStreetViewActive"
                  feature-style="mainCtrl.googleStreetViewStyle"
                  map="mainCtrl.map">
              </ngeo-googlestreetview>
            </div>
          </div>
        </div>
      </div>
      <div class="gmf-app-map-container" ng-class="{'gmf-app-infobar-active': mainCtrl.showInfobar}">
        <gmf-search gmf-search-map="::mainCtrl.map"
          gmf-search-datasources="::mainCtrl.searchDatasources"
          gmf-search-coordinatesprojections="::mainCtrl.searchCoordinatesProjections"
          gmf-search-placeholder="{{'Search…'|translate}}"
<<<<<<< HEAD
          gmf-search-clearbutton="::true">
=======
          gmf-search-delay="mainCtrl.searchDelay"
          gmf-search-clearbutton="true">
>>>>>>> 431ede20
        </gmf-search>
        <ngeo-displaywindow
          content="mainCtrl.displaywindowContent"
          desktop="true"
          height="mainCtrl.displaywindowHeight"
          open="mainCtrl.displaywindowOpen"
          title="mainCtrl.displaywindowTitle"
          url="mainCtrl.displaywindowUrl"
          width="mainCtrl.displaywindowWidth"
        ></ngeo-displaywindow>
        <div class="gmf-app-map-bottom-controls">
          <div class="gmf-backgroundlayerbutton btn-group dropup">
            <button
                class="btn btn-default dropdown-toggle"
                data-toggle="dropdown">
              <img src="image/background-layer-button.png" alt="" />
            </button>
            <gmf-backgroundlayerselector
              gmf-backgroundlayerselector-dimensions="::mainCtrl.dimensions"
              gmf-backgroundlayerselector-map="::mainCtrl.map"
              class="dropdown-menu">
            </gmf-backgroundlayerselector>
          </div>
          <div class="gmf-app-map-messages">
            <gmf-disclaimer
              gmf-disclaimer-map="::mainCtrl.map">
            </gmf-disclaimer>
          </div>
          <gmf-displayquerywindow
            gmf-displayquerywindow-draggable-containment="::mainCtrl.displaywindowDraggableContainment"
            gmf-displayquerywindow-featuresstyle="::mainCtrl.queryFeatureStyle"
            gmf-displayquerywindow-desktop="true">
          </gmf-displayquerywindow>
        </div>
        <gmf-map
          class="gmf-map"
          gmf-map-map="mainCtrl.map"
          gmf-map-manage-resize="mainCtrl.manageResize"
          gmf-map-resize-transition="mainCtrl.resizeTransition"
          gmf-contextualdata=""
          gmf-contextualdata-map="::mainCtrl.map"
          gmf-contextualdata-projections="::[21781, 4326]"
          ngeo-map-query=""
          ngeo-map-query-map="::mainCtrl.map"
          ngeo-map-query-active="mainCtrl.queryActive"
          ngeo-map-query-autoclear="mainCtrl.queryAutoClear"
          ngeo-bbox-query=""
          ngeo-bbox-query-map="::mainCtrl.map"
          ngeo-bbox-query-active="mainCtrl.queryActive"
          ngeo-bbox-query-autoclear="mainCtrl.queryAutoClear">
        </gmf-map>

        <!--infobar-->
        <div class="gmf-app-footer" ng-class="{'gmf-app-active': mainCtrl.showInfobar}">
          <button class="btn fa gmf-app-map-info ng-cloak" ng-click="mainCtrl.showInfobar = !mainCtrl.showInfobar"
                  ng-class="{'fa-angle-double-up': !mainCtrl.showInfobar, 'fa-angle-double-down': mainCtrl.showInfobar}"></button>

          <div ngeo-scaleselector="mainCtrl.scaleSelectorValues"
               ngeo-scaleselector-map="mainCtrl.map"
               ngeo-scaleselector-options="mainCtrl.scaleSelectorOptions"></div>
          <div id="scaleline"></div>
          <div class="pull-right">
            <gmf-elevationwidget
                gmf-elevationwidget-map="::mainCtrl.map"
                gmf-elevationwidget-layers="::mainCtrl.elevationLayers"
                gmf-elevationwidget-active="mainCtrl.showInfobar">
            </gmf-elevationwidget>
            <gmf-mouseposition
                 gmf-mouseposition-map="mainCtrl.map"
                 gmf-mouseposition-projections="::mainCtrl.mousePositionProjections"
                 class="text-center">
            </gmf-mouseposition>
          </div>
        </div>
      </div>
      <ngeo-modal ng-model="mainCtrl.modalShareShown">
        <gmf-share gmf-share-email="true"/>
      </ngeo-modal>
    </main>
    <footer>
      <gmf-profile
        gmf-profile-active="profileChartActive"
        gmf-profile-line="mainCtrl.profileLine"
        gmf-profile-map="::mainCtrl.map"
        gmf-profile-linesconfiguration="::mainCtrl.profileLinesconfiguration"
        ngeo-resizemap="mainCtrl.map"
        ngeo-resizemap-state="profileChartActive">
      </gmf-profile>
    </footer>
    <script src="https://maps.googleapis.com/maps/api/js?v=3&key=AIzaSyCYnqxEQA5sz13sWSgMr97ejzvUeGP8gz4"></script>
    <script src="../../../../node_modules/jquery/dist/jquery.js"></script>
    <script src="../../../../third-party/jquery-ui/jquery-ui.js"></script>
<<<<<<< HEAD
    <script src="../../../../node_modules/jquery-ui-touch-punch/jquery.ui.touch-punch.js"></script>
=======
    <script src="../../../../node_modules/jquery-datetimepicker/build/jquery.datetimepicker.full.js"></script>
>>>>>>> 431ede20
    <script src="../../../../node_modules/angular/angular.js"></script>
    <script src="../../../../node_modules/angular-animate/angular-animate.js"></script>
    <script src="../../../../node_modules/angular-sanitize/angular-sanitize.js"></script>
    <script src="../../../../node_modules/angular-touch/angular-touch.js"></script>
    <script src="../../../../node_modules/angular-ui-date/dist/date.js"></script>
    <script src="../../../../node_modules/angular-float-thead/angular-floatThead.js"></script>
    <script src="../../../../node_modules/floatthead/dist/jquery.floatThead.js"></script>
    <script src="../../../../node_modules/angular-ui-slider/src/slider.js"></script>
    <script src="../../../../node_modules/corejs-typeahead/dist/typeahead.bundle.js"></script>
    <script src="../../../../node_modules/proj4/dist/proj4-src.js"></script>
    <script src="../../../../node_modules/angular-gettext/dist/angular-gettext.js"></script>
    <script src="../../../../node_modules/angular-dynamic-locale/dist/tmhDynamicLocale.js"></script>
    <script src="../../../../node_modules/bootstrap/dist/js/bootstrap.js"></script>
    <script src="../../../../node_modules/jsts/dist/jsts.js"></script>
    <script src="../../../../node_modules/d3/build/d3.js"></script>
    <script src="../../../../node_modules/moment/moment.js"></script>
    <script src="../../../../node_modules/file-saver/FileSaver.js"></script>
    <script src="../../../../node_modules/url-polyfill/url-polyfill.js"></script>
    <script src="/@?main=desktop/js/controller.js"></script>
    <script src="../default.js"></script>
    <script src="../../../../utils/watchwatchers.js"></script>
    <script>
      (function() {
        var cacheVersion = '0';
        var urlElements = window.location.pathname.split('/');

        var angularLocaleScriptUrlElements = urlElements.slice(0, urlElements.length - 3);
        angularLocaleScriptUrlElements.push('build', 'angular-locale_{{locale}}.js?cache_version=' + cacheVersion);

        var gmfModule = angular.module('gmf');
        gmfModule.constant('angularLocaleScript', angularLocaleScriptUrlElements.join('/'));

        var langUrls = {};
        ['en', 'fr', 'de'].forEach(function(lang) {
          var langUrlElements = urlElements.slice(0, urlElements.length - 3);
          langUrlElements.push('build', 'gmf-' + lang + '.json?cache_version=' + cacheVersion)
          langUrls[lang] = langUrlElements.join('/')
        });

        var module = angular.module('app');
        module.constant('defaultTheme', 'Demo');
        module.constant('defaultLang', 'en');
        module.constant('langUrls', langUrls);
        module.constant('cacheVersion', cacheVersion);
        module.constant('authenticationBaseUrl', 'https://geomapfish-demo.camptocamp.net/2.2/wsgi');
        module.constant('fulltextsearchUrl', 'https://geomapfish-demo.camptocamp.net/2.2/wsgi/fulltextsearch?limit=30&partitionlimit=5&interface=desktop');
        module.constant('gmfRasterUrl', 'https://geomapfish-demo.camptocamp.net/2.2/wsgi/raster');
        module.constant('gmfProfileJsonUrl', 'https://geomapfish-demo.camptocamp.net/2.2/wsgi/profile.json');
        module.constant('gmfPrintUrl', 'https://geomapfish-demo.camptocamp.net/2.2/wsgi/printproxy');
        module.constant('gmfTreeUrl', 'https://geomapfish-demo.camptocamp.net/2.2/wsgi/themes?version=2&background=background&interface=desktop');
        module.constant('gmfLayersUrl', 'https://geomapfish-demo.camptocamp.net/2.2/wsgi/layers/');
        module.constant('gmfShortenerCreateUrl', 'https://geomapfish-demo.camptocamp.net/2.2/wsgi/short/create');
        module.constant('gmfSearchGroups', ['osm','district']);
        // Requires that the gmfSearchGroups is specified
        module.constant('gmfSearchActions', [
                {action: 'add_theme', title: 'Add a theme'},
                {action: 'add_group', title: 'Add a sub theme'},
                {action: 'add_layer', title: 'Add a layer'}
        ]);
        module.constant('gmfContextualdatacontentTemplateUrl', window.location.pathname + 'contextualdata.html');
        module.value('ngeoWfsPermalinkOptions',
            /** @type {ngeox.WfsPermalinkOptions} */ ({
              url: 'https://geomapfish-demo.camptocamp.net/2.2/wsgi/mapserv_proxy',
              wfsTypes: [
                {featureType: 'fuel', label: 'display_name'},
                {featureType: 'osm_scale', label: 'display_name'}
              ],
              defaultFeatureNS: 'http://mapserver.gis.umn.edu/mapserver',
              defaultFeaturePrefix: 'feature'
            }));
      })();
    </script>
  </body>
</html><|MERGE_RESOLUTION|>--- conflicted
+++ resolved
@@ -210,12 +210,8 @@
           gmf-search-datasources="::mainCtrl.searchDatasources"
           gmf-search-coordinatesprojections="::mainCtrl.searchCoordinatesProjections"
           gmf-search-placeholder="{{'Search…'|translate}}"
-<<<<<<< HEAD
+          gmf-search-delay="mainCtrl.searchDelay"
           gmf-search-clearbutton="::true">
-=======
-          gmf-search-delay="mainCtrl.searchDelay"
-          gmf-search-clearbutton="true">
->>>>>>> 431ede20
         </gmf-search>
         <ngeo-displaywindow
           content="mainCtrl.displaywindowContent"
@@ -308,11 +304,8 @@
     <script src="https://maps.googleapis.com/maps/api/js?v=3&key=AIzaSyCYnqxEQA5sz13sWSgMr97ejzvUeGP8gz4"></script>
     <script src="../../../../node_modules/jquery/dist/jquery.js"></script>
     <script src="../../../../third-party/jquery-ui/jquery-ui.js"></script>
-<<<<<<< HEAD
     <script src="../../../../node_modules/jquery-ui-touch-punch/jquery.ui.touch-punch.js"></script>
-=======
     <script src="../../../../node_modules/jquery-datetimepicker/build/jquery.datetimepicker.full.js"></script>
->>>>>>> 431ede20
     <script src="../../../../node_modules/angular/angular.js"></script>
     <script src="../../../../node_modules/angular-animate/angular-animate.js"></script>
     <script src="../../../../node_modules/angular-sanitize/angular-sanitize.js"></script>
