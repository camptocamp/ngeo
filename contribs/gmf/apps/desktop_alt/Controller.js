--- conflicted
+++ resolved
@@ -43,10 +43,6 @@
   /**
    * @param {angular.IScope} $scope Scope.
    * @param {angular.auto.IInjectorService} $injector Main injector.
-<<<<<<< HEAD
-   * @param {Array<Object<string, string>>} appFloors Floor dimension values and labels.
-=======
->>>>>>> c82f0561
    * @ngInject
    */
   constructor($scope, $injector) {
@@ -59,19 +55,6 @@
       }
     }, $scope, $injector);
 
-<<<<<<< HEAD
-    /**
-     * @type {Array<Object<string, string>>}
-     */
-    this.floors = appFloors;
-
-    /**
-     * @type {Object<string, string>}
-     */
-    this.dimensions = {};
-
-=======
->>>>>>> c82f0561
     if (this.dimensions.FLOOR == undefined) {
       this.dimensions.FLOOR = '*';
     }
