<!DOCTYPE html>
<html lang="{{mainCtrl.lang}}" ng-app="Appdesktop_alt" ng-controller="AlternativeDesktopController as mainCtrl" ng-strict-di>
  <head>
    <title ng-bind-template="{{'Alternative Desktop Application'|translate}}">GeoMapFish</title>
    <meta charset="utf-8">
    <meta name="viewport" content="initial-scale=1.0, user-scalable=no, width=device-width">
    <link rel="shortcut icon" href="<%=require("./image/favicon.ico")%>" />
    <% for (var css in htmlWebpackPlugin.files.css) { %>
    <link href="<%= htmlWebpackPlugin.files.css[css] %>" rel="stylesheet">
    <% } %>
  </head>
  <body ng-class="{'gmf-profile-chart-active': !!profileChartActive, 'gmf-query-grid-active': !!queryGridActive}" ng-keydown="mainCtrl.onKeydown($event)">
    <header>
      <div class="logo">
        <img src="<%=require("./image/logo.png")%>" />
        <span>by Camptocamp</span>
      </div>
    </header>
    <main>
      <div class="gmf-app-data-panel">
        <div class="gmf-app-header">
          <div class="dropdown" ng-cloak>
            <a href class="btn btn-block prime dropdown-toggle" data-toggle="dropdown">
              <span ng-if="mainCtrl.gmfThemeManager.isLoading()">
                <span translate>Loading...</span>
              </span>
              <span ng-if="!mainCtrl.gmfThemeManager.isLoading()">
                <span class="fa fa-grid"></span>
                <span translate>Themes</span>
              </span>
            </a>
            <gmf-themeselector class="dropdown-menu"
              gmf-themeselector-currenttheme="mainCtrl.theme"
              gmf-themeselector-filter="::mainCtrl.filter">
            </gmf-themeselector>
          </div>
        </div>
        <div class="gmf-app-content">
          <gmf-layertree
            gmf-layertree-dimensions="mainCtrl.dimensions"
            gmf-layertree-map="::mainCtrl.map">
          </gmf-layertree>
        </div>
      </div>
      <div class="gmf-app-tools" ngeo-resizemap="mainCtrl.map"
        ngeo-resizemap-state="mainCtrl.toolsActive">
        <div class="gmf-app-bar">
          <div ngeo-btn-group class="btn-group-vertical" ngeo-btn-group-active="mainCtrl.toolsActive">
            <button ngeo-btn class="btn btn-default" ng-model="mainCtrl.loginActive"
              data-toggle="tooltip" data-placement="left" data-original-title="{{'Login'|translate}}">
              <span class="fa fa-user" ng-class="mainCtrl.gmfUser.username ? 'fa-user-times' : 'fa-user'"></span>
            </button>
            <button ngeo-btn class="btn btn-default" ng-model="mainCtrl.printPanelActive"
              data-toggle="tooltip" data-placement="left" data-original-title="{{'Print'|translate}}">
              <span class="fa fa-print"></span>
            </button>
            <button ngeo-btn class="btn btn-default" ng-model="mainCtrl.drawFeatureActive"
              data-toggle="tooltip" data-placement="left" data-original-title="{{'Draw & Measure'|translate}}">
              <span class="fa fa-paint-brush"></span>
            </button>
            <button ngeo-btn class="btn btn-default" ng-model="mainCtrl.filterSelectorActive"
              data-toggle="tooltip" data-placement="left" data-original-title="{{'Filter'|translate}}">
              <span class="fa fa-filter"></span>
            </button>
            <button ngeo-btn class="btn btn-default" ng-model="mainCtrl.editFeatureActive"
              data-toggle="tooltip" data-placement="left" data-original-title="{{'Editing'|translate}}"
              ng-show="mainCtrl.hasEditableLayers" ng-cloak>
              <span class="fa fa-edit"></span>
            </button>
            <button ngeo-btn class="btn btn-default" ng-model="mainCtrl.drawProfilePanelActive"
              data-toggle="tooltip" data-placement="left" data-original-title="{{'Profile'|translate}}">
              <span class="fa fa-chart-area"></span>
            </button>
            <button ngeo-btn class="btn btn-default" ng-model="mainCtrl.googleStreetViewActive"
              data-toggle="tooltip" data-placement="left" data-original-title="{{'Street View'|translate}}">
              <span class="fa fa-street-view"></span>
            </button>
            <button ngeo-btn class="btn btn-default" ng-model="mainCtrl.importDataSourceActive"
              data-toggle="tooltip" data-placement="left" data-original-title="{{'Import Layer'|translate}}">
              <span class="fa fa-upload"></span>
            </button>
            <button ngeo-btn class="btn btn-default" ng-model="mainCtrl.routingfeatureActive"
                    data-toggle="tooltip" data-placement="left" data-original-title="{{'Routing'|translate}}">
              <span class="fa fa-map-signs"></span>
            </button>
          </div>
          <br/>
          <br/>
          <span data-toggle="tooltip" data-placement="left" data-original-title="{{'Share this map'|translate}}">
            <button ngeo-btn class="btn btn-default" ng-model="mainCtrl.modalShareShown">
              <span class="fa fa-share-alt"></span>
            </button>
          </span>
        </div>
        <div
            class="gmf-app-tools-content container-fluid"
            ng-class="{'gmf-app-active': mainCtrl.toolsActive,'gmf-app-googlestreetview-active': mainCtrl.googleStreetViewActive }">
          <div ng-show="mainCtrl.loginActive" class="row">
            <div class="col-sm-12">
              <div class="gmf-app-tools-content-heading">
                {{'Login' | translate}}
                <a class="btn close" ng-click="mainCtrl.loginActive = false">&times;</a>
              </div>
              <gmf-authentication
                  gmf-authentication-allow-password-reset="::false"
                  gmf-authentication-allow-password-change="::false">
              </gmf-authentication>
            </div>
          </div>
          <div ng-show="mainCtrl.printPanelActive" class="row">
            <div class="col-sm-12">
              <div class="gmf-app-tools-content-heading">
                {{'Print' | translate}}
                <a class="btn close" ng-click="mainCtrl.printPanelActive = false">&times;</a>
              </div>
              <gmf-print
                gmf-print-map="::mainCtrl.map"
                gmf-print-active="mainCtrl.printActive"
                gmf-print-hiddenattributes="::['debug']"
                gmf-print-rotatemask="::true"
                gmf-print-attributes-out="::attributes">
                  <span ng-if="mainCtrl.gmfUser.username">
                    <div ng-repeat="attribute in ::attributes">
                      <label ng-if="attribute.name == 'debug'">
                        <input ng-model="attribute.value" type="checkbox">
                        <span translate>debug</span>
                      </label>
                    </div>
                  </span>
              </gmf-print>
            </div>
          </div>
          <div ng-show="mainCtrl.drawFeatureActive" class="row">
            <div class="col-sm-12">
              <div class="gmf-app-tools-content-heading">
                {{'Draw & Measure'|translate}}
                <a class="btn close" ng-click="mainCtrl.drawFeatureActive = false">&times;</a>
              </div>
              <gmf-drawfeature
                  gmf-drawfeature-active="mainCtrl.drawFeatureActive"
                  gmf-drawfeature-layer="::mainCtrl.drawFeatureLayer"
                  gmf-drawfeature-map="::mainCtrl.map">
              </gmf-drawfeature>
            </div>
          </div>
          <div ng-show="mainCtrl.filterSelectorActive" class="row">
            <div class="col-sm-12">
              <div class="gmf-app-tools-content-heading">
                {{'Filter'|translate}}
                <a class="btn close" ng-click="mainCtrl.filterSelectorActive = false">&times;</a>
              </div>
              <gmf-filterselector
                  active="mainCtrl.filterSelectorActive"
                  map="mainCtrl.map"
                  tool-group="mainCtrl.mapToolsGroup">
              </gmf-filterselector>
            </div>
          </div>
          <div ng-show="mainCtrl.editFeatureActive" class="row">
            <div class="col-sm-12">
              <div class="gmf-app-tools-content-heading">
                {{'Editing'|translate}}
                <a class="btn close" ng-click="mainCtrl.editFeatureActive = false">&times;</a>
              </div>
              <div ng-switch="mainCtrl.gmfUser.username">
                <div ng-switch-when="null">
                  {{'In order to use the editing tool, you must log in first.' | translate}}
                </div>
                <gmf-editfeatureselector
                    ng-switch-default
                    gmf-editfeatureselector-active="mainCtrl.editFeatureActive"
                    gmf-editfeatureselector-map="::mainCtrl.map"
                    gmf-editfeatureselector-vector="::mainCtrl.editFeatureVectorLayer">
                </gmf-editfeatureselector>
              </div>
            </div>
          </div>
          <div ng-show="mainCtrl.drawProfilePanelActive" class="row profile-panel">
            <div class="col-sm-12">
              <div class="gmf-app-tools-content-heading">
                {{'Profile'|translate}}
                <a class="btn close" ng-click="mainCtrl.drawProfilePanelActive = false">&times;</a>
              </div>
              <div gmf-drawprofileline
                   gmf-drawprofileline-active="mainCtrl.drawProfilePanelActive"
                   gmf-drawprofileline-map="::mainCtrl.map"
                   gmf-drawprofileline-line="mainCtrl.profileLine">
                 <p>
                  <button class="btn prime"
                    ngeo-btn ng-model="ctrl.interaction.active"
                    translate>
                    Draw profile line
                  </button>
                </p>
                <p>
                  <em translate ng-if="ctrl.interaction.active" class="text-muted small">
                    Draw a line on the map to display the corresponding elevation profile.
                    Use double-click to finish the drawing.
                  </em>
                </p>
              </div>
            </div>
          </div>
          <div ng-show="mainCtrl.googleStreetViewActive" class="row">
            <div class="col-sm-12">
              <div class="gmf-app-tools-content-heading">
                {{'Street View'|translate}}
                <a class="btn close" ng-click="mainCtrl.googleStreetViewActive = false">&times;</a>
              </div>
              <ngeo-googlestreetview
                  active="mainCtrl.googleStreetViewActive"
                  feature-style="mainCtrl.googleStreetViewStyle"
                  map="mainCtrl.map">
              </ngeo-googlestreetview>
            </div>
          </div>
          <div ng-show="mainCtrl.importDataSourceActive" class="row">
            <div class="col-sm-12">
              <div class="gmf-app-tools-content-heading">
                {{'Import Layer'|translate}}
                <a class="btn close" ng-click="mainCtrl.importDataSourceActive = false">&times;</a>
              </div>
              <gmf-importdatasource
                  map="mainCtrl.map">
              </gmf-importdatasource>
            </div>
          </div>
          <div ng-show="mainCtrl.routingfeatureActive" class="row">
            <div class="col-sm-12">
              <div class="gmf-app-tools-content-heading">
                {{'Routing'|translate}}
                <a class="btn close" ng-click="mainCtrl.routingfeatureActive = false">&times;</a>
              </div>
              <ngeo-routing
                  ngeo-routing-map="mainCtrl.map">
              </ngeo-routing>
            </div>
          </div>
        </div>
      </div>
      <div class="gmf-app-map-container" ng-class="{'gmf-app-infobar-active': mainCtrl.showInfobar}">
        <gmf-search gmf-search-map="::mainCtrl.map"
          gmf-search-datasources="::mainCtrl.searchDatasources"
          gmf-search-coordinatesprojections="::mainCtrl.searchCoordinatesProjections"
          gmf-search-colorchooser="::true"
          gmf-search-delay="mainCtrl.searchDelay"
          gmf-search-clearbutton="::true">
        </gmf-search>
        <ngeo-displaywindow
          content="mainCtrl.displaywindowContent"
          desktop="true"
          draggable-containment="mainCtrl.displaywindowDraggableContainment"
          height="mainCtrl.displaywindowHeight"
          open="mainCtrl.displaywindowOpen"
          title="mainCtrl.displaywindowTitle"
          url="mainCtrl.displaywindowUrl"
          width="mainCtrl.displaywindowWidth"
        ></ngeo-displaywindow>
        <div class="gmf-app-map-bottom-controls">
          <div class="gmf-backgroundlayerbutton btn-group dropup">
            <button
                class="btn btn-default dropdown-toggle"
                data-toggle="dropdown">
              <img src="<%=require('./image/background-layer-button.png')%>" alt="" />
            </button>
            <gmf-backgroundlayerselector
              gmf-backgroundlayerselector-map="::mainCtrl.map"
              gmf-backgroundlayer-opacity-options="::mainCtrl.bgOpacityOptions"
              class="dropdown-menu">
            </gmf-backgroundlayerselector>
          </div>
          <div class="gmf-app-map-messages">
            <gmf-disclaimer
              gmf-disclaimer-map="::mainCtrl.map"
              gmf-disclaimer-external="::true"
              gmf-disclaimer-external-msg="disclaimerMsg"
              gmf-disclaimer-external-visibility="disclaimerVisibility">
            </gmf-disclaimer>
          </div>
        </div>
        <gmf-map
          class="gmf-map"
          gmf-map-map="mainCtrl.map"
          gmf-map-manage-resize="mainCtrl.manageResize"
          gmf-map-resize-transition="mainCtrl.resizeTransition"
          ngeo-map-query=""
          ngeo-map-query-map="::mainCtrl.map"
          ngeo-map-query-active="mainCtrl.queryActive"
          ngeo-map-query-autoclear="mainCtrl.queryAutoClear"
          ngeo-bbox-query=""
          ngeo-bbox-query-limit="50"
          ngeo-bbox-query-map="::mainCtrl.map"
          ngeo-bbox-query-active="mainCtrl.queryActive"
          ngeo-bbox-query-autoclear="mainCtrl.queryAutoClear">
        </gmf-map>

        <!--infobar-->
        <div class="gmf-app-footer" ng-class="{'gmf-app-active': mainCtrl.showInfobar}">
          <button class="btn fa gmf-app-map-info ng-cloak" ng-click="mainCtrl.showInfobar = !mainCtrl.showInfobar"
                  ng-class="{'fa-angle-double-up': !mainCtrl.showInfobar, 'fa-angle-double-down': mainCtrl.showInfobar}"></button>

          <div ngeo-scaleselector="mainCtrl.scaleSelectorValues"
               ngeo-scaleselector-map="mainCtrl.map"
               ngeo-scaleselector-options="mainCtrl.scaleSelectorOptions"></div>
          <div id="scaleline"></div>
          <div class="pull-right">
            <gmf-elevationwidget
                gmf-elevationwidget-map="::mainCtrl.map"
                gmf-elevationwidget-layers="mainCtrl.elevationLayers"
                gmf-elevationwidget-layersconfig="::mainCtrl.elevationLayersConfig"
                gmf-elevationwidget-active="mainCtrl.showInfobar">
            </gmf-elevationwidget>
            <gmf-mouseposition
                 gmf-mouseposition-map="mainCtrl.map"
                 gmf-mouseposition-projections="::mainCtrl.mousePositionProjections"
                 class="text-center">
            </gmf-mouseposition>
          </div>
        </div>
      </div>
      <ngeo-modal ng-model="mainCtrl.modalShareShown">
        <gmf-share ng-if="mainCtrl.modalShareShown" gmf-share-email="false"></gmf-share>
      </ngeo-modal>
      <ngeo-modal ng-model="disclaimerVisibility">
        <div class="modal-header">
          <button type="button" class="close" data-dismiss="modal" aria-hidden="true">&times;</button>
        </div>
        <div class="modal-body">
          <div ng-bind-html="disclaimerMsg"></div>
        </div>
      </ngeo-modal>
    </main>
    <footer>
      <gmf-profile
        gmf-profile-active="profileChartActive"
        gmf-profile-line="mainCtrl.profileLine"
        gmf-profile-map="::mainCtrl.map"
        gmf-profile-linesconfiguration="::mainCtrl.profileLinesconfiguration"
        ngeo-resizemap="mainCtrl.map"
        ngeo-resizemap-state="profileChartActive">
      </gmf-profile>

      <gmf-displayquerygrid
        gmf-displayquerygrid-active="queryGridActive"
        gmf-displayquerygrid-featuresstyle="::mainCtrl.queryFeatureStyle"
        gmf-displayquerygrid-map="::mainCtrl.map"
        gmf-displayquerygrid-removeemptycolumns="true"
        gmf-displayquerygrid-mergetabs="::mainCtrl.gridMergeTabs"
        ngeo-resizemap="mainCtrl.map"
        ngeo-resizemap-state="queryGridActive">
      </gmf-displayquerygrid>
    </footer>
    <script src="https://cdn.polyfill.io/v2/polyfill.min.js?features=es6,default-3.6"></script>
    <script src="https://maps.googleapis.com/maps/api/js?v=3&key=AIzaSyCYnqxEQA5sz13sWSgMr97ejzvUeGP8gz4"></script>
    <% for (var chunk in htmlWebpackPlugin.files.chunks) { %>
    <script src="<%= htmlWebpackPlugin.files.chunks[chunk].entry %>"></script>
    <% } %>
<<<<<<< HEAD
    <script src="https://geomapfish-demo-dc.camptocamp.com/2.4/dynamic.js?interface=desktop_alt"></script>
=======
    <script>
    document.write(
      '<script src="https://geomapfish-demo.camptocamp.com/2.3/wsgi/dynamic.js?' +
      'interface=desktop_alt&' +
      'query=' + encodeURIComponent(document.location.search) +
      '"><' + '/script>');
    </script>
>>>>>>> dfad7094
  </body>
</html><|MERGE_RESOLUTION|>--- conflicted
+++ resolved
@@ -355,16 +355,12 @@
     <% for (var chunk in htmlWebpackPlugin.files.chunks) { %>
     <script src="<%= htmlWebpackPlugin.files.chunks[chunk].entry %>"></script>
     <% } %>
-<<<<<<< HEAD
-    <script src="https://geomapfish-demo-dc.camptocamp.com/2.4/dynamic.js?interface=desktop_alt"></script>
-=======
     <script>
     document.write(
-      '<script src="https://geomapfish-demo.camptocamp.com/2.3/wsgi/dynamic.js?' +
+      '<script src="https://geomapfish-demo.camptocamp.com/2.4/dynamic.js?' +
       'interface=desktop_alt&' +
       'query=' + encodeURIComponent(document.location.search) +
       '"><' + '/script>');
     </script>
->>>>>>> dfad7094
   </body>
 </html>