--- conflicted
+++ resolved
@@ -173,16 +173,12 @@
     <% for (var chunk in htmlWebpackPlugin.files.chunks) { %>
     <script src="<%= htmlWebpackPlugin.files.chunks[chunk].entry %>"></script>
     <% } %>
-<<<<<<< HEAD
-    <script src="https://geomapfish-demo-dc.camptocamp.com/2.4/dynamic.js?interface=mobile"></script>
-=======
     <script>
     document.write(
-      '<script src="https://geomapfish-demo.camptocamp.com/2.3/wsgi/dynamic.js?' +
+      '<script src="https://geomapfish-demo.camptocamp.com/2.4/dynamic.js?' +
       'interface=mobile&' +
       'query=' + encodeURIComponent(document.location.search) +
       '"><' + '/script>');
     </script>
->>>>>>> dfad7094
   </body>
 </html>