/**
 * Application entry point.
 *
 * This file includes `goog.require`'s for all the components/directives used
 * by the HTML page and the controller to provide the configuration.
 */
goog.provide('app.mobile_alt.Controller');

goog.require('app');
goog.require('gmf.AbstractMobileController');
/** @suppress {extraRequire} */
goog.require('ngeo.proj.EPSG2056');
/** @suppress {extraRequire} */
goog.require('ngeo.proj.EPSG21781');
goog.require('ol');


/**
 * @param {angular.Scope} $scope Scope.
 * @param {angular.$injector} $injector Main injector.
 * @constructor
 * @extends {gmf.AbstractMobileController}
 * @ngInject
 * @export
 */
app.mobile_alt.Controller = function($scope, $injector) {
  gmf.AbstractMobileController.call(this, {
<<<<<<< HEAD
    autorotate: true,
=======
    mapPixelRatio: 1,
>>>>>>> 431ede20
    srid: 21781,
    mapViewConfig: {
      center: [632464, 185457],
      zoom: 3,
      resolutions: [250, 100, 50, 20, 10, 5, 2, 1, 0.5, 0.25, 0.1, 0.05]
    }
  }, $scope, $injector);

  /**
   * @type {Array.<gmf.mobile.measure.pointComponent.LayerConfig>}
   * @export
   */
  this.elevationLayersConfig = [
    {name: 'aster', unit: 'm'},
    {name: 'srtm', unit: 'm'}
  ];

  /**
   * @type {number}
   * @export
   */
  this.searchDelay = 50;

  /**
   * @type {Array.<string>}
   * @export
   */
  this.searchCoordinatesProjections = ['EPSG:21781', 'EPSG:2056', 'EPSG:4326'];

};
ol.inherits(app.mobile_alt.Controller, gmf.AbstractMobileController);


app.module.controller('AlternativeMobileController', app.mobile_alt.Controller);<|MERGE_RESOLUTION|>--- conflicted
+++ resolved
@@ -25,11 +25,8 @@
  */
 app.mobile_alt.Controller = function($scope, $injector) {
   gmf.AbstractMobileController.call(this, {
-<<<<<<< HEAD
     autorotate: true,
-=======
     mapPixelRatio: 1,
->>>>>>> 431ede20
     srid: 21781,
     mapViewConfig: {
       center: [632464, 185457],
