import angular from 'angular';
import gmfRasterRasterService from 'gmf/raster/RasterService.js';

import ngeoMiscDebounce from 'ngeo/misc/debounce.js';

import * as olEvents from 'ol/events.js';
import MapBrowserEvent from 'ol/MapBrowserEvent.js';

import 'bootstrap/js/src/dropdown.js';


/**
 * @type {angular.IModule}
 * @hidden
*/
const module = angular.module('gmfRasterComponent', [
  gmfRasterRasterService.name,
  ngeoMiscDebounce.name,
]);


module.run(
  /**
   * @ngInject
   * @param {angular.ITemplateCacheService} $templateCache
   */
  ($templateCache) => {
    // @ts-ignore: webpack
    $templateCache.put('gmf/raster/widgetComponent', require('./widgetComponent.html'));
  });


module.value('gmfElevationwidgetTemplateUrl',
  /**
   * @param {angular.IAttributes} $attrs Attributes.
   * @return {string} The template url.
   */
  ($attrs) => {
    const templateUrl = $attrs.gmfElevationwidgetTemplateUrl;
    return templateUrl !== undefined ? templateUrl :
      'gmf/raster/widgetComponent';
  });


/**
 * @hidden
 * @param {angular.IAttributes} $attrs Attributes.
 * @param {function(angular.IAttributes): string} gmfElevationwidgetTemplateUrl Template function.
 * @return {string} Template URL.
 * @ngInject
 * @private
 * @hidden
 */
function gmfElevationwidgetTemplateUrl($attrs, gmfElevationwidgetTemplateUrl) {
  return gmfElevationwidgetTemplateUrl($attrs);
}


/**
 * Provide a directive that set a value each 500ms with the elevation under the
 * mouse cursor position on the map. The value must come from the elevation
 * service of a c2cgeoportal server. The server's URL must be defined as
 * config value of the application.
 *
 * Example:
 *
 *      <span gmf-elevation
 *            gmf-elevation-active="elevationActive"
 *            gmf-elevation-elevation="elevationValue"
 *            gmf-elevation-layer="mainCtrl.elevationLayer"
 *            gmf-elevation-layersconfig="::mainCtrl.elevationLayersConfig"
 *            gmf-elevation-map="::mainCtrl.map">
 *            {{elevationValue}}
 *      </span>
 *
 *  For value in meter `elevationLayersConfig` can be an empty object, complex example:
 *
 *      elevationLayersConfig = {
 *          '<layer>': {
 *              'filter': 'ngeoUnitPrefix',
 *              'args': ['m²', 'square'],
 *              'postfix': '<notice>',
 *              'separator': ''
 *          }
 *      };
 *
 *
 * @htmlAttribute {boolean} gmf-elevation-active A boolean to set active or
 *     deactivate the component.
 * @htmlAttribute {number} gmf-elevation-elevation The value to set with the
 *     elevation value.
 * @htmlAttribute {string} gmf-elevation-layer Elevation layer to use.
 * @htmlAttribute {Object<string, LayerConfig>} gmf-elevation-layersconfig Elevation layer configurations.
 * @htmlAttribute {import("ol/Map.js").default} gmf-elevation-map The map.
 * @return {angular.IDirective} Directive Definition Object.
 * @ngdoc directive
 * @ngname gmfElevation
 */
function rasterComponent() {
  return {
    restrict: 'A',
    controller: 'GmfElevationController as ctrl',
    bindToController: true,
    scope: {
      'active': '<gmfElevationActive',
      'elevation': '=gmfElevationElevation',
      'layersconfig': '=gmfElevationLayersconfig',
      'loading': '=?gmfElevationLoading',
      'layer': '<gmfElevationLayer',
      'map': '=gmfElevationMap'
    },
    link: (scope, element, attr) => {
      // @ts-ignore: scope...
      const ctrl = scope.ctrl;

      // Watch active or not.
      scope.$watch(() => ctrl.active, (active) => {
        ctrl.toggleActive_(active);
      });

      // Watch current layer.
      scope.$watch(() => ctrl.layer, (layer) => {
        ctrl.layer = layer;
        ctrl.elevation = null;
      });
    }
  };
}


module.directive('gmfElevation', rasterComponent);

/**
 * @hidden
<<<<<<< HEAD
 * @param {angular.IScope} $scope Scope.
 * @param {angular.IFilterService} $filter Angular filter.
 * @param {import("ngeo/misc/debounce.js").miscDebounce<function(Event|import('ol/events/Event.js').default):
 *    void>} ngeoDebounce Ngeo debounce factory
 * @param {import("gmf/raster/RasterService.js").RasterService} gmfRaster Gmf Raster service
 * @param {angular.gettext.gettextCatalog} gettextCatalog Gettext catalog.
=======
 * @param {!angular.IScope} $scope Scope.
 * @param {!angular.IFilterService} $filter Angular filter.
 * @param {!import("ngeo/misc/debounce.js").miscDebounce<function(import("ol/MapBrowserPointerEvent.js").default): void>} ngeoDebounce Ngeo debounce factory
 * @param {!import("gmf/raster/RasterService.js").RasterService} gmfRaster Gmf Raster service
 * @param {!angular.gettext.gettextCatalog} gettextCatalog Gettext catalog.
>>>>>>> 6a84c4f5
 * @constructor
 * @private
 * @hidden
 * @ngInject
 * @ngdoc controller
 * @ngname gmfElevationController
 */
function Controller($scope, $filter, ngeoDebounce, gmfRaster, gettextCatalog) {

  /**
<<<<<<< HEAD
   * @type {angular.IFilterService}
=======
>>>>>>> 6a84c4f5
   * @private
   */
  this.filter_ = $filter;

  /**
<<<<<<< HEAD
   * @type {import("ngeo/misc/debounce.js").miscDebounce<
   *    function(Event|import('ol/events/Event.js').default): void>}
=======
>>>>>>> 6a84c4f5
   * @private
   */
  this.ngeoDebounce_ = ngeoDebounce;

  /**
   * @private
   */
  this.gmfRaster_ = gmfRaster;

  /**
   * @private
   */
  this.gettextCatalog = gettextCatalog;

  /**
   * @type {Object<string, LayerConfig>}
   * @private
   */
  this.layersconfig = {};

  /**
   * @type {boolean}
   */
  this.active = false;

  /**
   * @type {?string}
   */
  this.elevation = null;

  /**
   * @type {string}
   */
  this.layer = '';

  /**
   * @type {?import("ol/Map.js").default}
   */
  this.map = null;

  /**
   * @type {Array<import("ol/events.js").EventsKey>}
   * @private
   */
  this.listenerKeys_ = [];

  /**
   * @type {angular.IScope}
   * @private
   */
  this.scope_ = $scope;

  /**
   * @type {boolean}
   * @private
   */
  this.inViewport_ = false;

  /**
   * @type {boolean}
   */
  this.loading = false;
}

/**
 * Activate or deactivate the request of the raster each 500 ms on pointermove.
 * @param {boolean} active true to make requests.
 * @private
 */
Controller.prototype.toggleActive_ = function(active) {
  this.elevation = null;
  if (active) {
    console.assert(this.listenerKeys_.length === 0);
    if (!this.map) {
      throw new Error('Missing map');
    }

    // Moving the mouse clears previously displayed elevation
    /**
     * @param {Event|import("ol/events/Event.js").default} event The event
     * @return {void}
     */
    const listen = (event) => {
      this.scope_.$apply(() => {
        this.inViewport_ = true;
        this.elevation = null;
        this.loading = false;
      });
    };
    this.listenerKeys_.push(olEvents.listen(this.map, 'pointermove', listen));

    // Launch the elevation service request when the user stops moving the
    // mouse for less short delay
    this.listenerKeys_.push(olEvents.listen(this.map, 'pointermove',
      this.ngeoDebounce_(
        /**
         * @param {Event|import('ol/events/Event.js').default} e
         */
        (e) => {
          if (this.inViewport_ && e instanceof MapBrowserEvent) {
            this.loading = true;
            const params = {
              'layers': this.layer
            };
            this.gmfRaster_.getRaster(e.coordinate, params).then(
              this.getRasterSuccess_.bind(this),
              this.getRasterError_.bind(this)
            );
          }
        }, 500, true
      )
    ));

    this.listenerKeys_.push(olEvents.listen(this.map.getViewport(), 'mouseout', () => {
      this.scope_.$apply(() => {
        this.elevation = null;
        this.inViewport_ = false;
        this.loading = false;
      });
    }));
  } else {
    this.elevation = null;
    this.listenerKeys_.forEach(olEvents.unlistenByKey);
    this.listenerKeys_.length = 0;
  }
};


/**
 * @param {Object<string, number>} resp Response of the get Raster service.
 * @private
 */
Controller.prototype.getRasterSuccess_ = function(resp) {
  console.assert(this.layer, 'A layer should be selected');
  const value = resp[this.layer];
  if (value !== undefined && value !== null) {
    const options = this.layersconfig[this.layer] || {};
    const filter = options.filter || 'number';
    const custom_args = options.args || [];
    const postfix = options.hasOwnProperty('postfix') ? options.postfix : 'm';
    const separator = postfix.length > 0 ?
      (options.hasOwnProperty('separator') ? options.separator : '\u00a0') : '';
    const args = Array.prototype.concat([value], custom_args);
    this.elevation = this.filter_(filter)(...args) + separator + postfix;
  } else {
    const gettextCatalog = this.gettextCatalog;
    this.elevation = gettextCatalog.getString('No value');
  }
  this.loading = false;
};


/**
 * @private
 */
Controller.prototype.getRasterError_ = function() {
  console.error('Error on getting the raster.');
  this.elevation = null;
  this.loading = false;
};


module.controller('GmfElevationController', Controller);


/**
 * Provides a component which encapsulates the elevation component (see above)
 * in a button with dropdown menu to be included in a application directly.
 *
 * Example:
 *  <gmf-elevationwidget
 *      gmf-elevationwidget-map="::mainCtrl.map"
 *      gmf-elevationwidget-layers="::mainCtrl.elevationLayers"
 *      gmf-elevationwidget-layersconfig="::mainCtrl.elevationLayersConfig"
 *      gmf-elevationwidget-active="mainCtrl.showInfobar">
 *  </gmf-elevationwidget>
 *
 * @htmlAttribute {import("ol/Map.js").default} gmf-elevationwidget-map The map.
 * @htmlAttribute {string[]} gmf-elevationwidget-layers The list of
 *     layers.
 * @htmlAttribute {boolean} gmf-elevationwidget-active Whether to activate the
 *     elevation component.
 *
 * @ngdoc component
 * @ngname gmfElevationwidget
 */
const rasterWidgetComponent = {
  controller: 'gmfElevationwidgetController as ctrl',
  bindings: {
    'map': '<gmfElevationwidgetMap',
    'layers': '<gmfElevationwidgetLayers',
    'layersconfig': '=gmfElevationwidgetLayersconfig',
    'active': '<gmfElevationwidgetActive'
  },
  templateUrl: gmfElevationwidgetTemplateUrl
};
module.component('gmfElevationwidget', rasterWidgetComponent);


/**
 * @constructor
 * @private
 * @hidden
 * @ngdoc controller
 */
function WidgetController() {
  /**
   * @type {?import("ol/Map.js").default}
   */
  this.map = null;

  /**
   * @type {string[]}
   */
  this.layers = [];

  /**
   * @type {Object<string, LayerConfig>}
   * @private
   */
  this.layersconfig = {};

  /**
   * @type {boolean}
   */
  this.active = false;

  /**
   * @type {string}
   */
  this.selectedElevationLayer = '';
}


WidgetController.prototype.$onInit = function() {
  this.selectedElevationLayer = this.layers[0];
};


module.controller('gmfElevationwidgetController', WidgetController);


/**
 * @typedef {Object} LayerConfig
 * @property {string} [filter]
 * @property {string[]} [args]
 * @property {string} [postfix]
 * @property {string} [separator]
 */


export default module;<|MERGE_RESOLUTION|>--- conflicted
+++ resolved
@@ -132,20 +132,11 @@
 
 /**
  * @hidden
-<<<<<<< HEAD
  * @param {angular.IScope} $scope Scope.
  * @param {angular.IFilterService} $filter Angular filter.
- * @param {import("ngeo/misc/debounce.js").miscDebounce<function(Event|import('ol/events/Event.js').default):
- *    void>} ngeoDebounce Ngeo debounce factory
+ * @param {import("ngeo/misc/debounce.js").miscDebounce<function(Event|import('ol/events/Event.js').default): void>} ngeoDebounce Ngeo debounce factory
  * @param {import("gmf/raster/RasterService.js").RasterService} gmfRaster Gmf Raster service
  * @param {angular.gettext.gettextCatalog} gettextCatalog Gettext catalog.
-=======
- * @param {!angular.IScope} $scope Scope.
- * @param {!angular.IFilterService} $filter Angular filter.
- * @param {!import("ngeo/misc/debounce.js").miscDebounce<function(import("ol/MapBrowserPointerEvent.js").default): void>} ngeoDebounce Ngeo debounce factory
- * @param {!import("gmf/raster/RasterService.js").RasterService} gmfRaster Gmf Raster service
- * @param {!angular.gettext.gettextCatalog} gettextCatalog Gettext catalog.
->>>>>>> 6a84c4f5
  * @constructor
  * @private
  * @hidden
@@ -156,20 +147,11 @@
 function Controller($scope, $filter, ngeoDebounce, gmfRaster, gettextCatalog) {
 
   /**
-<<<<<<< HEAD
-   * @type {angular.IFilterService}
-=======
->>>>>>> 6a84c4f5
    * @private
    */
   this.filter_ = $filter;
 
   /**
-<<<<<<< HEAD
-   * @type {import("ngeo/misc/debounce.js").miscDebounce<
-   *    function(Event|import('ol/events/Event.js').default): void>}
-=======
->>>>>>> 6a84c4f5
    * @private
    */
   this.ngeoDebounce_ = ngeoDebounce;
