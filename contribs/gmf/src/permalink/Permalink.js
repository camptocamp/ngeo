--- conflicted
+++ resolved
@@ -996,14 +996,8 @@
 
 
 /**
-<<<<<<< HEAD
- * Get the background layer object to use to initialize the map from the
- * state manager.
+ * Get the background layer object to use to initialize the map from the state manager.
  * @param {Array<import("ol/layer/Base.js").default>} layers Array of background layer objects.
-=======
- * Get the background layer object to use to initialize the map from the state manager.
- * @param {!Array.<!import("ol/layer/Base.js").default>} layers Array of background layer objects.
->>>>>>> e9e2fd1d
  * @return {?import("ol/layer/Base.js").default} Background layer.
  */
 PermalinkService.prototype.getBackgroundLayer = function(layers) {
@@ -1021,11 +1015,11 @@
 
 /**
  * Get the background layer opacity to use to initialize the map from the state manager.
- * @return {number} Opacity.
+ * @return {?number} Opacity.
  */
 PermalinkService.prototype.getBackgroundLayerOpacity = function() {
   const opacity_ = this.ngeoStateManager_.getInitialNumberValue(PermalinkParam.BG_LAYER_OPACITY);
-  return opacity_ === undefined ? undefined : opacity_ / 100;
+  return opacity_ === undefined ? null : opacity_ / 100;
 };
 
 
@@ -1056,7 +1050,7 @@
   const backgroundLayer = this.ngeoBackgroundLayerMgr_.getOpacityBgLayer(this.map_);
   if (backgroundLayer) {
     const opacity = this.getBackgroundLayerOpacity();
-    if (opacity !== undefined) {
+    if (opacity !== null) {
       backgroundLayer.setOpacity(opacity);
     } else {
       const opacity = backgroundLayer.getOpacity();
@@ -1516,9 +1510,9 @@
 
   const promises = [];
 
-  const layerNamesString = this.ngeoStateManager_.getInitialValue(
+  const layerNamesString = this.ngeoStateManager_.getInitialStringValue(
     PermalinkParam.EXTERNAL_DATASOURCES_NAMES);
-  const urlsString = this.ngeoStateManager_.getInitialValue(
+  const urlsString = this.ngeoStateManager_.getInitialStringValue(
     PermalinkParam.EXTERNAL_DATASOURCES_URLS);
 
   if (layerNamesString && urlsString) {
