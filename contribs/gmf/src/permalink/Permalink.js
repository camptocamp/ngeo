/**
 * @module gmf.permalink.Permalink
 */
import gmfBase from 'gmf/index.js';

/** @suppress {extraRequire} */
import gmfThemeManager from 'gmf/theme/Manager.js';

import gmfThemeThemes from 'gmf/theme/Themes.js';
import ngeoPopover from 'ngeo/Popover.js';

/** @suppress {extraRequire} */
import ngeoDrawFeatures from 'ngeo/draw/features.js';

import ngeoDatasourceGroup from 'ngeo/datasource/Group.js';
import ngeoDatasourceOGC from 'ngeo/datasource/OGC.js';
import ngeoOlcsConstants from 'ngeo/olcs/constants.js';
import ngeoFormatFeatureHash from 'ngeo/format/FeatureHash.js';
import ngeoFormatFeatureProperties from 'ngeo/format/FeatureProperties.js';

/** @suppress {extraRequire} */
import ngeoMiscDebounce from 'ngeo/misc/debounce.js';

import ngeoMiscEventHelper from 'ngeo/misc/EventHelper.js';
import ngeoStatemanagerModule from 'ngeo/statemanager/module.js';
import ngeoStatemanagerService from 'ngeo/statemanager/Service.js';
import ngeoLayertreeController from 'ngeo/layertree/Controller.js';
import googAsserts from 'goog/asserts.js';
import * as olBase from 'ol/index.js';
import * as olArray from 'ol/array.js';
import * as olEvents from 'ol/events.js';
import olFeature from 'ol/Feature.js';
import olGeomMultiPoint from 'ol/geom/MultiPoint.js';
import olGeomPoint from 'ol/geom/Point.js';
import olStyleStroke from 'ol/style/Stroke.js';
import olStyleRegularShape from 'ol/style/RegularShape.js';
import olStyleStyle from 'ol/style/Style.js';
import olLayerGroup from 'ol/layer/Group.js';

/**
 * The Permalink service for GMF, which uses the `ngeo.statemanager.Service` to
 * manage the GMF application state. Here's the list of states are are managed:
 *
 * - the map center and zoom level
 * - the current background layer selected
 * - whether to add a crosshair feature in the map or not
 * - the dimensions value
 *
 * To have the whole possibilities offer by the permalink, these services
 * should be instantiated: ngeoBackgroundLayerMgr, ngeoFeatureOverlayMgr,
 * ngeoFeatureHelper, gmfPermalinkOptions, gmfThemes, gmfObjectEditingManager,
 * gmfThemeManager, defaultTheme, gmfTreeManager, ngeoWfsPermalink,
 * ngeoAutoProjection and ngeoFeatures.
 *
 * @constructor
 * @struct
 * @param {!angular.$q} $q The Angular $q service.
 * @param {angular.$timeout} $timeout Angular timeout service.
 * @param {angular.Scope} $rootScope Angular rootScope.
 * @param {angular.$injector} $injector Main injector.
 * @param {ngeox.miscDebounce} ngeoDebounce ngeo Debounce factory.
 * @param {angularGettext.Catalog} gettextCatalog Gettext service.
 * @param {ngeo.misc.EventHelper} ngeoEventHelper Ngeo event helper service
 * @param {ngeo.statemanager.Service} ngeoStateManager The ngeo statemanager service.
 * @param {ngeo.statemanager.Location} ngeoLocation ngeo location service.
 * @param {gmfx.User} gmfUser User.
 * @ngInject
 * @ngdoc service
 * @ngname gmfPermalink
 */
<<<<<<< HEAD
const exports = function($q, $timeout, $rootScope, $injector, ngeoDebounce, gettextCatalog, ngeoEventHelper,
  ngeoStateManager, ngeoLocation) {
=======
const exports = function($q, $timeout, $rootScope, $injector, ngeoDebounce, gettextCatalog,  ngeoEventHelper,
  ngeoStateManager, ngeoLocation, gmfUser) {
>>>>>>> 561834c1

  /**
   * @type {!angular.$q}
   * @private
   */
  this.q_ = $q;

  /**
   * @type {angular.Scope}
   * @private
   */
  this.rootScope_ = $rootScope;

  /**
   * @type {angular.$timeout}
   * @private
   */
  this.$timeout_ = $timeout;

  // == listener keys ==

  /**
   * The key for map view 'propertychange' event.
   * @type {?ol.EventsKey}
   * @private
   */
  this.mapViewPropertyChangeEventKey_ = null;

  // == properties from params ==

  /**
   * @type {ngeox.miscDebounce}
   * @private
   */
  this.ngeoDebounce_ = ngeoDebounce;

  /**
   * @type {ngeo.misc.EventHelper}
   * @private
   */
  this.ngeoEventHelper_ = ngeoEventHelper;

  /**
   * @type {ngeo.statemanager.Service}
   * @private
   */
  this.ngeoStateManager_ = ngeoStateManager;

  /**
   * @type {?ol.Collection.<ol.Feature>}
   * @private
   */
  this.ngeoFeatures_ = $injector.has('ngeoFeatures') ?
    $injector.get('ngeoFeatures') : null;

  /**
   * @type {?ngeo.map.BackgroundLayerMgr}
   * @private
   */
  this.ngeoBackgroundLayerMgr_ = $injector.has('ngeoBackgroundLayerMgr') ?
    $injector.get('ngeoBackgroundLayerMgr') : null;

  /**
   * @type {?ngeo.map.FeatureOverlayMgr}
   */
  const ngeoFeatureOverlayMgr = $injector.has('ngeoFeatureOverlayMgr') ?
    $injector.get('ngeoFeatureOverlayMgr') : null;

  /**
   * @type {?ngeo.map.FeatureOverlay}
   * @private
   */
  this.featureOverlay_ = ngeoFeatureOverlayMgr ?
    ngeoFeatureOverlayMgr.getFeatureOverlay() : null;

  /**
   * @type {?ngeo.misc.FeatureHelper}
   * @private
   */
  this.featureHelper_ = $injector.has('ngeoFeatureHelper') ?
    $injector.get('ngeoFeatureHelper') : null;

  /**
   * @type {?ngeo.query.Querent}
   * @private
   */
  this.ngeoQuerent_ = $injector.has('ngeoQuerent') ?
    $injector.get('ngeoQuerent') : null;

  /**
   * The options to configure the gmf permalink service with.
   * @type {!gmfx.PermalinkOptions}
   */
  const gmfPermalinkOptions = $injector.has('gmfPermalinkOptions') ?
    $injector.get('gmfPermalinkOptions') : {};
  if (gmfPermalinkOptions.useLocalStorage === true) {
    // localStorage is deactivated by default
    this.ngeoStateManager_.setUseLocalStorage(true);
  }

  /**
   * @type {boolean}
   * @private
   */
  this.crosshairEnabledByDefault_ = !!gmfPermalinkOptions.crosshairEnabledByDefault;

  /**
   * @type {number|undefined}
   * @private
   */
  this.pointRecenterZoom_ = gmfPermalinkOptions.pointRecenterZoom;

  /**
   * @type {?gmf.datasource.ExternalDataSourcesManager}
   * @private
   */
  this.gmfExternalDataSourcesManager_ =
    $injector.has('gmfExternalDataSourcesManager') ?
      $injector.get('gmfExternalDataSourcesManager') : null;

  /**
   * @type {?gmf.theme.Themes}
   * @private
   */
  this.gmfThemes_ = $injector.has('gmfThemes') ? $injector.get('gmfThemes') : null;

  /**
   * @type {?gmf.objectediting.Manager}
   * @private
   */
  this.gmfObjectEditingManager_ = $injector.has('gmfObjectEditingManager') ?
    $injector.get('gmfObjectEditingManager') : null;

  /**
   * @type {?gmf.theme.Manager}
   * @private
   */
  this.gmfThemeManager_ = $injector.has('gmfThemeManager') ?
    $injector.get('gmfThemeManager') : null;

  /**
   * @type {string|undefined}
   * @private
   */
  this.defaultTheme_ = $injector.has('defaultTheme') ?
    $injector.get('defaultTheme') : undefined;

  /**
   * @type {?gmf.layertree.TreeManager}
   * @private
   */
  this.gmfTreeManager_ = $injector.has('gmfTreeManager') ?
    $injector.get('gmfTreeManager') : null;

  /**
   * @type {gmfx.User}
   * @private
   */
  this.user_ = gmfUser;

  // == other properties ==

  /**
   * @type {ngeo.statemanager.Location}
   * @private
   */
  this.ngeoLocation_ = ngeoLocation;

  /**
   * @type {?ngeo.statemanager.WfsPermalink}
   * @private
   */
  this.ngeoWfsPermalink_ = $injector.has('ngeoWfsPermalink') ?
    $injector.get('ngeoWfsPermalink') : null;

  /**
   * @type {?gmfx.User}
   * @export
   */
  this.gmfUser_ = $injector.has('gmfUser') ?
    $injector.get('gmfUser') : null;

  /**
   * @type {?ol.Map}
   * @private
   */
  this.map_ = null;

  /**
   * @type {?ngeo.misc.AutoProjection}
   * @private
   */
  this.ngeoAutoProjection_ = $injector.has('ngeoAutoProjection') ?
    $injector.get('ngeoAutoProjection') : null;

  /**
   * A list of projections that the coordinates in the permalink can be in.
   * @type {?Array.<ol.proj.Projection>}
   * @private
   */
  this.sourceProjections_ = null;
  if (gmfPermalinkOptions.projectionCodes !== undefined && this.ngeoAutoProjection_) {
    const projections = this.ngeoAutoProjection_.getProjectionList(gmfPermalinkOptions.projectionCodes);
    if (projections.length > 0) {
      this.sourceProjections_ = projections;
    }
  }

  /**
   * @type {?ol.Feature}
   * @private
   */
  this.crosshairFeature_ = null;

  /**
   * @type {Array<(null|ol.style.Style)>|null|ol.FeatureStyleFunction|ol.style.Style}
   * @private
   */
  this.crosshairStyle_;

  if (gmfPermalinkOptions.crosshairStyle !== undefined) {
    this.crosshairStyle_ = gmfPermalinkOptions.crosshairStyle;
  } else {
    this.crosshairStyle_ = [new olStyleStyle({
      image: new olStyleRegularShape({
        stroke: new olStyleStroke({
          color: 'rgba(255, 255, 255, 0.8)',
          width: 5
        }),
        points: 4,
        radius: 8,
        radius2: 0,
        angle: 0
      })
    }), new olStyleStyle({
      image: new olStyleRegularShape({
        stroke: new olStyleStroke({
          color: 'rgba(255, 0, 0, 1)',
          width: 2
        }),
        points: 4,
        radius: 8,
        radius2: 0,
        angle: 0
      })
    })];
  }

  /**
   * @type {?ngeo.Popover}
   * @private
   */
  this.mapTooltip_ = null;

  /**
   * @type {ngeo.format.FeatureHash}
   * @private
   */
  this.featureHashFormat_ = new ngeoFormatFeatureHash({
    setStyle: false,
    encodeStyles: false,
    propertiesType: {
      'fillColor': ngeoFormatFeatureProperties.COLOR,
      'fillOpacity': ngeoFormatFeatureProperties.OPACITY,
      'fontColor': ngeoFormatFeatureProperties.COLOR,
      'fontSize': ngeoFormatFeatureProperties.SIZE,
      'isBox': ngeoFormatFeatureProperties.IS_RECTANGLE,
      'isCircle': ngeoFormatFeatureProperties.IS_CIRCLE,
      'isLabel': ngeoFormatFeatureProperties.IS_TEXT,
      'name': ngeoFormatFeatureProperties.NAME,
      'pointRadius': ngeoFormatFeatureProperties.SIZE,
      'showLabel': ngeoFormatFeatureProperties.SHOW_LABEL,
      'showMeasure': ngeoFormatFeatureProperties.SHOW_MEASURE,
      'strokeColor': ngeoFormatFeatureProperties.COLOR,
      'strokeWidth': ngeoFormatFeatureProperties.STROKE
    },
    defaultValues: {
      'name': feature => gettextCatalog.getString(feature.getGeometry().getType()),
      'fillOpacity': () => 0.5,
      'showLabel': () => false,
      'showMeasure': () => false
    }
  });

  // == event listeners ==

  if (this.ngeoBackgroundLayerMgr_) {
    olEvents.listen(
      this.ngeoBackgroundLayerMgr_,
      'change',
      this.handleBackgroundLayerManagerChange_,
      this);
  }

  // visibility
  this.rootScope_.$on('ngeo-layertree-state', (event, treeCtrl, firstParent) => {
    const newState = {};
    if (firstParent.node.mixed) {
      const state = treeCtrl.getState();
      googAsserts.assert(state === 'on' || state === 'off');
      const visible = state === 'on';
      treeCtrl.traverseDepthFirst((ctrl) => {
        if (ctrl.node.children === undefined) {
          const param = exports.ParamPrefix.TREE_ENABLE + ctrl.node.name;
          newState[param] = visible;
        }
      });
    } else {
      const gmfLayerNames = [];
      firstParent.traverseDepthFirst((ctrl) => {
        if (ctrl.node.children === undefined && ctrl.getState() === 'on') {
          gmfLayerNames.push(ctrl.node.name);
        }
      });
      newState[exports.ParamPrefix.TREE_GROUP_LAYERS + firstParent.node.name] = gmfLayerNames.join(',');
    }
    this.ngeoStateManager_.updateState(newState);
  });
  this.rootScope_.$on('ngeo-layertree-opacity', (event, treeCtrl) => {
    const newState = {};
    const opacity = treeCtrl.layer.getOpacity();
    const stateName = (treeCtrl.parent.node.mixed ?
      exports.ParamPrefix.TREE_OPACITY : exports.ParamPrefix.TREE_GROUP_OPACITY
    ) + treeCtrl.node.name;
    newState[stateName] = opacity;
    this.ngeoStateManager_.updateState(newState);
  });

  // ngeoFeatures
  //   (1) read from features from the state manager first, add them
  //   (2) listen for further features added/removed
  const features = this.getFeatures();
  if (this.ngeoFeatures_) {
    features.forEach((feature) => {
      if (this.featureHelper_) {
        this.featureHelper_.setStyle(feature);
      }
      this.addNgeoFeature_(feature);
    });

    this.ngeoFeatures_.extend(features);
    olEvents.listen(this.ngeoFeatures_, 'add', this.handleNgeoFeaturesAdd_, this);
    olEvents.listen(this.ngeoFeatures_, 'remove', this.handleNgeoFeaturesRemove_, this);
  }

  if (this.featureHelper_) {
    this.rootScope_.$on('$localeChangeSuccess', () => {
      features.forEach((feature) => {
        this.featureHelper_.setStyle(feature);
      });
    });
  }

  if (this.gmfThemeManager_) {
    this.rootScope_.$on(gmfThemeManager.EventType.THEME_NAME_SET, (event, name) => {
      this.setThemeInUrl_(name);
    });
  }

  // External DataSources

  /**
   * @type {?angular.$q.Promise}
   * @private
   */
  this.setExternalDataSourcesStatePromise_ = null;

  if (this.ngeoQuerent_ && this.gmfExternalDataSourcesManager_) {
    // First, load the external data sources that are defined in the url
    this.initExternalDataSources_().then(() => {
      // Then, listen to the changes made to the external data sources to
      // update the url accordingly.
      olEvents.listen(
        this.gmfExternalDataSourcesManager_.wmsGroupsCollection,
        'add',
        this.handleExternalDSGroupCollectionAdd_,
        this
      );
      olEvents.listen(
        this.gmfExternalDataSourcesManager_.wmsGroupsCollection,
        'remove',
        this.handleExternalDSGroupCollectionRemove_,
        this
      );
      olEvents.listen(
        this.gmfExternalDataSourcesManager_.wmtsGroupsCollection,
        'add',
        this.handleExternalDSGroupCollectionAdd_,
        this
      );
      olEvents.listen(
        this.gmfExternalDataSourcesManager_.wmtsGroupsCollection,
        'remove',
        this.handleExternalDSGroupCollectionRemove_,
        this
      );

      // We also need to 'register' the existing groups as well, i.e. those
      // that were created by the Permalink
      for (const wmsGroup of this.gmfExternalDataSourcesManager_.wmsGroups) {
        this.registerExternalDSGroup_(wmsGroup);
      }
      for (const wmtsGroup of this.gmfExternalDataSourcesManager_.wmtsGroups) {
        this.registerExternalDSGroup_(wmtsGroup);
      }
    });
  }

  this.initLayers_();
};


// === Map X, Y, Z ===

/**
 * Get the coordinate to use to initialize the map view from the state manager.
 * @return {?ol.Coordinate} The coordinate for the map view center.
 * @export
 */
exports.prototype.getMapCenter = function() {
  const x = this.ngeoStateManager_.getInitialNumberValue(gmfBase.PermalinkParam.MAP_X);
  const y = this.ngeoStateManager_.getInitialNumberValue(gmfBase.PermalinkParam.MAP_Y);

  if (!isNaN(x) && !isNaN(y)) {
    const center = [x, y];
    if (this.sourceProjections_ !== null && this.ngeoAutoProjection_) {
      const targetProjection = this.map_.getView().getProjection();
      const reprojectedCenter = this.ngeoAutoProjection_.tryProjectionsWithInversion(
        center, targetProjection.getExtent(), targetProjection,
        this.sourceProjections_);
      if (reprojectedCenter) {
        return reprojectedCenter;
      }
    }
    return center;
  }
  return null;
};


/**
 * Get the zoom level to use to initialize the map view from the state manager.
 * @return {number|undefined} The zoom for the map view.
 * @export
 */
exports.prototype.getMapZoom = function() {
  const zoom = this.ngeoStateManager_.getInitialNumberValue(gmfBase.PermalinkParam.MAP_Z);
  return isNaN(zoom) ? undefined : zoom;
};


// === Map crosshair ===


/**
 * Get the map crosshair property from the state manager, if defined.
 * @return {boolean} Whether map crosshair property is set or not.
 * @export
 */
exports.prototype.getMapCrosshair = function() {
  const crosshair = this.ngeoStateManager_.getInitialBooleanValue(gmfBase.PermalinkParam.MAP_CROSSHAIR);
  return crosshair === undefined ? this.crosshairEnabledByDefault_ : crosshair;
};


/**
 * Sets the map crosshair to the center (or the map center if nothing provided).
 * Overwrites an existing map crosshair.
 * @param {?ol.Coordinate=} opt_center Optional center coordinate.
 */
exports.prototype.setMapCrosshair = function(opt_center) {
  let crosshairCoordinate;
  if (opt_center) {
    crosshairCoordinate = opt_center;
  } else {
    crosshairCoordinate = this.map_.getView().getCenter();
  }
  googAsserts.assertArray(crosshairCoordinate);

  // remove existing crosshair first
  if (this.crosshairFeature_) {
    this.featureOverlay_.removeFeature(this.crosshairFeature_);
  }
  // set new crosshair
  this.crosshairFeature_ = new olFeature(
    new olGeomPoint(crosshairCoordinate));
  this.crosshairFeature_.setStyle(this.crosshairStyle_);

  // add to overlay
  this.featureOverlay_.addFeature(this.crosshairFeature_);
};


// === Map tooltip ===


/**
 * Get the tooltip text from the state manager.
 * @return {string|undefined} Tooltip text.
 * @export
 */
exports.prototype.getMapTooltip = function() {
  return this.ngeoStateManager_.getInitialStringValue(gmfBase.PermalinkParam.MAP_TOOLTIP);
};

/**
 * Sets the map tooltip to the center (or the map center if nothing provided).
 * Overwrites an existing map tooltip.
 * @param {string} tooltipText Text to display in tooltip.
 * @param {?ol.Coordinate=} opt_center Optional center coordinate.
 */
exports.prototype.setMapTooltip = function(tooltipText, opt_center) {
  let tooltipPosition;
  if (opt_center) {
    tooltipPosition = opt_center;
  } else {
    tooltipPosition = this.map_.getView().getCenter();
  }
  googAsserts.assertArray(tooltipPosition);

  const div = $('<div/>', {
    'class': 'gmf-permalink-tooltip',
    'text': tooltipText
  })[0];

  if (this.mapTooltip_ !== null) {
    this.map_.removeOverlay(this.mapTooltip_);
  }

  this.mapTooltip_ = new ngeoPopover({
    element: div,
    position: tooltipPosition
  });

  this.map_.addOverlay(this.mapTooltip_);
};


// === NgeoFeatures (A.K.A. DrawFeature, RedLining) ===


/**
 * Get the ngeo features from the state manager for initialization purpose
 * @return {!Array.<!ol.Feature>} The features read from the state manager.
 * @export
 */
exports.prototype.getFeatures = function() {
  const f = this.ngeoStateManager_.getInitialStringValue(gmfBase.PermalinkParam.FEATURES);
  if (f !== undefined && f !== '') {
    return googAsserts.assert(this.featureHashFormat_.readFeatures(f));
  }
  return [];
};


/**
 * @param {!Object.<string, string>} dimensions The global dimensions object.
 * @export
 */
exports.prototype.setDimensions = function(dimensions) {
  // apply initial state
  const keys = this.ngeoLocation_.getParamKeysWithPrefix(exports.ParamPrefix.DIMENSIONS);
  for (let i = 0; i < keys.length; i++) {
    const key = keys[i];
    const value = this.ngeoLocation_.getParam(key);
    googAsserts.assert(value);
    dimensions[key.slice(exports.ParamPrefix.DIMENSIONS.length)] = value;
  }

  this.rootScope_.$watchCollection(() => dimensions, (dimensions) => {
    const params = {};
    for (const key in dimensions) {
      params[exports.ParamPrefix.DIMENSIONS + key] = dimensions[key];
    }
    this.ngeoLocation_.updateParams(params);
  });
};


/**
 * Bind an ol3 map object to this service. The service will, from there on,
 * listen to the properties changed within the map view and update the following
 * state properties: map_x, map_y and map_zoom.
 *
 * If the service is already bound to a map, those events are unlistened first.
 *
 * @param {?ol.Map} map The ol3 map object.
 * @export
 */
exports.prototype.setMap = function(map) {

  if (map === this.map_) {
    return;
  }

  if (this.map_) {
    this.unregisterMap_();
    this.map_ = null;
  }

  if (map) {
    this.map_ = map;
    if (this.gmfObjectEditingManager_) {
      this.gmfObjectEditingManager_.getFeature().then((feature) => {
        this.registerMap_(map, feature);
      });
    } else {
      this.registerMap_(map, null);
    }
  }

};


/**
 * Listen to the map view property change and update the state accordingly.
 * @param {ol.Map} map The ol3 map object.
 * @param {?ol.Feature} oeFeature ObjectEditing feature
 * @private
 */
exports.prototype.registerMap_ = function(map, oeFeature) {

  const view = map.getView();
  let center;

  // (1) Initialize the map view with either:
  //     a) the given ObjectEditing feature
  //     b) the X, Y and Z available within the permalink service, if available
  const geom = typeof oeFeature !== 'undefined' && oeFeature !== null ? oeFeature.getGeometry() : undefined;
  if (geom) {
    const size = map.getSize();
    googAsserts.assert(size);
    let maxZoom;
    if (geom instanceof olGeomPoint || geom instanceof olGeomMultiPoint) {
      maxZoom = this.pointRecenterZoom_;
    }
    view.fit(geom.getExtent(), {
      size,
      maxZoom
    });
  } else {
    const enabled3d = this.ngeoStateManager_.getInitialBooleanValue(ngeoOlcsConstants.Permalink3dParam.ENABLED);
    if (!enabled3d) {
      center = this.getMapCenter();
      if (center) {
        view.setCenter(center);
      }
      const zoom = this.getMapZoom();
      if (zoom !== undefined) {
        view.setZoom(zoom);
      }
    }
  }


  // (2) Listen to any property changes within the view and apply them to
  //     the permalink service
  this.mapViewPropertyChangeEventKey_ = olEvents.listen(
    view,
    'propertychange',
    this.ngeoDebounce_(() => {
      const center = view.getCenter();
      const zoom = view.getZoom();
      const object = {};
      object[gmfBase.PermalinkParam.MAP_X] = Math.round(center[0]);
      object[gmfBase.PermalinkParam.MAP_Y] = Math.round(center[1]);
      object[gmfBase.PermalinkParam.MAP_Z] = zoom;
      this.ngeoStateManager_.updateState(object);
    }, 300, /* invokeApply */ true),
    this);

  // (3) Add map crosshair, if set
  if (this.getMapCrosshair() && this.featureOverlay_) {
    this.setMapCrosshair(center);
  }

  // (4) Add map tooltip, if set
  const tooltipText = this.getMapTooltip();
  if (tooltipText) {
    this.setMapTooltip(tooltipText, center);
  }

  // (6) check for a wfs permalink
  const wfsPermalinkData = this.getWfsPermalinkData_();
  if (wfsPermalinkData !== null && this.ngeoWfsPermalink_) {
    this.ngeoWfsPermalink_.issue(wfsPermalinkData, map);
  }
};


/**
 * Remove any event listeners from the current map.
 * @private
 */
exports.prototype.unregisterMap_ = function() {
  googAsserts.assert(
    this.mapViewPropertyChangeEventKey_, 'Key should be thruthy');
  olEvents.unlistenByKey(this.mapViewPropertyChangeEventKey_);
  this.mapViewPropertyChangeEventKey_ = null;
};


// === Background layer ===


/**
 * Get the background layer object to use to initialize the map from the
 * state manager.
 * @param {!Array.<!ol.layer.Base>} layers Array of background layer objects.
 * @return {?ol.layer.Base} Background layer.
 * @export
 */
exports.prototype.getBackgroundLayer = function(layers) {
  const layerName = this.ngeoStateManager_.getInitialStringValue(gmfBase.PermalinkParam.BG_LAYER);
  if (layerName !== undefined) {
    for (const layer of layers) {
      if (layer.get('label') === layerName) {
        return layer;
      }
    }
  }
  return null;
};


/**
 * Called when the background layer changes. Update the state using the
 * background layer label, i.e. its name.
 * @private
 */
exports.prototype.handleBackgroundLayerManagerChange_ = function() {
  if (!this.map_ || !this.ngeoBackgroundLayerMgr_) {
    return;
  }

  // get layer label, i.e its name
  const layer = this.ngeoBackgroundLayerMgr_.get(this.map_);
  const layerName = layer.get('label');
  googAsserts.assertString(layerName);

  // set it in state
  const object = {};
  object[gmfBase.PermalinkParam.BG_LAYER] = layerName;
  this.ngeoStateManager_.updateState(object);
};


// === Layers (layer tree) ===


/**
 * Get the current first level node names in the tree manager and update the
 * correspondent state of the permalink.
 * @export
 */
exports.prototype.refreshFirstLevelGroups = function() {
  if (!this.gmfTreeManager_) {
    return;
  }
  // Get first-level-groups order
  const groupNodes = this.gmfTreeManager_.rootCtrl.node.children;
  const orderedNames = groupNodes.map(node => node.name);

  // set it in state
  const object = {};
  object[gmfBase.PermalinkParam.TREE_GROUPS] = orderedNames.join(',');
  this.ngeoStateManager_.updateState(object);
};


/**
 * Return true if there is a theme specified in the URL path.
 * @private
 * @param {Array.<string>} pathElements Array of path elements.
 * @return {boolean} theme in path.
 */
exports.prototype.themeInUrl_ = function(pathElements) {
  const indexOfTheme = pathElements.indexOf('theme');
  return indexOfTheme != -1 && indexOfTheme == pathElements.length - 2;
};


/**
 * @param {string} themeName Theme name.
 * @private
 */
exports.prototype.setThemeInUrl_ = function(themeName) {
  if (themeName) {
    const pathElements = this.ngeoLocation_.getPath().split('/');
    googAsserts.assert(pathElements.length > 1);
    if (pathElements[pathElements.length - 1] === '') {
      // case where the path is just "/"
      pathElements.splice(pathElements.length - 1);
    }
    if (this.themeInUrl_(pathElements)) {
      pathElements[pathElements.length - 1] = themeName;
    } else {
      pathElements.push('theme', themeName);
    }
    this.ngeoLocation_.setPath(pathElements.join('/'));
  }
};


/**
 * Get the default theme from url, local storage, user functionalities or
 * defaultTheme constant.
 * @return {?string} default theme name.
 * @export
 */
exports.prototype.defaultThemeName = function() {

  // check if we have a theme in url
  const pathElements = this.ngeoLocation_.getPath().split('/');
  if (this.themeInUrl_(pathElements)) {
    return decodeURI(pathElements[pathElements.length - 1]);
  }

  // check if we have a theme in the local storage
  const tn = this.ngeoStateManager_.getInitialStringValue('theme');
  if (tn) {
    return tn;
  }

  const defaultTheme = this.defaultThemeNameFromFunctionalities();
  if (defaultTheme !== null) {
    return defaultTheme;
  }

  // fallback to the defaultTheme constant
  if (this.defaultTheme_) {
    return this.defaultTheme_;
  }

  return null;
};


/**
 * Get the default theme from user functionalities.
 * @return {?string} default theme name.
 * @export
 */
exports.prototype.defaultThemeNameFromFunctionalities = function() {
  //check if we have a theme in the user functionalities
  if (!this.gmfUser_) {
    return null;
  }
  const functionalities = this.gmfUser_.functionalities;
  if (functionalities && 'default_theme' in functionalities) {
    const defaultTheme = functionalities.default_theme;
    if (defaultTheme.length > 0) {
      return defaultTheme[0];
    }
  }
  return null;
};


/**
 * @private
 */
exports.prototype.initLayers_ = function() {
  const initialUri = window.location.href;
  let authenticationRequired = false;

  if (!this.gmfThemes_) {
    return;
  }
  this.gmfThemes_.getThemesObject().then((themes) => {
    const themeName = this.defaultThemeName();
    googAsserts.assert(themeName !== null);

    if (this.gmfThemeManager_) {
      this.gmfThemeManager_.setThemeName(this.gmfThemeManager_.modeFlush ? themeName : '');
    }

    /**
     * @type {Array<(gmfThemes.GmfGroup)>}
     */
    let firstLevelGroups = [];
    let theme;
    // Check if we have the groups in the permalink
    const groupsNames = this.ngeoLocation_.getParam(gmfBase.PermalinkParam.TREE_GROUPS);
    if (groupsNames === undefined) {
      googAsserts.assertString(themeName);
      theme = gmfThemeThemes.findThemeByName(themes, themeName);
      if (theme) {
        firstLevelGroups = theme.children;
      }
    } else {
      groupsNames.split(',').forEach((groupName) => {
        const group = gmfThemeThemes.findGroupByName(themes, groupName);
        if (group) {
          firstLevelGroups.push(group);
        } else {
          authenticationRequired = true;
        }
      });
    }

    if (this.gmfTreeManager_) {
      this.gmfTreeManager_.setFirstLevelGroups(firstLevelGroups);
    }

    this.$timeout_(() => {
      if (!this.gmfTreeManager_ || !this.gmfTreeManager_.rootCtrl) {
        // we don't have any layertree
        return;
      }
      // Enable the layers and set the opacity
      this.gmfTreeManager_.rootCtrl.traverseDepthFirst((treeCtrl) => {
        if (treeCtrl.isRoot) {
          return;
        }

        const opacity = this.ngeoStateManager_.getInitialNumberValue((
          treeCtrl.parent.node.mixed ?
            exports.ParamPrefix.TREE_OPACITY :
            exports.ParamPrefix.TREE_GROUP_OPACITY
        ) + treeCtrl.node.name);
        if (opacity !== undefined && treeCtrl.layer) {
          treeCtrl.layer.setOpacity(opacity);
        }
        if (treeCtrl.parent.node && treeCtrl.parent.node.mixed && treeCtrl.node.children == undefined) {
          // Layer of a mixed group
          const enable = this.ngeoStateManager_.getInitialBooleanValue(
            exports.ParamPrefix.TREE_ENABLE + treeCtrl.node.name
          );
          if (enable !== undefined) {
            treeCtrl.setState(enable ? 'on' : 'off', false);
          }
        } else if (!treeCtrl.node.mixed && treeCtrl.depth == 1) {
          // First level non mixed group
          const groupLayers = this.ngeoStateManager_.getInitialStringValue(
            exports.ParamPrefix.TREE_GROUP_LAYERS + treeCtrl.node.name
          );
          if (groupLayers !== undefined) {
            const groupLayersArray = groupLayers.split(',');
            treeCtrl.traverseDepthFirst((treeCtrl) => {
              if (treeCtrl.node.children === undefined) {
                const enable = olArray.includes(groupLayersArray, treeCtrl.node.name);
                if (enable) {
                  groupLayersArray.splice(groupLayersArray.indexOf(treeCtrl.node.name), 1);
                }
                treeCtrl.setState(enable ? 'on' : 'off', false);
              }
            });
            if (groupLayersArray.length > 0) {
              authenticationRequired = true;
            }
          }
        }
      });
      const firstParents = this.gmfTreeManager_.rootCtrl.children;
      firstParents.forEach((firstParent) => {
        firstParent.traverseDepthFirst((treeCtrl) => {
          if (treeCtrl.getState() !== 'indeterminate') {
            this.rootScope_.$broadcast('ngeo-layertree-state', treeCtrl, firstParent);
            return ngeoLayertreeController.VisitorDecision.STOP;
          }
        });
      });

      if (authenticationRequired && this.user_.role_id === null) {
        this.rootScope_.$broadcast('authenticationrequired', {url: initialUri});
      }
    });
  });
};


// === ngeoFeatures, A.K.A features from the DrawFeature, RedLining  ===


/**
 * @param {ol.Collection.Event} event Collection event.
 * @private
 */
exports.prototype.handleNgeoFeaturesAdd_ = function(event) {
  const feature = event.element;
  googAsserts.assertInstanceof(feature, olFeature);
  this.addNgeoFeature_(feature);
};


/**
 * @param {ol.Collection.Event} event Collection event.
 * @private
 */
exports.prototype.handleNgeoFeaturesRemove_ = function(event) {
  const feature = event.element;
  googAsserts.assertInstanceof(feature, olFeature);
  this.removeNgeoFeature_(feature);
};


/**
 * Listen to any changes that may occur within the feature in order to
 * update the state of the permalink accordingly.
 * @param {ol.Feature} feature Feature.
 * @private
 */
exports.prototype.addNgeoFeature_ = function(feature) {
  const uid = olBase.getUid(feature);
  this.ngeoEventHelper_.addListenerKey(
    uid,
    olEvents.listen(feature, 'change',
      this.ngeoDebounce_(this.handleNgeoFeaturesChange_, 250, true), this)
  );
};


/**
 * Unregister any event listener from the feature.
 * @param {ol.Feature} feature Feature.
 * @private
 */
exports.prototype.removeNgeoFeature_ = function(feature) {
  const uid = olBase.getUid(feature);
  this.ngeoEventHelper_.clearListenerKey(uid);
  this.handleNgeoFeaturesChange_();
};


/**
 * Called once upon initialization of the permalink service if there's at
 * least one feature in the ngeoFeatures collection, then called every time
 * the collection changes or any of the features within the collection changes.
 * @private
 */
exports.prototype.handleNgeoFeaturesChange_ = function() {
  if (!this.ngeoFeatures_) {
    return;
  }
  const features = this.ngeoFeatures_.getArray();
  const data = this.featureHashFormat_.writeFeatures(features);

  const object = {};
  object[gmfBase.PermalinkParam.FEATURES] = data;
  this.ngeoStateManager_.updateState(object);
};


/**
 * Get the query data for a WFS permalink.
 * @return {?ngeox.WfsPermalinkData} The query data.
 * @private
 */
exports.prototype.getWfsPermalinkData_ = function() {
  const wfsLayer = this.ngeoLocation_.getParam(gmfBase.PermalinkParam.WFS_LAYER);
  if (!wfsLayer) {
    return null;
  }

  const numGroups = this.ngeoLocation_.getParamAsInt(gmfBase.PermalinkParam.WFS_NGROUPS);
  const paramKeys = this.ngeoLocation_.getParamKeysWithPrefix(exports.ParamPrefix.WFS);

  const filterGroups = [];
  let filterGroup;
  if (numGroups === undefined) {
    // no groups are used, e.g. '?wfs_layer=fuel&wfs_osm_id=123
    filterGroup = this.createFilterGroup_(exports.ParamPrefix.WFS, paramKeys);
    if (filterGroup !== null) {
      filterGroups.push(filterGroup);
    }
  } else {
    // filter groups are used, e.g. '?wfs_layer=osm_scale&wfs_ngroups=2&wfs_0_ele=380&
    // wfs_0_highway=bus_stop&&wfs_1_name=Grand-Pont'
    for (let i = 0; i < numGroups; i++) {
      filterGroup = this.createFilterGroup_(`${exports.ParamPrefix.WFS + i}_`, paramKeys);
      if (filterGroup !== null) {
        filterGroups.push(filterGroup);
      }
    }
  }

  if (filterGroups.length == 0) {
    return null;
  }

  const showFeaturesParam = this.ngeoLocation_.getParam(gmfBase.PermalinkParam.WFS_SHOW_FEATURES);
  const showFeatures = !(showFeaturesParam === '0' || showFeaturesParam === 'false');

  return {
    wfsType: wfsLayer,
    showFeatures: showFeatures,
    filterGroups: filterGroups
  };
};


/**
 * Create a filter group for a given prefix from the query params.
 * @param {string} prefix E.g. `wfs_` or `wfs_0_`.
 * @param {Array.<string>} paramKeys All param keys starting with `wfs_`.
 * @return {ngeox.WfsPermalinkFilterGroup|null} A filter group.
 * @private
 */
exports.prototype.createFilterGroup_ = function(prefix, paramKeys) {
  /**
   * @type {Array.<ngeox.WfsPermalinkFilter>}
   */
  const filters = [];

  paramKeys.forEach((paramKey) => {
    if (paramKey == gmfBase.PermalinkParam.WFS_LAYER || paramKey == gmfBase.PermalinkParam.WFS_SHOW_FEATURES ||
        paramKey == gmfBase.PermalinkParam.WFS_NGROUPS || paramKey.indexOf(prefix) != 0) {
      return;
    }
    const value = this.ngeoLocation_.getParam(paramKey);
    if (!value) {
      return;
    }

    let condition = value;
    if (value.indexOf(',') > -1) {
      condition = value.split(',');
    }

    const filter = {
      property: paramKey.replace(prefix, ''),
      condition: condition
    };
    filters.push(filter);
  });

  return (filters.length > 0) ? {filters} : null;
};


// === External Data Sources management ===


/**
 * @return {!angular.$q.Promise} Promise
 * @private
 */

exports.prototype.initExternalDataSources_ = function() {

  const ngeoQuerent = googAsserts.assert(this.ngeoQuerent_);
  const gmfExtDSManager = googAsserts.assert(
    this.gmfExternalDataSourcesManager_);

  const promises = [];

  const layerNamesString = this.ngeoStateManager_.getInitialValue(
    gmfBase.PermalinkParam.EXTERNAL_DATASOURCES_NAMES);
  const urlsString = this.ngeoStateManager_.getInitialValue(
    gmfBase.PermalinkParam.EXTERNAL_DATASOURCES_URLS);

  if (layerNamesString && urlsString) {

    const layerNames = layerNamesString.split(exports.ExtDSSeparator.LIST);
    const urls = urlsString.split(exports.ExtDSSeparator.LIST);

    for (let i = 0, ii = urls.length; i < ii; i++) {
      // Stop iterating if we do not have the same number of urls and layer
      // names
      const groupLayerNamesString = layerNames[i];

      if (!groupLayerNamesString) {
        break;
      }

      const groupLayerNames = groupLayerNamesString.split(
        exports.ExtDSSeparator.NAMES);
      const url = urls[i];

      const serviceType = ngeoDatasourceOGC.guessServiceTypeByUrl(url);

      const getCapabilitiesDefer = this.q_.defer();
      promises.push(getCapabilitiesDefer.promise);

      if (serviceType === ngeoDatasourceOGC.Type.WMS) {
        ngeoQuerent.wmsGetCapabilities(url).then(
          (capabilities) => {
            getCapabilitiesDefer.resolve({
              capabilities,
              groupLayerNames,
              serviceType,
              url
            });
          },
          () => {
            // Query to the WMS service didn't work
            getCapabilitiesDefer.reject({
              groupLayerNames,
              serviceType,
              url
            });
          }
        );
      } else if (serviceType === ngeoDatasourceOGC.Type.WMTS) {
        ngeoQuerent.wmtsGetCapabilities(url).then(
          (capabilities) => {
            getCapabilitiesDefer.resolve({
              capabilities,
              groupLayerNames,
              serviceType,
              url
            });
          },
          () => {
            // Query to the WMTS service didn't work
            getCapabilitiesDefer.reject({
              groupLayerNames,
              serviceType,
              url
            });
          }
        );
      } else {
        // Wrong service type
        getCapabilitiesDefer.reject({
          groupLayerNames,
          serviceType,
          url
        });
      }
    }
  }

  return this.q_.all(promises).then(
    (responses) => {
      for (const response of responses) {

        // WMS - For each layer name, find its layer capability object, then
        //       create the data source
        if (response.serviceType === ngeoDatasourceOGC.Type.WMS) {
          for (const layerName of response.groupLayerNames) {
            const layerCap = ngeoQuerent.wmsFindLayerCapability(
              response.capabilities['Capability']['Layer']['Layer'],
              layerName
            );
            if (layerCap) {
              gmfExtDSManager.createAndAddDataSourceFromWMSCapability(
                layerCap,
                response.capabilities,
                response.url
              );
            } else {
              // TODO - handle 'not found' layer in capabilities
            }
          }

        } else if (response.serviceType === ngeoDatasourceOGC.Type.WMTS) {

          // WMTS - For each layer name, find its layer capability object, then
          //        create the data source
          for (const layerName of response.groupLayerNames) {
            const layerCap = ngeoQuerent.wmtsFindLayerCapability(
              response.capabilities['Contents']['Layer'],
              layerName
            );
            if (layerCap) {
              gmfExtDSManager.createAndAddDataSourceFromWMTSCapability(
                layerCap,
                response.capabilities,
                response.url
              );
            } else {
              // TODO - handle 'not found' layer in capabilities
            }
          }
        }
      }
    },
    (rejections) => {
      // TODO - handle rejections
    }
  );
};


/**
 * @param {!ol.Collection.Event} evt Collection event.
 * @private
 */
exports.prototype.handleExternalDSGroupCollectionAdd_ = function(evt) {
  const group = evt.element;
  googAsserts.assertInstanceof(group, ngeoDatasourceGroup);
  this.registerExternalDSGroup_(group);
  this.setExternalDataSourcesState_();
};


/**
 * @param {!ngeo.datasource.Group} group Data source group.
 * @private
 */
exports.prototype.registerExternalDSGroup_ = function(group) {
  olEvents.listen(
    group.dataSourcesCollection,
    'add',
    this.setExternalDataSourcesState_,
    this
  );
  olEvents.listen(
    group.dataSourcesCollection,
    'remove',
    this.setExternalDataSourcesState_,
    this
  );
};


/**
 * Contains the layer name
 * @param {!ol.layer.Base} layer The layer to inspect
 * @param {string} name The layer name to find
 * @return {boolean} The containing status
 */
exports.prototype.containsLayerName = function(layer, name) {
  if (layer instanceof olLayerGroup) {
    for (const l of layer.getLayers().getArray()) {
      googAsserts.assert(l);
      if (this.containsLayerName(l, name)) {
        return true;
      }
    }
    return false;
  } else {
    return layer.get('layerNodeName') == name;
  }
};


/**
 * @param {!ol.Collection.Event} evt Collection event.
 * @private
 */
exports.prototype.handleExternalDSGroupCollectionRemove_ = function(evt) {
  const group = evt.element;
  googAsserts.assertInstanceof(group, ngeoDatasourceGroup);
  this.unregisterExternalDSGroup_(group);
  this.setExternalDataSourcesState_();
};


/**
 * @param {!ngeo.datasource.Group} group Data source group.
 * @private
 */
exports.prototype.unregisterExternalDSGroup_ = function(group) {
  olEvents.unlisten(
    group.dataSourcesCollection,
    'add',
    this.setExternalDataSourcesState_,
    this
  );
  olEvents.unlisten(
    group.dataSourcesCollection,
    'remove',
    this.setExternalDataSourcesState_,
    this
  );
};


/**
 * Set the External Data Sources parameters in the url.
 * @private
 */
exports.prototype.setExternalDataSourcesState_ = function() {

  if (this.setExternalDataSourcesStatePromise_) {
    this.$timeout_.cancel(this.setExternalDataSourcesStatePromise_);
  }

  this.setExternalDataSourcesStatePromise_ = this.$timeout_(() => {
    const names = [];
    const urls = [];

    // (1) Collect WMS Groups and their layer names
    for (const wmsGroup of this.gmfExternalDataSourcesManager_.wmsGroups) {

      // (1a) url
      urls.push(wmsGroup.url);

      // (1b) layer names
      const wmsGroupLayerNames = [];
      for (const wmsDataSource of wmsGroup.dataSources) {
        googAsserts.assertInstanceof(wmsDataSource, ngeoDatasourceOGC);

        // External WMS data sources always have only one OGC layer name,
        // as they are created using a single Capability Layer object that
        // has only 1 layer name
        const layerName = wmsDataSource.getOGCLayerNames()[0];
        wmsGroupLayerNames.push(layerName);
      }
      names.push(wmsGroupLayerNames.join(exports.ExtDSSeparator.NAMES));
    }

    // (2) Collect WMTS Groups and their layer names
    for (const wmtsGroup of this.gmfExternalDataSourcesManager_.wmtsGroups) {

      // (2a) url
      urls.push(wmtsGroup.url);

      // (2b) layer names
      const wmtsGroupLayerNames = [];
      for (const wmtsDataSource of wmtsGroup.dataSources) {
        googAsserts.assert(wmtsDataSource.wmtsLayer);
        wmtsGroupLayerNames.push(wmtsDataSource.wmtsLayer);
      }
      names.push(wmtsGroupLayerNames.join(exports.ExtDSSeparator.NAMES));
    }

    // (3) Update state
    this.ngeoStateManager_.updateState({
      [gmfBase.PermalinkParam.EXTERNAL_DATASOURCES_NAMES]: names.join(
        exports.ExtDSSeparator.LIST
      ),
      [gmfBase.PermalinkParam.EXTERNAL_DATASOURCES_URLS]: urls.join(
        exports.ExtDSSeparator.LIST
      )
    });

    // (4) Reset promise
    this.setExternalDataSourcesStatePromise_ = null;
  });
};


/**
 * Clean the permalink parameters
 * @param {!Array.<gmfThemes.GmfGroup>} groups firstlevel groups of the tree
 */
exports.prototype.cleanParams = function(groups) {
  const keys = googAsserts.assert(this.ngeoLocation_.getParamKeys());
  for (const key of keys) {
    if (key.startsWith(exports.ParamPrefix.TREE_GROUP_LAYERS)) {
      const value = key.substring(exports.ParamPrefix.TREE_GROUP_LAYERS.length);
      for (const group of groups) {
        if (group.name == value) {
          this.ngeoStateManager_.deleteParam(key);
          break;
        }
      }
    }
    if (key.startsWith(exports.ParamPrefix.TREE_GROUP_OPACITY)) {
      const value = key.substring(exports.ParamPrefix.TREE_GROUP_OPACITY.length);
      for (const group of groups) {
        if (group.name == value) {
          this.ngeoStateManager_.deleteParam(key);
          break;
        }
      }
    }
  }
  this.$timeout_(() => {
    if (!this.map_) {
      return;
    }
    const layer = this.map_.getLayerGroup();
    googAsserts.assert(layer);
    for (const key of keys) {
      if (key.startsWith(exports.ParamPrefix.TREE_ENABLE)) {
        const value = key.substring(exports.ParamPrefix.TREE_ENABLE.length);
        if (!this.containsLayerName(layer, value)) {
          this.ngeoStateManager_.deleteParam(key);
        }
      }
      if (key.startsWith(exports.ParamPrefix.TREE_OPACITY)) {
        const value = key.substring(exports.ParamPrefix.TREE_OPACITY.length);
        if (!this.containsLayerName(layer, value)) {
          this.ngeoStateManager_.deleteParam(key);
        }
      }
    }
  });
};


exports.module = angular.module('gmfPermalink', [
  gmfThemeManager.module.name,
  gmfThemeThemes.module.name,
  ngeoDrawFeatures.name,
  ngeoLayertreeController.module.name,
  ngeoMiscDebounce.name,
  ngeoMiscEventHelper.module.name,
  ngeoStatemanagerModule.name,
]);

exports.module.service('gmfPermalink', exports);


/**
 * @enum {string}
 */
exports.OpenLayersLayerProperties = {
  OPACITY: 'opacity'
};

/**
 * @enum {string}
 */
exports.ParamPrefix = {
  DIMENSIONS: 'dim_',
  TREE_ENABLE: 'tree_enable_',
  TREE_GROUP_LAYERS: 'tree_group_layers_',
  TREE_GROUP_OPACITY: 'tree_group_opacity_',
  TREE_OPACITY: 'tree_opacity_',
  WFS: 'wfs_'
};


/**
 * External data source separators
 * @enum {string}
 */
exports.ExtDSSeparator = {
  LIST: ',',
  NAMES: ';'
};


exports.module.value('gmfPermalinkOptions',
  /** @type {gmfx.PermalinkOptions} */ ({}));


/** Configure the ngeo state manager */
(function() {
  const regexp = [];
  for (const key1 in exports.ParamPrefix) {
    regexp.push(new RegExp(`${exports.ParamPrefix[key1]}.*`));
  }
  for (const key2 in gmfBase.PermalinkParam) {
    regexp.push(new RegExp(exports.ParamPrefix[key2]));
  }
  ngeoStatemanagerService.module.value('ngeoUsedKeyRegexp', regexp);
})();


export default exports;<|MERGE_RESOLUTION|>--- conflicted
+++ resolved
@@ -68,13 +68,8 @@
  * @ngdoc service
  * @ngname gmfPermalink
  */
-<<<<<<< HEAD
 const exports = function($q, $timeout, $rootScope, $injector, ngeoDebounce, gettextCatalog, ngeoEventHelper,
-  ngeoStateManager, ngeoLocation) {
-=======
-const exports = function($q, $timeout, $rootScope, $injector, ngeoDebounce, gettextCatalog,  ngeoEventHelper,
   ngeoStateManager, ngeoLocation, gmfUser) {
->>>>>>> 561834c1
 
   /**
    * @type {!angular.$q}
