--- conflicted
+++ resolved
@@ -186,7 +186,6 @@
  * @property {boolean} [exclusiveGroup=false] Whether the group contain children that have to be mutually
  *      exclusive, meaning that only one child may be ON at any time.
  * @property {string} [iconUrl] The URL of the icon to display in the layer tree. For WMS and WMTS layers.
-<<<<<<< HEAD
  * @property {string} identifierAttributeField The field used in the 'display query window' as feature title.
  *      For WMS layers.
  * @property {boolean|undefined} [isChecked=false] Is the layer checked by default. For WMS and WMTS layers.
@@ -196,21 +195,6 @@
  *      (only).
  * @property {boolean|undefined} [isLegendExpanded=false] Whether the legend is expanded by default. For WMS
  *      and WMTS layers.
- * @property {string} [lastUpdateDateColumn] 'Date' column that will be automatically updated after editing
- *      an element. For WMS layers.
- * @property {string} [lastUpdateUserColumn] 'User' column that will be automatically updated after editing
- *      an element. For WMS layers.
-=======
- * @property {string} [identifierAttributeField] The field used in the 'display query window' as feature
- *      title. For WMS layers.
- * @property {boolean} [isChecked=false] Is the layer checked by default. For WMS and WMTS layers.
- * @property {boolean} [isExpanded=false] Whether the layer group is expanded by default. For layer groups
- *      (only).
- * @property {boolean} [printNativeAngle=true] Whether the print should rotate the symbols. For layer groups
- *      (only).
- * @property {boolean} [isLegendExpanded=false] Whether the legend is expanded by default. For WMS and
- *      WMTS layers.
->>>>>>> b50062cb
  * @property {boolean} [legend=false] Display the legend of this layers. For WMS and WMTS layers.
  * @property {string} [legendImage] The URL to the image used as a legend in the layer tree. For WMS and
  *      WMTS layers.
