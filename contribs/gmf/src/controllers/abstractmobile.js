--- conflicted
+++ resolved
@@ -57,13 +57,8 @@
  * @export
  */
 gmf.AbstractMobileController = function(
-<<<<<<< HEAD
     config, defaultLang, langUrls, gettextCatalog, ngeoGetBrowserLanguage,
     $scope, ngeoStateManager, ngeoFeatureOverlayMgr,
-    gmfThemes, fulltextsearchUrl, gmfSearchGroups) {
-=======
-    defaultLang, langUrls, gettextCatalog, ngeoGetBrowserLanguage,
-    $scope, ngeoStateManager, ngeoFeatureOverlayMgr, srid,
     gmfThemes, fulltextsearchUrl, gmfSearchGroups) {
 
 
@@ -78,23 +73,8 @@
     var gmfGroupName = entry.group_name;
     gmfGroups.push(gmfGroupName);
   });
-
   //console.log(gmfGroups);
->>>>>>> fd5c2462
-
-  var gmfSearchGroupsData;
-
-  // parse the array -> data from index.html
-  gmfSearchGroupsData = goog.json.parse(gmfSearchGroups);
-
-  // loop through the parsed JSON and create an array
-  var gmfGroups = [];
-  gmfSearchGroupsData.forEach(function(entry) {
-    var gmfGroupName = entry.group_name;
-    gmfGroups.push(gmfGroupName);
-  });
-  //console.log(gmfGroups);
-  
+
   /**
    * A reference to the current theme
    * @type {Object}
@@ -112,14 +92,8 @@
     datasetTitle: 'Internal',
     labelKey: 'label',
     groupsKey: 'layer_name',
-<<<<<<< HEAD
     groupValues: gmfGroups,
     projection: 'EPSG:' + (config.srid || 21781),
-=======
-    //groupValues: ["osm"],
-    groupValues: gmfGroups,
-    projection: 'EPSG:' + srid,
->>>>>>> fd5c2462
     url: fulltextsearchUrl
   }];
 
