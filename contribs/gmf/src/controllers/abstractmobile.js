goog.provide('gmf.AbstractMobileController');

goog.require('gmf');
goog.require('gmf.AbstractController');
/** @suppress {extraRequire} */
goog.require('gmf.mobileBackgroundLayerSelectorDirective');
/** @suppress {extraRequire} */
goog.require('gmf.mobileNavDirective');
goog.require('ngeo.FeatureOverlayMgr');
goog.require('ngeo.GetBrowserLanguage');
goog.require('ngeo.StateManager');
/** @suppress {extraRequire} */
goog.require('ngeo.mobileQueryDirective');
goog.require('ol.Map');
goog.require('ol.View');
goog.require('ol.control.ScaleLine');
goog.require('ol.control.Zoom');
goog.require('ol.interaction');
goog.require('ol.style.Circle');
goog.require('ol.style.Fill');
goog.require('ol.style.Stroke');
goog.require('ol.style.Style');

gmfModule.constant('isMobile', true);



/**
 * Mobile application abstract controller.
 *
 * This file includes `goog.require`'s mobile components/directives used
 * by the HTML page and the controller to provide the configuration.
 *
 * @param {gmfx.Config} config A part of the application config.
 * @param {string} defaultLang The default language.
 * @param {Object.<string, string>} langUrls The languages URLs.
 * @param {angularGettext.Catalog} gettextCatalog Gettext catalog.
 * @param {ngeo.GetBrowserLanguage} ngeoGetBrowserLanguage
 * @param {angular.Scope} $scope Scope.
 * @param {ngeo.StateManager} ngeoStateManager the state manager.
 * @param {ngeo.FeatureOverlayMgr} ngeoFeatureOverlayMgr The ngeo feature
 *     overlay manager service.
 * @param {gmf.Themes} gmfThemes Themes service.
 * @param {string} fulltextsearchUrl url to a gmf fulltextsearch service.
<<<<<<< HEAD
 * @param {Array<string>} gmfSearchGroups group search.
=======
 * @param {ngeo.ToolActivateMgr} ngeoToolActivateMgr The ngeo ToolActivate
 * @param {gmf.QueryManager} gmfQueryManager The gmf query manager service.
>>>>>>> e6c7d86f
 * @constructor
 * @extends {gmf.AbstractController}
 * @ngInject
 * @export
 */
gmf.AbstractMobileController = function(
    config, defaultLang, langUrls, gettextCatalog, ngeoGetBrowserLanguage,
    $scope, ngeoStateManager, ngeoFeatureOverlayMgr,
<<<<<<< HEAD
    gmfThemes, fulltextsearchUrl, gmfSearchGroups) {
=======
    gmfThemes, fulltextsearchUrl, ngeoToolActivateMgr,
    gmfQueryManager) {
>>>>>>> e6c7d86f
  goog.base(
      this, config, defaultLang, langUrls, gettextCatalog,
      ngeoGetBrowserLanguage,
      $scope, ngeoStateManager, ngeoFeatureOverlayMgr,
<<<<<<< HEAD
      gmfThemes, fulltextsearchUrl, gmfSearchGroups);
=======
      gmfThemes, fulltextsearchUrl, ngeoToolActivateMgr,
      gmfQueryManager);
>>>>>>> e6c7d86f

  /**
   * @type {boolean}
   * @export
   */
  this.leftNavVisible = false;

  /**
   * @type {boolean}
   * @export
   */
  this.rightNavVisible = false;


  var positionFeatureStyle = config.positionFeatureStyle || new ol.style.Style({
    image: new ol.style.Circle({
      radius: 6,
      fill: new ol.style.Fill({color: 'rgba(230, 100, 100, 1)'}),
      stroke: new ol.style.Stroke({color: 'rgba(230, 40, 40, 1)', width: 2})
    })
  });

  var accuracyFeatureStyle = config.accuracyFeatureStyle || new ol.style.Style({
    fill: new ol.style.Fill({color: 'rgba(100, 100, 230, 0.3)'}),
    stroke: new ol.style.Stroke({color: 'rgba(40, 40, 230, 1)', width: 2})
  });

  /**
   * @type {ngeox.MobileGeolocationDirectiveOptions}
   * @export
   */
  this.mobileGeolocationOptions = {
    positionFeatureStyle: positionFeatureStyle,
    accuracyFeatureStyle: accuracyFeatureStyle,
    zoom: config.geolocationZoom || 9
  };

  var viewConfig = {
    projection: ol.proj.get('epsg:' + (config.srid || 21781))
  };
  goog.object.extend(viewConfig, config.mapViewConfig || {});

  /**
   * @type {ol.Map}
   * @export
   */
  this.map = new ol.Map({
    layers: [],
    view: new ol.View(viewConfig),
    controls: config.mapControls || [
      new ol.control.ScaleLine(),
      new ol.control.Zoom()
    ],
    interactions:
        config.mapInteractions ||
        ol.interaction.defaults({pinchRotate: false})
  });
};
goog.inherits(gmf.AbstractMobileController, gmf.AbstractController);


/**
 * @export
 */
gmf.AbstractMobileController.prototype.toggleLeftNavVisibility = function() {
  this.leftNavVisible = !this.leftNavVisible;
};


/**
 * @export
 */
gmf.AbstractMobileController.prototype.toggleRightNavVisibility = function() {
  this.rightNavVisible = !this.rightNavVisible;
};


/**
 * Hide both navigation menus.
 * @export
 */
gmf.AbstractMobileController.prototype.hideNav = function() {
  this.leftNavVisible = this.rightNavVisible = false;
};


/**
 * @return {boolean} Return true if one of the navigation menus is visible,
 * otherwise false.
 * @export
 */
gmf.AbstractMobileController.prototype.navIsVisible = function() {
  return this.leftNavVisible || this.rightNavVisible;
};


/**
 * @return {boolean} Return true if the left navigation menus is visible,
 * otherwise false.
 * @export
 */
gmf.AbstractMobileController.prototype.leftNavIsVisible = function() {
  return this.leftNavVisible;
};


/**
 * @return {boolean} Return true if the right navigation menus is visible,
 * otherwise false.
 * @export
 */
gmf.AbstractMobileController.prototype.rightNavIsVisible = function() {
  return this.rightNavVisible;
};

gmfModule.controller('AbstractMobileController', gmf.AbstractMobileController);<|MERGE_RESOLUTION|>--- conflicted
+++ resolved
@@ -42,12 +42,9 @@
  *     overlay manager service.
  * @param {gmf.Themes} gmfThemes Themes service.
  * @param {string} fulltextsearchUrl url to a gmf fulltextsearch service.
-<<<<<<< HEAD
- * @param {Array<string>} gmfSearchGroups group search.
-=======
  * @param {ngeo.ToolActivateMgr} ngeoToolActivateMgr The ngeo ToolActivate
  * @param {gmf.QueryManager} gmfQueryManager The gmf query manager service.
->>>>>>> e6c7d86f
+ * @param {Array<string>} gmfSearchGroups group search.
  * @constructor
  * @extends {gmf.AbstractController}
  * @ngInject
@@ -56,22 +53,14 @@
 gmf.AbstractMobileController = function(
     config, defaultLang, langUrls, gettextCatalog, ngeoGetBrowserLanguage,
     $scope, ngeoStateManager, ngeoFeatureOverlayMgr,
-<<<<<<< HEAD
-    gmfThemes, fulltextsearchUrl, gmfSearchGroups) {
-=======
     gmfThemes, fulltextsearchUrl, ngeoToolActivateMgr,
-    gmfQueryManager) {
->>>>>>> e6c7d86f
+    gmfQueryManager, gmfSearchGroups) {
   goog.base(
       this, config, defaultLang, langUrls, gettextCatalog,
       ngeoGetBrowserLanguage,
       $scope, ngeoStateManager, ngeoFeatureOverlayMgr,
-<<<<<<< HEAD
-      gmfThemes, fulltextsearchUrl, gmfSearchGroups);
-=======
       gmfThemes, fulltextsearchUrl, ngeoToolActivateMgr,
-      gmfQueryManager);
->>>>>>> e6c7d86f
+      gmfQueryManager, gmfSearchGroups);
 
   /**
    * @type {boolean}
