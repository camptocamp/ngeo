/* eslint max-len: ["error", { "code": 110, "ignoreComments": true }] */

import 'jquery';
import angular from 'angular';
import 'angular-gettext';
import 'angular-dynamic-locale';
import bootstrap from 'gmf/controllers/bootstrap.js';
import gmfAuthenticationModule from 'gmf/authentication/module.js';
import gmfBackgroundlayerselectorComponent from 'gmf/backgroundlayerselector/component.js';
import gmfDatasourceModule from 'gmf/datasource/module.js';
import gmfDisclaimerComponent from 'gmf/disclaimer/component.js';
import gmfDrawingModule from 'gmf/drawing/module.js';
import gmfFiltersModule from 'gmf/filters/module.js';
import gmfLayertreeModule from 'gmf/layertree/module.js';
import gmfMapModule from 'gmf/map/module.js';
import gmfQueryExtraModule from 'gmf/query/extraModule.js';
import gmfSearchModule from 'gmf/search/module.js';
import gmfThemeModule from 'gmf/theme/module.js';
import ngeoMessageDisplaywindowComponent from 'ngeo/message/displaywindowComponent.js';
import ngeoMiscExtraModule from 'ngeo/misc/extraModule.js';
import ngeoMiscFeatureHelper, {FeatureFormatType} from 'ngeo/misc/FeatureHelper.js';
import ngeoMiscToolActivate from 'ngeo/misc/ToolActivate.js';
import ngeoQueryMapQuerent from 'ngeo/query/MapQuerent.js';
import ngeoQueryMapQueryComponent from 'ngeo/query/mapQueryComponent.js';
import ngeoStatemanagerModule from 'ngeo/statemanager/module.js';
import ngeoStatemanagerWfsPermalink from 'ngeo/statemanager/WfsPermalink.js';
import * as olArray from 'ol/array.js';
import * as olEvents from 'ol/events.js';
import olMap from 'ol/Map.js';
import olStyleCircle from 'ol/style/Circle.js';
import olStyleFill from 'ol/style/Fill.js';
import olStyleStroke from 'ol/style/Stroke.js';
import olStyleStyle from 'ol/style/Style.js';
import {ThemeEventType} from 'gmf/theme/Manager.js';
import {findThemeByName} from 'gmf/theme/Themes.js';


/**
 * A part of the application config.
 * @typedef {Object} Config
 * @property {number} srid
 * @property {import("ol/style/Style.js").default} [positionFeatureStyle]
 * @property {import("ol/style/Style.js").default} [accuracyFeatureStyle]
 * @property {number} [geolocationZoom]
 * @property {boolean} [autorotate]
 * @property {olx.ViewOptions} [mapViewConfig]
 * @property {import("ol/Collection.js").default.<import('ol/control/Control.js').default>|Array.<import('ol/control/Control.js').default>} [mapControls]
 * @property {import("ol/Collection.js").default.<import('"ol/interaction/Interaction.js').default>|Array.<import('ol/interaction/Interaction.js').default>} [mapInteractions]
 * @property {number} [mapPixelRatio]
 * }} Config
 */


/**
 * Application abstract controller.
 *
 * This file includes `goog.require` for base components/directives used
 * by the HTML page and the controller to provide the configuration.
 *
 * @param {Config} config A part of the application config.
 * @param {import('ol/Map.js').default} map The map.
 * @param {angular.IScope} $scope Scope.
 * @param {angular.auto.IInjectorService} $injector Main injector.
 * @constructor
 * @ngdoc controller
 * @ngInject
 */
export function AbstractAppController(config, map, $scope, $injector) {

  /**
   * Location service
   * @type {import("ngeo/statemanager/Location.js").StatemanagerLocation}
   */
  this.ngeoLocation = $injector.get('ngeoLocation');
  if (this.ngeoLocation.hasParam('debug')) {
    // make the injector globally available
    // @ts-ignore: available in debug mode only
    window.injector = $injector;
  }

  /**
   * @type {import("ol/Map.js").default}
   */
  this.map = map;

  console.assert(this.map instanceof olMap);

  /**
   * Collection of features for the draw interaction
   * @type {import("ol/Collection.js").default.<import("ol/Feature.js").default>}
   */
  const ngeoFeatures = $injector.get('ngeoFeatures');

  /**
   * @type {import("ngeo/map/FeatureOverlay.js").FeatureOverlay}
   */
  this.drawFeatureLayer = $injector.get('ngeoFeatureOverlayMgr').getFeatureOverlay();
  this.drawFeatureLayer.setFeatures(ngeoFeatures);

  /**
   * Ngeo FeatureHelper service
   * @type {import("ngeo/misc/FeatureHelper.js").FeatureHelper}
   */
  const ngeoFeatureHelper = $injector.get('ngeoFeatureHelper');
  ngeoFeatureHelper.setProjection(this.map.getView().getProjection());

  /**
   * @type {import("gmf/theme/Manager.js").ThemeManagerService}
   */
  this.gmfThemeManager = $injector.get('gmfThemeManager');

  /**
   * @type {import("gmf/layertree/TreeManager.js").LayertreeTreeManager}
   * @private
   */
  this.gmfTreeManager_ = $injector.get('gmfTreeManager');

  /**
   * Themes service
   * @type {import("gmf/theme/Themes.js").ThemesService}
   * @private
   */
  this.gmfThemes_ = $injector.get('gmfThemes');

  /**
   * Checks if the themes are loaded
   * @type {boolean}
   */
  this.loading = true;
  this.gmfThemes_.getThemesObject().finally((themes) => {
    this.loading = false;
  });

  /**
   * Permalink service
   * @type {import("gmf/permalink/Permalink.js").PermalinkService}
   * @private
   */
  this.permalink_ = $injector.get('gmfPermalink');

  /**
   * Authentication service
   * @type {import("gmf/authentication/Service.js").AuthenticationService}
   */
  const gmfAuthentication = $injector.get('gmfAuthenticationService');

  /**
   * @type {boolean}
   */
  this.hasEditableLayers = false;

  /**
   * @private
   */
  this.updateHasEditableLayers_ = function() {
    this.gmfThemes_.hasEditableLayers().then((hasEditableLayers) => {
      this.hasEditableLayers = hasEditableLayers;
    });
  };

  /**
   * Url to redirect to after login success.
   * @type {?string}
   */
  this.loginRedirectUrl = null;

  /**
   * Information message for the login form.
   * @type {?string}
   */
  this.loginInfoMessage = null;

  /**
   * @type {boolean}
   * @export
   */
  this.userMustChangeItsPassword = false;

  $scope.$on('authenticationrequired', (event, args) => {
    /** @type {angular.gettext.gettextCatalog} */
    const gettextCatalog = $injector.get('gettextCatalog');
    this.loginInfoMessage = gettextCatalog.getString(
      'Some layers in this link are not accessible to unauthenticated users. ' +
      'Please log in to see whole data.');
    this.loginRedirectUrl = args.url;
    this.loginActive = true;

    const unbind = $scope.$watch(() => this.loginActive, () => {
      if (!this.loginActive) {
        this.loginInfoMessage = null;
        this.loginRedirectUrl = null;
        unbind();
      }
    });
  });

  /**
   * @param {import('gmf/authentication/Service.js').AuthenticationEvent} evt Event.
   */
  const userChange = (evt) => {
    if (this.loginRedirectUrl) {
      window.location.href = this.loginRedirectUrl;
      return;
    }
    const user = evt.detail.user;
    const roleId = (user.username !== null) ? user.role_id : undefined;

    // Open filter panel if 'open_panel' is set in functionalities and
    // has 'layer_filter' as first value
    this.gmfThemes_.getThemesObject().then((themes) => {
      const functionalities = this.gmfUser.functionalities;
      if (functionalities &&
          functionalities.open_panel &&
          functionalities.open_panel[0] === 'layer_filter') {
        this.filterSelectorActive = true;
      }
    });

    // Reload theme when login status changes.
    const previousThemeName = this.gmfThemeManager.getThemeName();
    this.gmfThemeManager.setThemeName('', true);
    if (evt.type !== 'ready') {
      this.updateCurrentTheme_(previousThemeName);
    }
    // Reload themes and background layer when login status changes.
    this.gmfThemes_.loadThemes(roleId);
    this.setDefaultBackground_(null);
    this.updateHasEditableLayers_();
  };

  olEvents.listen(gmfAuthentication, 'ready', userChange);
  olEvents.listen(gmfAuthentication, 'login', userChange);
  olEvents.listen(gmfAuthentication, 'logout', userChange);

  /**
   * @type {Array<import('gmf/search/component.js').SearchComponentDatasource>}
   */
  this.searchDatasources = [{
    datasetTitle: undefined,
    labelKey: 'label',
    groupValues: /** @type {Array.<string>} **/ ($injector.get('gmfSearchGroups')),
    groupActions: /** @type {Array.<string>} **/ ($injector.get('gmfSearchActions')),
    projection: `EPSG:${config.srid || 21781}`,
    url: /** @type {string} **/ ($injector.get('fulltextsearchUrl'))
  }];

  /**
   * @type {!Object.<string, string>}
   */
  this.dimensions = {};

  // watch any change on dimensions object to refresh the url
  this.permalink_.setDimensions(this.dimensions);

  // Injecting the gmfDataSourcesManager service creates the data sources
  const gmfDataSourcesManager = $injector.get('gmfDataSourcesManager');
  // Init the datasources with our map.
  gmfDataSourcesManager.setDatasourceMap(this.map);
  // Give the dimensions to the gmfDataSourcesManager
  gmfDataSourcesManager.setDimensions(this.dimensions);

  if ($injector.has('gmfDefaultDimensions')) {
    // Set defaults
    const defaultDimensions = $injector.get('gmfDefaultDimensions');
    for (const dim in defaultDimensions) {
      if (this.dimensions[dim] === undefined) {
        this.dimensions[dim] = defaultDimensions[dim];
      }
    }
  }

  /**
   * @type {import("ngeo/map/BackgroundLayerMgr.js").MapBackgroundLayerManager}
   * @private
   */
  this.backgroundLayerMgr_ = $injector.get('ngeoBackgroundLayerMgr');

  // watch any change on dimensions object to refresh the background layer
  $scope.$watchCollection(() => this.dimensions, () => {
    this.backgroundLayerMgr_.updateDimensions(this.map, this.dimensions);
  });

  this.backgroundLayerMgr_.on('change', () => {
    this.backgroundLayerMgr_.updateDimensions(this.map, this.dimensions);
  });

  /**
   * @type {boolean}
   */
  this.leftNavVisible = false;

  /**
   * @type {boolean}
   */
  this.rightNavVisible = false;

  const queryFill = new olStyleFill({color: [255, 170, 0, 0.6]});
  const queryStroke = new olStyleStroke({color: [255, 170, 0, 1], width: 2});

  /**
   * FeatureStyle used by the gmf.query.windowComponent
   * @type {import("ol/style/Style.js").default}
   */
  this.queryFeatureStyle = new olStyleStyle({
    fill: queryFill,
    image: new olStyleCircle({
      fill: queryFill,
      radius: 5,
      stroke: queryStroke
    }),
    stroke: queryStroke
  });

  /**
   * @type {boolean}
   */
  this.filterSelectorActive = false;

  /**
   * The active state of the ngeo query directive.
   * @type {boolean}
   */
  this.queryActive = true;

  /**
   * Set the clearing of the ngeoQuery after the deactivation of the query
   * @type {boolean}
   */
  this.queryAutoClear = true;

  /**
   * @type {boolean}
   */
  this.printPanelActive = false;

  /**
   * @type {boolean}
   */
  this.printActive = false;

  /**
   * @type {import("ngeo/query/MapQuerent.js").MapQuerent}
   * @private
   */
  this.ngeoMapQuerent_ = $injector.get('ngeoMapQuerent');

  // Don't deactivate ngeoQuery on print activation
  $scope.$watch(() => this.printPanelActive, (newVal) => {
    // Clear queries if another panel is open but not if user go back to the
    // map form the print.
    if (!newVal && !this.queryActive) {
      this.ngeoMapQuerent_.clear();
    }
    this.queryAutoClear = !newVal;
    this.printActive = newVal;
  });

  /**
   * The active state of the directive responsible of area measurements.
   * @type {boolean}
   */
  this.measureAreaActive = false;

  /**
   * The active state of the directive responsible of point measurements.
   * @type {boolean}
   */
  this.measurePointActive = false;

  /**
   * The active state of the directive responsible of length measurements.
   * @type {boolean}
   */
  this.measureLengthActive = false;

  /**
   * @type {boolean}
   */
  this.drawFeatureActive = false;

  /**
   * @type {boolean}
   */
  this.drawProfilePanelActive = false;

  /**
   * @type {import('gmf/authentication/Service.js').User}
   */
  this.gmfUser = $injector.get('gmfUser');
  $scope.$watch(
    () => this.gmfUser.is_password_changed,
    (value) => {
      this.userMustChangeItsPassword = value === false;
    }
  );

  /**
   * @type {import('ngeo/misc/getBrowserLanguage.js').miscGetBrowserLanguage}
   */
  this.getBrowserLanguage = $injector.get('ngeoGetBrowserLanguage');

  /**
   * @type {import("ngeo/statemanager/Service.js").StatemanagerService}
   */
  this.stateManager = $injector.get('ngeoStateManager');

  /**
   * @type {angular.dynamicLocale.tmhDynamicLocaleService}
   */
  this.tmhDynamicLocale = $injector.get('tmhDynamicLocale');

  /**
   * @type {angular.IScope}
   */
  this.$scope = $scope;

  /**
   * @type {string}
   */
  this.lang;

  /**
   * Default language
   * @type {string}
   */
  this.defaultLang = $injector.get('defaultLang');

  /**
   * Languages URL
   * @type {!Object.<string, string>}
   */
  this.langUrls = $injector.get('langUrls');

  /**
   * The gettext catalog
   * @type {angular.gettext.gettextCatalog}
   */
  this.gettextCatalog = $injector.get('gettextCatalog');

  this.initLanguage();

  const mapTools = 'mapTools';

  /**
   * @type {string}
   */
  this.mapToolsGroup = mapTools;

  /**
   * The ngeo feature overlay manager service
   * @type {import("ngeo/map/FeatureOverlayMgr.js").FeatureOverlayMgr}
   */
  const ngeoFeatureOverlayMgr = $injector.get('ngeoFeatureOverlayMgr');
  ngeoFeatureOverlayMgr.init(this.map);

  /**
   * The ngeo ToolActivate manager service.
   * @type {import("ngeo/misc/ToolActivateMgr.js").ToolActivateMgr}
   */
  const ngeoToolActivateMgr = $injector.get('ngeoToolActivateMgr');

  const queryToolActivate = new ngeoMiscToolActivate(this, 'queryActive');
  ngeoToolActivateMgr.registerTool(mapTools, queryToolActivate, true);

  const measureAreaActivate = new ngeoMiscToolActivate(this, 'measureAreaActive');
  ngeoToolActivateMgr.registerTool(mapTools, measureAreaActivate, false);

  const measurePointActivate = new ngeoMiscToolActivate(this, 'measurePointActive');
  ngeoToolActivateMgr.registerTool(mapTools, measurePointActivate, false);

  const measureLengthActivate = new ngeoMiscToolActivate(this, 'measureLengthActive');
  ngeoToolActivateMgr.registerTool(mapTools, measureLengthActivate, false);

  const drawFeatureActivate = new ngeoMiscToolActivate(this, 'drawFeatureActive');
  ngeoToolActivateMgr.registerTool(mapTools, drawFeatureActivate, false);

  const drawProfilePanelActivate = new ngeoMiscToolActivate(this, 'drawProfilePanelActive');
  ngeoToolActivateMgr.registerTool(mapTools, drawProfilePanelActivate, false);

  const printPanelActivate = new ngeoMiscToolActivate(this, 'printPanelActive');
  ngeoToolActivateMgr.registerTool(mapTools, printPanelActivate, false);

  $scope.$root.$on(ThemeEventType.THEME_NAME_SET, (event, name) => {
    this.gmfThemes_.getThemeObject(name).then((theme) => {
      this.setDefaultBackground_(theme);
    });
  });

  /**
   * @param {boolean} skipPermalink If True, don't use permalink
   * background layer.
   * @private
   */
  this.updateCurrentBackgroundLayer_ = function(skipPermalink) {
    this.gmfThemes_.getBgLayers().then((layers) => {
      let background;
      if (!skipPermalink) {
        // get the background from the permalink
        background = this.permalink_.getBackgroundLayer(layers);
      }
      if (!background) {
        // get the background from the user settings
        const functionalities = this.gmfUser.functionalities;
        if (functionalities) {
          const defaultBasemapArray = functionalities.default_basemap;
          if (defaultBasemapArray.length > 0) {
            const defaultBasemapLabel = defaultBasemapArray[0];
            background = olArray.find(layers, layer => layer.get('label') === defaultBasemapLabel);
          }
        }
      }
      if (!background && layers[1]) {
        // fallback to the layers list, use the second one because the first
        // is the blank layer
        background = layers[1];
      }

      if (background) {
        this.backgroundLayerMgr_.set(this.map, background);
      }
    });
  }.bind(this);

  this.updateCurrentBackgroundLayer_(false);

  /**
   * @param {string} title (text).
   * @param {number=} opt_width CSS width in pixel.
   * @param {number=} opt_height CSS height in pixel.
   * @param {boolean=} opt_apply If true, trigger the Angular digest loop. Default to true.
   */
  const openPopup_ = (title, opt_width, opt_height, opt_apply) => {

    this.displaywindowTitle = title;
    this.displaywindowOpen = true;

    if (opt_width) {
      this.displaywindowWidth = `${opt_width}px`;
    }
    if (opt_height) {
      this.displaywindowHeight = `${opt_height}px`;
    }
    if (opt_apply !== false) {
      this.$scope.$apply();
    }
  };

  // Static "not used" functions should be in the window because otherwise
  // closure remove them. "export" tag doesn't work on static function below,
  // we "export" them as externs in the gmfx options file.
  const gmfx = window.gmfx || {};
  /**
   */
  // @ts-ignore: We do want to define a new property on `window`.
  window.gmfx = gmfx;

  /**
   * Static function to create a popup with an iframe.
   * @param {string} url an url.
   * @param {string} title (text).
   * @param {number=} opt_width CSS width.
   * @param {number=} opt_height CSS height.
   * @param {boolean=} opt_apply If true, trigger the Angular digest loop. Default to true.
   */
  gmfx.openIframePopup = (
    url, title, opt_width, opt_height, opt_apply
  ) => {
    this.displaywindowUrl = url;
    openPopup_(title, opt_width, opt_height, opt_apply);
  };

  /**
   * Static function to create a popup with html content.
   * @param {string} content (text or html).
   * @param {string} title (text).
   * @param {number=} opt_width CSS width in pixel.
   * @param {number=} opt_height CSS height in pixel.
   * @param {boolean=} opt_apply If true, trigger the Angular digest loop. Default to true.
   */
  gmfx.openTextPopup = (content, title, opt_width, opt_height, opt_apply) => {
    this.displaywindowContent = content;
    openPopup_(title, opt_width, opt_height, opt_apply);
  };

  /**
   * Whether to update the size of the map on browser window resize.
   * @type {boolean}
   */
  this.manageResize = false;

  /**
   * The duration (milliseconds) of the animation that may occur on the div
   * containing the map. Used to smoothly resize the map while the animation
   * is in progress.
   * @type {number|undefined}
   */
  this.resizeTransition;

  const cgxp = window.cgxp || {};
  /**
   */
  // @ts-ignore: We do want to define a new property on `window`.
  window.cgxp = cgxp;
  /**
   */
  cgxp.tools = window.cgxp.tools || {};
  /**
   * Static function to create a popup with an iframe.
   * @param {string} url an url.
   * @param {string} title (text).
   * @param {number=} opt_width CSS width in pixel.
   * @param {number=} opt_height CSS height in pixel.
   * @param {boolean=} opt_apply If true, trigger the Angular digest loop. Default to true.
   */
  cgxp.tools.openInfoWindow = function(url, title, opt_width, opt_height, opt_apply) {
    gmfx.openIframePopup(url, title, opt_width, opt_height, opt_apply);
  };

  /**
   * @type {?string}
   */
  this.displaywindowContent = null;

  /**
   * @type {string}
   */
  this.displaywindowDraggableContainment = '.gmf-map';

  /**
   * @type {?string}
   */
  this.displaywindowHeight = '50vh';

  /**
   * @type {boolean}
   */
  this.displaywindowOpen = false;

  /**
   * @type {?string}
   */
  this.displaywindowTitle = null;

  /**
   * @type {?string}
   */
  this.displaywindowUrl = null;

  /**
   * @type {?string}
   */
  this.displaywindowWidth = '50vw';
}


/**
<<<<<<< HEAD
 * @return {boolean} Return true if a user exists and its 'is_password_changed' value is explicitly set
 *     to false.
 */
AbstractAppController.prototype.userMustChangeItsPassword = function() {
  return this.gmfUser.is_password_changed === false;
};


/**
 * @param {Array.<import("ol/layer/Base.js").default>} layers Layers list.
=======
 * @param {Array.<ol.layer.Base>} layers Layers list.
>>>>>>> 1ff6f731
 * @param {Array.<string>} labels default_basemap list.
 * @return {import("ol/layer/Base.js").default} layer or null
 * @private
 * @hidden
 */
function getLayerByLabels(layers, labels) {
  if (labels && labels.length > 0) {
    return olArray.find(layers, layer => layer.get('label') === labels[0]);
  }
  return null;
}


/**
 * @param {string} lang Language code.
 */
AbstractAppController.prototype.switchLanguage = function(lang) {
  console.assert(lang in this.langUrls);
  this.gettextCatalog.setCurrentLanguage(lang);
  this.gettextCatalog.loadRemote(this.langUrls[lang]);
  this.tmhDynamicLocale.set(lang);
  this.lang = lang;
};


/**
 */
AbstractAppController.prototype.initLanguage = function() {
  this.$scope.$watch(() => this.lang, (newValue) => {
    this.stateManager.updateState({
      'lang': newValue
    });
  });

  const browserLanguage = /** @type {string|undefined} */
      (this.getBrowserLanguage(Object.keys(this.langUrls)));
  const urlLanguage = /** @type {string|undefined} */
      (this.stateManager.getInitialValue('lang'));

  if (urlLanguage !== undefined && urlLanguage in this.langUrls) {
    this.switchLanguage(urlLanguage);
    return;
  } else if (browserLanguage !== undefined && browserLanguage in this.langUrls) {
    this.switchLanguage(browserLanguage);
    return;
  } else {
    // if there is no information about language preference,
    // fallback to default language

    this.switchLanguage(this.defaultLang);
    return;
  }
};


/**
 * @param {import('gmf/themes.js').GmfTheme} theme Theme.
 * @private
 */
AbstractAppController.prototype.setDefaultBackground_ = function(theme) {
  this.gmfThemes_.getBgLayers().then((layers) => {
    let layer;

    // get the background from the permalink
    layer = this.permalink_.getBackgroundLayer(layers);

    if (!layer && this.gmfUser.functionalities) {
      // get the background from the user settings
      layer = getLayerByLabels(layers, this.gmfUser.functionalities.default_basemap);
    }

    if (!layer && theme) {
      // get the background from the theme
      layer = getLayerByLabels(layers, theme.functionalities.default_basemap);
    }

    if (!layer) {
      // fallback to the layers list, use the second one because the first is the blank layer.
      layer = layers[layers.length > 1 ? 1 : 0];
    }

    console.assert(layer);
    this.backgroundLayerMgr_.set(this.map, layer);
  });
};

/**
 * @param {string} fallbackThemeName fallback theme name.
 * @private
 */
AbstractAppController.prototype.updateCurrentTheme_ = function(fallbackThemeName) {
  this.gmfThemes_.getThemesObject().then((themes) => {
    const themeName = this.permalink_.defaultThemeNameFromFunctionalities();
    if (themeName) {
      const theme = findThemeByName(themes, /** @type {string} */ (themeName));
      if (theme) {
        this.gmfThemeManager.addTheme(theme, true);
      }
    } else {
      this.gmfThemeManager.setThemeName(fallbackThemeName);
    }
  });
};

/**
 * @protected
 * @return {HTMLSpanElement} Span element with font-awesome inside of it
 */
export function getLocationIcon() {
  const arrow = document.createElement('span');
  arrow.className = 'fa fa-location-arrow';
  arrow.style.transform = 'rotate(-0.82rad)';
  const arrowWrapper = document.createElement('span');
  arrowWrapper.appendChild(arrow);
  return arrowWrapper;
}


/**
 * @type {!angular.IModule}
 * @hidden
 */
const module = angular.module('GmfAbstractAppControllerModule', [
  'gettext',
  'tmh.dynamicLocale',
  gmfAuthenticationModule.name,
  gmfBackgroundlayerselectorComponent.name,
  gmfDatasourceModule.name,
  gmfDisclaimerComponent.name,
  gmfDrawingModule.name,
  gmfFiltersModule.name,
  gmfLayertreeModule.name,
  gmfMapModule.name,
  gmfQueryExtraModule.name,
  gmfSearchModule.name,
  gmfThemeModule.name,
  ngeoMessageDisplaywindowComponent.name,
  ngeoMiscExtraModule.name,
  ngeoMiscFeatureHelper.name,
  ngeoQueryMapQuerent.name,
  ngeoQueryMapQueryComponent.name,
  ngeoStatemanagerModule.name,
  ngeoStatemanagerWfsPermalink.name,
]);


module.controller('AbstractController', AbstractAppController);


module.value('ngeoExportFeatureFormats', [
  FeatureFormatType.KML,
  FeatureFormatType.GPX
]);

module.config(['tmhDynamicLocaleProvider', 'angularLocaleScript',
  /**
   * @param {angular.dynamicLocale.tmhDynamicLocaleProvider} tmhDynamicLocaleProvider
   *     angular-dynamic-locale provider.
   * @param {string} angularLocaleScript the script.
   */
  function(tmhDynamicLocaleProvider, angularLocaleScript) {
    // configure the script URL
    tmhDynamicLocaleProvider.localeLocationPattern(angularLocaleScript);
  }
]);

bootstrap(module);

export default module;<|MERGE_RESOLUTION|>--- conflicted
+++ resolved
@@ -654,21 +654,8 @@
 
 
 /**
-<<<<<<< HEAD
- * @return {boolean} Return true if a user exists and its 'is_password_changed' value is explicitly set
- *     to false.
- */
-AbstractAppController.prototype.userMustChangeItsPassword = function() {
-  return this.gmfUser.is_password_changed === false;
-};
-
-
-/**
- * @param {Array.<import("ol/layer/Base.js").default>} layers Layers list.
-=======
- * @param {Array.<ol.layer.Base>} layers Layers list.
->>>>>>> 1ff6f731
- * @param {Array.<string>} labels default_basemap list.
+ * @param {Array<import("ol/layer/Base.js").default>} layers Layers list.
+ * @param {Array<string>} labels default_basemap list.
  * @return {import("ol/layer/Base.js").default} layer or null
  * @private
  * @hidden
