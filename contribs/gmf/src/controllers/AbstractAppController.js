/* eslint max-len: ["error", { "code": 110, "ignoreComments": true }] */

import 'jquery';
import angular from 'angular';
import 'angular-gettext';
import 'angular-dynamic-locale';
import bootstrap from 'gmf/controllers/bootstrap.js';
import gmfAuthenticationModule from 'gmf/authentication/module.js';
import gmfBackgroundlayerselectorComponent from 'gmf/backgroundlayerselector/component.js';
import gmfDatasourceModule from 'gmf/datasource/module.js';
import gmfDisclaimerComponent from 'gmf/disclaimer/component.js';
import gmfDrawingModule from 'gmf/drawing/module.js';
import gmfFiltersModule from 'gmf/filters/module.js';
import gmfLayertreeModule from 'gmf/layertree/module.js';
import gmfMapModule from 'gmf/map/module.js';
import gmfQueryExtraModule from 'gmf/query/extraModule.js';
import gmfSearchModule from 'gmf/search/module.js';
import gmfThemeModule from 'gmf/theme/module.js';
import ngeoMessageDisplaywindowComponent from 'ngeo/message/displaywindowComponent.js';
import ngeoMiscExtraModule from 'ngeo/misc/extraModule.js';
import ngeoMiscFeatureHelper, {FeatureFormatType} from 'ngeo/misc/FeatureHelper.js';
import ngeoMiscToolActivate from 'ngeo/misc/ToolActivate.js';
import ngeoQueryMapQuerent from 'ngeo/query/MapQuerent.js';
import ngeoQueryMapQueryComponent from 'ngeo/query/mapQueryComponent.js';
import ngeoStatemanagerModule from 'ngeo/statemanager/module.js';
import ngeoStatemanagerWfsPermalink from 'ngeo/statemanager/WfsPermalink.js';
import * as olArray from 'ol/array.js';
import * as olEvents from 'ol/events.js';
import olMap from 'ol/Map.js';
import olStyleCircle from 'ol/style/Circle.js';
import olStyleFill from 'ol/style/Fill.js';
import olStyleStroke from 'ol/style/Stroke.js';
import olStyleStyle from 'ol/style/Style.js';
<<<<<<< HEAD
import {ThemeEventType} from 'gmf/theme/Manager.js';
import {findThemeByName} from 'gmf/theme/Themes.js';


/**
 * A part of the application config.
 * @typedef {Object} Config
 * @property {number} srid
 * @property {import("ol/style/Style.js").default} [positionFeatureStyle]
 * @property {import("ol/style/Style.js").default} [accuracyFeatureStyle]
 * @property {number} [geolocationZoom]
 * @property {boolean} [autorotate]
 * @property {olx.ViewOptions} [mapViewConfig]
 * @property {import("ol/Collection.js").default.<import('ol/control/Control.js').default>|Array.<import('ol/control/Control.js').default>} [mapControls]
 * @property {import("ol/Collection.js").default.<import('"ol/interaction/Interaction.js').default>|Array.<import('ol/interaction/Interaction.js').default>} [mapInteractions]
 * @property {number} [mapPixelRatio]
 */

=======
import gmfThemeManager from 'gmf/theme/Manager.js';
>>>>>>> b09f88a9

/**
 * Application abstract controller.
 *
 * This file includes `goog.require` for base components/directives used
 * by the HTML page and the controller to provide the configuration.
 *
 * @param {Config} config A part of the application config.
 * @param {import('ol/Map.js').default} map The map.
 * @param {angular.IScope} $scope Scope.
 * @param {angular.auto.IInjectorService} $injector Main injector.
 * @constructor
 * @ngdoc controller
 * @ngInject
 */
export function AbstractAppController(config, map, $scope, $injector) {

  /**
   * Location service
   * @type {import("ngeo/statemanager/Location.js").StatemanagerLocation}
   */
  this.ngeoLocation = $injector.get('ngeoLocation');
  if (this.ngeoLocation.hasParam('debug')) {
    // make the injector globally available
    // @ts-ignore: available in debug mode only
    window.injector = $injector;
  }

  /**
   * @type {import("ol/Map.js").default}
   */
  this.map = map;

  console.assert(this.map instanceof olMap);

  /**
   * Collection of features for the draw interaction
   * @type {import("ol/Collection.js").default.<import("ol/Feature.js").default>}
   */
  const ngeoFeatures = $injector.get('ngeoFeatures');

  /**
   * @type {import("ngeo/map/FeatureOverlay.js").FeatureOverlay}
   */
  this.drawFeatureLayer = $injector.get('ngeoFeatureOverlayMgr').getFeatureOverlay();
  this.drawFeatureLayer.setFeatures(ngeoFeatures);

  /**
   * Ngeo FeatureHelper service
   * @type {import("ngeo/misc/FeatureHelper.js").FeatureHelper}
   */
  const ngeoFeatureHelper = $injector.get('ngeoFeatureHelper');
  ngeoFeatureHelper.setProjection(this.map.getView().getProjection());

  /**
   * @type {import("gmf/theme/Manager.js").ThemeManagerService}
   */
  this.gmfThemeManager = $injector.get('gmfThemeManager');

  /**
   * @type {import("gmf/layertree/TreeManager.js").LayertreeTreeManager}
   * @private
   */
  this.gmfTreeManager_ = $injector.get('gmfTreeManager');

  /**
   * Themes service
   * @type {import("gmf/theme/Themes.js").ThemesService}
   * @private
   */
  this.gmfThemes_ = $injector.get('gmfThemes');

  /**
   * Checks if the themes are loaded
   * @type {boolean}
   */
  this.loading = true;
  this.gmfThemes_.getThemesObject().finally((themes) => {
    this.loading = false;
  });

  /**
   * Permalink service
   * @type {import("gmf/permalink/Permalink.js").PermalinkService}
   * @private
   */
  this.permalink_ = $injector.get('gmfPermalink');

  /**
   * Authentication service
   * @type {import("gmf/authentication/Service.js").AuthenticationService}
   */
  const gmfAuthentication = $injector.get('gmfAuthenticationService');

  /**
   * @type {boolean}
   */
  this.hasEditableLayers = false;

  /**
   * @private
   */
  this.updateHasEditableLayers_ = function() {
    this.gmfThemes_.hasEditableLayers().then((hasEditableLayers) => {
      this.hasEditableLayers = hasEditableLayers;
    });
  };

  /**
   * Url to redirect to after login success.
   * @type {?string}
   */
  this.loginRedirectUrl = null;

  /**
   * Information message for the login form.
   * @type {?string}
   */
  this.loginInfoMessage = null;

  /**
   * @type {boolean}
   * @export
   */
  this.userMustChangeItsPassword = false;

  $scope.$on('authenticationrequired', (event, args) => {
    /** @type {angular.gettext.gettextCatalog} */
    const gettextCatalog = $injector.get('gettextCatalog');
    this.loginInfoMessage = gettextCatalog.getString(
      'Some layers in this link are not accessible to unauthenticated users. ' +
      'Please log in to see whole data.');
    this.loginRedirectUrl = args.url;
    this.loginActive = true;

    const unbind = $scope.$watch(() => this.loginActive, () => {
      if (!this.loginActive) {
        this.loginInfoMessage = null;
        this.loginRedirectUrl = null;
        unbind();
      }
    });
  });

  /**
   * @param {import('gmf/authentication/Service.js').AuthenticationEvent} evt Event.
   */
  const userChange = (evt) => {
    if (this.loginRedirectUrl) {
      window.location.href = this.loginRedirectUrl;
      return;
    }
    const roleId = gmfAuthentication.getRolesIds().join(',');

    const functionalities = this.gmfUser.functionalities;

    // Enable filter tool in toolbar
    if (functionalities &&
      functionalities.filterable_layers &&
      functionalities.filterable_layers.length > 0) {
      this.filterSelectorEnabled = true;
    }

    // Open filter panel if 'open_panel' is set in functionalities and
    // has 'layer_filter' as first value
    this.gmfThemes_.getThemesObject().then((themes) => {
      if (functionalities &&
          functionalities.open_panel &&
          functionalities.open_panel[0] === 'layer_filter') {
        this.filterSelectorActive = true;
      }
    });

    // Reload theme when login status changes.
    const previousThemeName = this.gmfThemeManager.getThemeName();
    this.gmfThemeManager.setThemeName('', true);

    // Reload themes and background layer when login status changes.
    this.gmfThemes_.loadThemes(roleId);

    if (evt.type !== 'ready') {
      const themeName = this.permalink_.defaultThemeNameFromFunctionalities();
      this.gmfThemeManager.updateCurrentTheme(themeName, previousThemeName);
    }
    this.setDefaultBackground_(null);
    this.updateHasEditableLayers_();
  };

  olEvents.listen(gmfAuthentication, 'ready', userChange);
  olEvents.listen(gmfAuthentication, 'login', userChange);
  olEvents.listen(gmfAuthentication, 'logout', userChange);

  /**
   * @type {Array<import('gmf/search/component.js').SearchComponentDatasource>}
   */
  this.searchDatasources = [{
    datasetTitle: undefined,
    labelKey: 'label',
    groupValues: /** @type {Array.<string>} **/ ($injector.get('gmfSearchGroups')),
    groupActions: /** @type {Array.<string>} **/ ($injector.get('gmfSearchActions')),
    projection: `EPSG:${config.srid || 21781}`,
    url: /** @type {string} **/ ($injector.get('fulltextsearchUrl'))
  }];

  /**
   * @type {!Object.<string, string>}
   */
  this.dimensions = {};

  // watch any change on dimensions object to refresh the url
  this.permalink_.setDimensions(this.dimensions);

  // Injecting the gmfDataSourcesManager service creates the data sources
  const gmfDataSourcesManager = $injector.get('gmfDataSourcesManager');
  // Init the datasources with our map.
  gmfDataSourcesManager.setDatasourceMap(this.map);
  // Give the dimensions to the gmfDataSourcesManager
  gmfDataSourcesManager.setDimensions(this.dimensions);

  if ($injector.has('gmfDefaultDimensions')) {
    // Set defaults
    const defaultDimensions = $injector.get('gmfDefaultDimensions');
    for (const dim in defaultDimensions) {
      if (this.dimensions[dim] === undefined) {
        this.dimensions[dim] = defaultDimensions[dim];
      }
    }
  }

  /**
   * @type {import("ngeo/map/BackgroundLayerMgr.js").MapBackgroundLayerManager}
   * @private
   */
  this.backgroundLayerMgr_ = $injector.get('ngeoBackgroundLayerMgr');

  // watch any change on dimensions object to refresh the background layer
  $scope.$watchCollection(() => this.dimensions, () => {
    this.backgroundLayerMgr_.updateDimensions(this.map, this.dimensions);
  });

  this.backgroundLayerMgr_.on('change', () => {
    this.backgroundLayerMgr_.updateDimensions(this.map, this.dimensions);
  });

  /**
   * @type {boolean}
   */
  this.leftNavVisible = false;

  /**
   * @type {boolean}
   */
  this.rightNavVisible = false;

  const queryFill = new olStyleFill({color: [255, 170, 0, 0.6]});
  const queryStroke = new olStyleStroke({color: [255, 170, 0, 1], width: 2});

  /**
   * FeatureStyle used by the gmf.query.windowComponent
   * @type {import("ol/style/Style.js").default}
   */
  this.queryFeatureStyle = new olStyleStyle({
    fill: queryFill,
    image: new olStyleCircle({
      fill: queryFill,
      radius: 5,
      stroke: queryStroke
    }),
    stroke: queryStroke
  });

  /**
   * @type {boolean}
   */
  this.filterSelectorEnabled = false;

  /**
   * @type {boolean}
   * @export
   */
  this.filterSelectorActive = false;

  /**
   * The active state of the ngeo query directive.
   * @type {boolean}
   */
  this.queryActive = true;

  /**
   * Set the clearing of the ngeoQuery after the deactivation of the query
   * @type {boolean}
   */
  this.queryAutoClear = true;

  /**
   * @type {boolean}
   */
  this.printPanelActive = false;

  /**
   * @type {boolean}
   */
  this.printActive = false;

  /**
   * @type {import("ngeo/query/MapQuerent.js").MapQuerent}
   * @private
   */
  this.ngeoMapQuerent_ = $injector.get('ngeoMapQuerent');

  // Don't deactivate ngeoQuery on print activation
  $scope.$watch(() => this.printPanelActive, (newVal) => {
    // Clear queries if another panel is open but not if user go back to the
    // map form the print.
    if (!newVal && !this.queryActive) {
      this.ngeoMapQuerent_.clear();
    }
    this.queryAutoClear = !newVal;
    this.printActive = newVal;
  });

  /**
   * The active state of the directive responsible of area measurements.
   * @type {boolean}
   */
  this.measureAreaActive = false;

  /**
   * The active state of the directive responsible of point measurements.
   * @type {boolean}
   */
  this.measurePointActive = false;

  /**
   * The active state of the directive responsible of length measurements.
   * @type {boolean}
   */
  this.measureLengthActive = false;

  /**
   * @type {boolean}
   */
  this.drawFeatureActive = false;

  /**
   * @type {boolean}
   */
  this.drawProfilePanelActive = false;

  /**
   * @type {import('gmf/authentication/Service.js').User}
   */
  this.gmfUser = $injector.get('gmfUser');
  $scope.$watch(
    () => this.gmfUser.is_password_changed,
    (value) => {
      this.userMustChangeItsPassword = value === false;
    }
  );

  /**
   * @type {import('ngeo/misc/getBrowserLanguage.js').miscGetBrowserLanguage}
   */
  this.getBrowserLanguage = $injector.get('ngeoGetBrowserLanguage');

  /**
   * @type {import("ngeo/statemanager/Service.js").StatemanagerService}
   */
  this.stateManager = $injector.get('ngeoStateManager');

  /**
   * @type {angular.dynamicLocale.tmhDynamicLocaleService}
   */
  this.tmhDynamicLocale = $injector.get('tmhDynamicLocale');

  /**
   * @type {angular.IScope}
   */
  this.$scope = $scope;

  /**
   * @type {string}
   */
  this.lang;

  /**
   * Default language
   * @type {string}
   */
  this.defaultLang = $injector.get('defaultLang');

  /**
   * Languages URL
   * @type {!Object.<string, string>}
   */
  this.langUrls = $injector.get('langUrls');

  /**
   * The gettext catalog
   * @type {angular.gettext.gettextCatalog}
   */
  this.gettextCatalog = $injector.get('gettextCatalog');

  this.initLanguage();

  const mapTools = 'mapTools';

  /**
   * @type {string}
   */
  this.mapToolsGroup = mapTools;

  /**
   * The ngeo feature overlay manager service
   * @type {import("ngeo/map/FeatureOverlayMgr.js").FeatureOverlayMgr}
   */
  const ngeoFeatureOverlayMgr = $injector.get('ngeoFeatureOverlayMgr');
  ngeoFeatureOverlayMgr.init(this.map);

  /**
   * The ngeo ToolActivate manager service.
   * @type {import("ngeo/misc/ToolActivateMgr.js").ToolActivateMgr}
   */
  const ngeoToolActivateMgr = $injector.get('ngeoToolActivateMgr');

  const queryToolActivate = new ngeoMiscToolActivate(this, 'queryActive');
  ngeoToolActivateMgr.registerTool(mapTools, queryToolActivate, true);

  const measureAreaActivate = new ngeoMiscToolActivate(this, 'measureAreaActive');
  ngeoToolActivateMgr.registerTool(mapTools, measureAreaActivate, false);

  const measurePointActivate = new ngeoMiscToolActivate(this, 'measurePointActive');
  ngeoToolActivateMgr.registerTool(mapTools, measurePointActivate, false);

  const measureLengthActivate = new ngeoMiscToolActivate(this, 'measureLengthActive');
  ngeoToolActivateMgr.registerTool(mapTools, measureLengthActivate, false);

  const drawFeatureActivate = new ngeoMiscToolActivate(this, 'drawFeatureActive');
  ngeoToolActivateMgr.registerTool(mapTools, drawFeatureActivate, false);

  const drawProfilePanelActivate = new ngeoMiscToolActivate(this, 'drawProfilePanelActive');
  ngeoToolActivateMgr.registerTool(mapTools, drawProfilePanelActivate, false);

  const printPanelActivate = new ngeoMiscToolActivate(this, 'printPanelActive');
  ngeoToolActivateMgr.registerTool(mapTools, printPanelActivate, false);

  $scope.$root.$on(ThemeEventType.THEME_NAME_SET, (event, name) => {
    this.gmfThemes_.getThemeObject(name).then((theme) => {
      this.setDefaultBackground_(theme);
    });
  });

  /**
   * @param {boolean} skipPermalink If True, don't use permalink
   * background layer.
   * @private
   */
  this.updateCurrentBackgroundLayer_ = function(skipPermalink) {
    this.gmfThemes_.getBgLayers().then((layers) => {
      let background;
      if (!skipPermalink) {
        // get the background from the permalink
        background = this.permalink_.getBackgroundLayer(layers);
      }
      if (!background) {
        // get the background from the user settings
        const functionalities = this.gmfUser.functionalities;
        if (functionalities) {
          const defaultBasemapArray = functionalities.default_basemap;
          if (defaultBasemapArray.length > 0) {
            const defaultBasemapLabel = defaultBasemapArray[0];
            background = olArray.find(layers, layer => layer.get('label') === defaultBasemapLabel);
          }
        }
      }
      if (!background && layers[1]) {
        // fallback to the layers list, use the second one because the first
        // is the blank layer
        background = layers[1];
      }

      if (background) {
        this.backgroundLayerMgr_.set(this.map, background);
      }
    });
  }.bind(this);

  this.updateCurrentBackgroundLayer_(false);

  /**
   * @param {string} title (text).
   * @param {number=} opt_width CSS width in pixel.
   * @param {number=} opt_height CSS height in pixel.
   * @param {boolean=} opt_apply If true, trigger the Angular digest loop. Default to true.
   */
  const openPopup_ = (title, opt_width, opt_height, opt_apply) => {

    this.displaywindowTitle = title;
    this.displaywindowOpen = true;

    if (opt_width) {
      this.displaywindowWidth = `${opt_width}px`;
    }
    if (opt_height) {
      this.displaywindowHeight = `${opt_height}px`;
    }
    if (opt_apply !== false) {
      this.$scope.$apply();
    }
  };

  // Static "not used" functions should be in the window because otherwise
  // closure remove them. "export" tag doesn't work on static function below,
  // we "export" them as externs in the gmfx options file.
  const gmfx = window.gmfx || {};
  /**
   */
  // @ts-ignore: We do want to define a new property on `window`.
  window.gmfx = gmfx;

  /**
   * Static function to create a popup with an iframe.
   * @param {string} url an url.
   * @param {string} title (text).
   * @param {number=} opt_width CSS width.
   * @param {number=} opt_height CSS height.
   * @param {boolean=} opt_apply If true, trigger the Angular digest loop. Default to true.
   */
  gmfx.openIframePopup = (
    url, title, opt_width, opt_height, opt_apply
  ) => {
    this.displaywindowUrl = url;
    openPopup_(title, opt_width, opt_height, opt_apply);
  };

  /**
   * Static function to create a popup with html content.
   * @param {string} content (text or html).
   * @param {string} title (text).
   * @param {number=} opt_width CSS width in pixel.
   * @param {number=} opt_height CSS height in pixel.
   * @param {boolean=} opt_apply If true, trigger the Angular digest loop. Default to true.
   */
  gmfx.openTextPopup = (content, title, opt_width, opt_height, opt_apply) => {
    this.displaywindowContent = content;
    openPopup_(title, opt_width, opt_height, opt_apply);
  };

  /**
   * Whether to update the size of the map on browser window resize.
   * @type {boolean}
   */
  this.manageResize = false;

  /**
   * The duration (milliseconds) of the animation that may occur on the div
   * containing the map. Used to smoothly resize the map while the animation
   * is in progress.
   * @type {number|undefined}
   */
  this.resizeTransition;

  const cgxp = window.cgxp || {};
  /**
   */
  // @ts-ignore: We do want to define a new property on `window`.
  window.cgxp = cgxp;
  /**
   */
  cgxp.tools = window.cgxp.tools || {};
  /**
   * Static function to create a popup with an iframe.
   * @param {string} url an url.
   * @param {string} title (text).
   * @param {number=} opt_width CSS width in pixel.
   * @param {number=} opt_height CSS height in pixel.
   * @param {boolean=} opt_apply If true, trigger the Angular digest loop. Default to true.
   */
  cgxp.tools.openInfoWindow = function(url, title, opt_width, opt_height, opt_apply) {
    gmfx.openIframePopup(url, title, opt_width, opt_height, opt_apply);
  };

  /**
   * @type {?string}
   */
  this.displaywindowContent = null;

  /**
   * @type {string}
   */
  this.displaywindowDraggableContainment = '.gmf-map';

  /**
   * @type {?string}
   */
  this.displaywindowHeight = '50vh';

  /**
   * @type {boolean}
   */
  this.displaywindowOpen = false;

  /**
   * @type {?string}
   */
  this.displaywindowTitle = null;

  /**
   * @type {?string}
   */
  this.displaywindowUrl = null;

  /**
   * @type {?string}
   */
  this.displaywindowWidth = '50vw';
}


/**
 * @param {Array<import("ol/layer/Base.js").default>} layers Layers list.
 * @param {Array<string>} labels default_basemap list.
 * @return {import("ol/layer/Base.js").default} layer or null
 * @private
 * @hidden
 */
function getLayerByLabels(layers, labels) {
  if (labels && labels.length > 0) {
    return olArray.find(layers, layer => layer.get('label') === labels[0]);
  }
  return null;
}


/**
 * @param {string} lang Language code.
 */
AbstractAppController.prototype.switchLanguage = function(lang) {
  console.assert(lang in this.langUrls);
  this.gettextCatalog.setCurrentLanguage(lang);
  this.gettextCatalog.loadRemote(this.langUrls[lang]);
  this.tmhDynamicLocale.set(lang);
  this.lang = lang;
};


/**
 */
AbstractAppController.prototype.initLanguage = function() {
  this.$scope.$watch(() => this.lang, (newValue) => {
    this.stateManager.updateState({
      'lang': newValue
    });
  });

  const browserLanguage = /** @type {string|undefined} */
      (this.getBrowserLanguage(Object.keys(this.langUrls)));
  const urlLanguage = /** @type {string|undefined} */
      (this.stateManager.getInitialValue('lang'));

  if (urlLanguage !== undefined && urlLanguage in this.langUrls) {
    this.switchLanguage(urlLanguage);
    return;
  } else if (browserLanguage !== undefined && browserLanguage in this.langUrls) {
    this.switchLanguage(browserLanguage);
    return;
  } else {
    // if there is no information about language preference,
    // fallback to default language

    this.switchLanguage(this.defaultLang);
    return;
  }
};


/**
 * @param {import('gmf/themes.js').GmfTheme} theme Theme.
 * @private
 */
AbstractAppController.prototype.setDefaultBackground_ = function(theme) {
  this.gmfThemes_.getBgLayers().then((layers) => {
    let layer;

    // get the background from the permalink
    layer = this.permalink_.getBackgroundLayer(layers);

    if (!layer && this.gmfUser.functionalities) {
      // get the background from the user settings
      layer = getLayerByLabels(layers, this.gmfUser.functionalities.default_basemap);
    }

    if (!layer && theme) {
      // get the background from the theme
      layer = getLayerByLabels(layers, theme.functionalities.default_basemap);
    }

    if (!layer) {
      // fallback to the layers list, use the second one because the first is the blank layer.
      layer = layers[layers.length > 1 ? 1 : 0];
    }

    console.assert(layer);
    this.backgroundLayerMgr_.set(this.map, layer);
  });
};

<<<<<<< HEAD
/**
 * @param {string} fallbackThemeName fallback theme name.
 * @private
 */
AbstractAppController.prototype.updateCurrentTheme_ = function(fallbackThemeName) {
  this.gmfThemes_.getThemesObject().then((themes) => {
    const themeName = this.permalink_.defaultThemeNameFromFunctionalities();
    if (themeName) {
      const theme = findThemeByName(themes, /** @type {string} */ (themeName));
      if (theme) {
        this.gmfThemeManager.addTheme(theme, true);
      }
    } else {
      this.gmfThemeManager.setThemeName(fallbackThemeName);
    }
  });
};
=======
>>>>>>> b09f88a9

/**
 * @protected
 * @return {HTMLSpanElement} Span element with font-awesome inside of it
 */
export function getLocationIcon() {
  const arrow = document.createElement('span');
  arrow.className = 'fa fa-location-arrow';
  arrow.style.transform = 'rotate(-0.82rad)';
  const arrowWrapper = document.createElement('span');
  arrowWrapper.appendChild(arrow);
  return arrowWrapper;
}


/**
 * @type {!angular.IModule}
 * @hidden
 */
const module = angular.module('GmfAbstractAppControllerModule', [
  'gettext',
  'tmh.dynamicLocale',
  gmfAuthenticationModule.name,
  gmfBackgroundlayerselectorComponent.name,
  gmfDatasourceModule.name,
  gmfDisclaimerComponent.name,
  gmfDrawingModule.name,
  gmfFiltersModule.name,
  gmfLayertreeModule.name,
  gmfMapModule.name,
  gmfQueryExtraModule.name,
  gmfSearchModule.name,
  gmfThemeModule.name,
  ngeoMessageDisplaywindowComponent.name,
  ngeoMiscExtraModule.name,
  ngeoMiscFeatureHelper.name,
  ngeoQueryMapQuerent.name,
  ngeoQueryMapQueryComponent.name,
  ngeoStatemanagerModule.name,
  ngeoStatemanagerWfsPermalink.name,
]);


module.controller('AbstractController', AbstractAppController);


module.value('ngeoExportFeatureFormats', [
  FeatureFormatType.KML,
  FeatureFormatType.GPX
]);

module.config(['tmhDynamicLocaleProvider', 'angularLocaleScript',
  /**
   * @param {angular.dynamicLocale.tmhDynamicLocaleProvider} tmhDynamicLocaleProvider
   *     angular-dynamic-locale provider.
   * @param {string} angularLocaleScript the script.
   */
  function(tmhDynamicLocaleProvider, angularLocaleScript) {
    // configure the script URL
    tmhDynamicLocaleProvider.localeLocationPattern(angularLocaleScript);
  }
]);

bootstrap(module);

export default module;<|MERGE_RESOLUTION|>--- conflicted
+++ resolved
@@ -31,9 +31,7 @@
 import olStyleFill from 'ol/style/Fill.js';
 import olStyleStroke from 'ol/style/Stroke.js';
 import olStyleStyle from 'ol/style/Style.js';
-<<<<<<< HEAD
 import {ThemeEventType} from 'gmf/theme/Manager.js';
-import {findThemeByName} from 'gmf/theme/Themes.js';
 
 
 /**
@@ -50,9 +48,6 @@
  * @property {number} [mapPixelRatio]
  */
 
-=======
-import gmfThemeManager from 'gmf/theme/Manager.js';
->>>>>>> b09f88a9
 
 /**
  * Application abstract controller.
@@ -760,26 +755,6 @@
   });
 };
 
-<<<<<<< HEAD
-/**
- * @param {string} fallbackThemeName fallback theme name.
- * @private
- */
-AbstractAppController.prototype.updateCurrentTheme_ = function(fallbackThemeName) {
-  this.gmfThemes_.getThemesObject().then((themes) => {
-    const themeName = this.permalink_.defaultThemeNameFromFunctionalities();
-    if (themeName) {
-      const theme = findThemeByName(themes, /** @type {string} */ (themeName));
-      if (theme) {
-        this.gmfThemeManager.addTheme(theme, true);
-      }
-    } else {
-      this.gmfThemeManager.setThemeName(fallbackThemeName);
-    }
-  });
-};
-=======
->>>>>>> b09f88a9
 
 /**
  * @protected
