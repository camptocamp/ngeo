
import $ from 'jquery';
import angular from 'angular';


/**
 * @private
 * @hidden
 * @param {angular.IModule} module The module
 * @return {void}
 */
function bootstrap(module) {
  // Hack to make the bootstrap type check working with polyfill.io
  const oldObjectToString = Object.prototype.toString;
  if (!oldObjectToString.toString().includes('[native code]')) {
    Object.prototype.toString = function() {
      if (this === null) {
        return '[object Null]';
      }
      if (this === undefined) {
        return '[object Undefined]';
      }
      return oldObjectToString.call(this);
    };
  }

  const interface_ = $('meta[name=interface]')[0].getAttribute('content');
  const dynamicUrl_ = $('meta[name=dynamicUrl]')[0].getAttribute('content');
<<<<<<< HEAD
  const search = document.location ? document.location.search || '' : '';
  const dynamicUrl = `${dynamicUrl_}?interface=${interface_}&query=${encodeURIComponent(search)}`;
=======
  const dynamicUrl = `${dynamicUrl_}?interface=${interface_}&query=${encodeURIComponent(
    document.location.search
  )}&path=${encodeURIComponent(
    document.location.pathname
  )}`;
>>>>>>> b60bad8a
  const request = $.ajax(dynamicUrl, {
    'dataType': 'json',
    'xhrFields': {
      withCredentials: false
    }
  });
  request.fail((jqXHR, textStatus) => {
    window.alert(`Failed to get the dynamic: ${textStatus}`);
  });
  request.done((dynamic) => {
    if (dynamic.doRedirect) {
      const small_screen = window.matchMedia ? window.matchMedia('(max-width: 1024px)') : false;
      if (small_screen && 'ontouchstart' in window) {
        window.location.href = dynamic.redirectUrl;
      }
    }

    for (const name in dynamic.constants) {
      module.constant(name, dynamic.constants[name]);
    }

    angular.bootstrap(document, [`App${interface_}`]);
  });
}

export default bootstrap;<|MERGE_RESOLUTION|>--- conflicted
+++ resolved
@@ -26,16 +26,12 @@
 
   const interface_ = $('meta[name=interface]')[0].getAttribute('content');
   const dynamicUrl_ = $('meta[name=dynamicUrl]')[0].getAttribute('content');
-<<<<<<< HEAD
   const search = document.location ? document.location.search || '' : '';
-  const dynamicUrl = `${dynamicUrl_}?interface=${interface_}&query=${encodeURIComponent(search)}`;
-=======
   const dynamicUrl = `${dynamicUrl_}?interface=${interface_}&query=${encodeURIComponent(
-    document.location.search
+    search
   )}&path=${encodeURIComponent(
     document.location.pathname
   )}`;
->>>>>>> b60bad8a
   const request = $.ajax(dynamicUrl, {
     'dataType': 'json',
     'xhrFields': {
