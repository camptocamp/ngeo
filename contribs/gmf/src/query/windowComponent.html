<div
  class="gmf-displayquerywindow"
  ng-class="{'desktop': ctrl.desktop, 'mobile': !ctrl.desktop}"
  ng-show="ctrl.open"
  ngeo-swipe-up="ctrl.collapsed = false"
  ngeo-swipe-down="ctrl.collapsed = true"
  ngeo-swipe-disable-mouse
  ng-swipe-disable-mouse
  ng-swipe-left="ctrl.next()"
  ng-swipe-right="ctrl.previous()">

  <button
    class="collapse-button"
    type="button"
    ng-show="::!ctrl.desktop"
    ng-click="ctrl.collapsed = !ctrl.collapsed"
    ng-class="[ctrl.collapsed ? 'collapse-button-up' : 'collapse-button-down']">
  </button>

  <div class="windowcontainer">

    <button
      type="button"
      class="btn fa-times close"
      ng-click="ctrl.close()">
    </button>

    <div
      class="animation-container"
      ng-class="[ctrl.collapsed ? '' : 'animation-container-detailed', ctrl.isNext ? 'next' : 'previous']">

      <div
        ng-animate-swap="ctrl.animate"
        class="slide-animation gmf-animatable">

        <div class="header">
          <p
            class="title"
            >{{ctrl.source.label | translate}}</p>
          <p
            class="subtitle"
            >{{ctrl.getFeatureValues()[ctrl.source.identifierAttributeField]}}</p>
        </div>

        <div class="details">
          <table>
            <tr
              ng-repeat="(key, value) in ctrl.getFeatureValues()"
              ng-if="value !== undefined">
              <td
                class="details-key"
                ng-bind-html="key | translate | ngeoTrustHtml"
                ></td>
              <td
                class="details-value"
<<<<<<< HEAD
                ng-bind-html="value | ngeoTrustHtmlAuto"
=======
                ng-bind-html="value | removeCDATA | ngeoTrustHtml"
>>>>>>> 3eb920af
                ></td>
            </tr>
          </table>
        </div>
      </div>
    </div>

    <div class="navigate">

      <div class="placeholder">
        <button
          type="button"
          class="previous btn"
          ng-disabled="ctrl.isFirst()"
          ng-show="ctrl.getResultLength() > 1"
          ng-click="ctrl.previous()">
          <span ng-show="::ctrl.desktop">{{'Prev.' | translate}}</span>
        </button>
      </div>

      <div class="results">
        <span ng-show="::!ctrl.desktop">{{'Result' | translate}}</span>
        <span>{{ctrl.currentResult + 1}}</span>
        <span>/</span>
        <span>{{ctrl.getResultLength()}}</span>
        <div
          ng-show="::ctrl.desktop"
          class="dropup">

          <button
            type="button"
            class="btn btn-default dropdown-toggle"
            data-toggle="dropdown"
            aria-expanded="false">
            <span class="fa fa-filter"></span>
          </button>

          <ul
            class="dropdown-menu dropdown-menu-right"
            role="menu">

            <li>
              <a
                href="#"
                ng-click="ctrl.setSelectedSource(null)">
                <i
                  class="fa fa-fw"
                  ng-class="{'fa-check': ctrl.selectedSource === null}">
                </i>
                <span>{{'All layers' | translate}} ({{ctrl.ngeoQueryResult.total}})</span>
              </a>
            </li>

            <li
              role="separator"
              class="divider">
            </li>

            <li
              ng-repeat-start="source in ctrl.ngeoQueryResult.sources | filter: ctrl.sourcesFilter" ng-repeat-end
              ng-class="{'disabled': source.features.length <= 0}">
              <a
                href="#"
                ng-click="ctrl.setSelectedSource(source)">
                <i
                  class="fa fa-fw"
                  ng-class="{'fa-check': ctrl.selectedSource === source}">
                </i>
                <span>{{source.label | translate}} ({{source.features.length}})</span>
              </a>
            </li>
          </ul>
        </div>
      </div>

      <div class="placeholder">
        <button
          type="button"
          class="next btn"
          ng-disabled="ctrl.isLast()"
          ng-show="ctrl.getResultLength() > 1"
          ng-click="ctrl.next()">
          <span ng-show="::ctrl.desktop">{{'Next' | translate}}</span>
        </button>
      </div>
    </div>
  </div>
</div><|MERGE_RESOLUTION|>--- conflicted
+++ resolved
@@ -53,11 +53,7 @@
                 ></td>
               <td
                 class="details-value"
-<<<<<<< HEAD
-                ng-bind-html="value | ngeoTrustHtmlAuto"
-=======
-                ng-bind-html="value | removeCDATA | ngeoTrustHtml"
->>>>>>> 3eb920af
+                ng-bind-html="value | removeCDATA | ngeoTrustHtmlAuto"
                 ></td>
             </tr>
           </table>
