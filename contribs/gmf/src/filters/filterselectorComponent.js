/* eslint max-len: ["error", { "code": 110, "ignoreComments": true }] */

import angular from 'angular';
import {CollectionEvent} from 'ol/Collection.js';
import gmfAuthenticationService from 'gmf/authentication/Service.js';

import gmfDatasourceDataSourceBeingFiltered from 'gmf/datasource/DataSourceBeingFiltered.js';

import gmfDatasourceHelper from 'gmf/datasource/Helper.js';

import gmfDatasourceOGC from 'gmf/datasource/OGC.js';
import gmfFiltersSavedFilters from 'gmf/filters/SavedFilters.js';

import ngeoMessageModalComponent from 'ngeo/message/modalComponent.js';

import ngeoMessageNotification from 'ngeo/message/Notification.js';
import {MessageType} from 'ngeo/message/Message.js';

import ngeoFilterRuleHelper from 'ngeo/filter/RuleHelper.js';

import ngeoFilterComponent from 'ngeo/filter/component.js';
import * as olEvents from 'ol/events.js';
import {remove as removeFromArray} from 'ol/array.js';
import ngeoMapFeatureOverlayMgr from 'ngeo/map/FeatureOverlayMgr.js';

import 'bootstrap/js/src/dropdown.js';


/**
 * @type {angular.IModule}
 * @hidden
 */
const module = angular.module('gmfFilterselector', [
  gmfAuthenticationService.name,
  gmfDatasourceDataSourceBeingFiltered.name,
  gmfDatasourceHelper.name,
  ngeoMapFeatureOverlayMgr.name,
  ngeoMessageNotification.name,
  ngeoMessageModalComponent.name,
  ngeoFilterRuleHelper.name,
  ngeoFilterComponent.name,
  gmfFiltersSavedFilters.name,
]);


module.run(
  /**
   * @ngInject
   * @param {angular.ITemplateCacheService} $templateCache
   */
  ($templateCache) => {
    // @ts-ignore: webpack
    $templateCache.put('gmf/filters/filterselectorcomponent', require('./filterselectorcomponent.html'));
  });

module.value('gmfFilterselectorTemplateUrl',
  /**
   * @param {angular.IAttributes} $attrs Attributes.
   * @return {string} The template url.
   */
  ($attrs) => {
    const templateUrl = $attrs.gmfFilterselectorTemplateUrl;
    return templateUrl !== undefined ? templateUrl :
      'gmf/filters/filterselectorcomponent';
  });


/**
 * @param {angular.IAttributes} $attrs Attributes.
 * @param {function(angular.IAttributes): string} gmfFilterselectorTemplateUrl Template function.
 * @return {string} Template URL.
 * @ngInject
 * @private
 * @hidden
 */
function gmfFilterselectorTemplateUrl($attrs, gmfFilterselectorTemplateUrl) {
  return gmfFilterselectorTemplateUrl($attrs);
}


/**
 * FilterSelector Controller
 *
 * Used metadata:
 *
 *  * `directedFilterAttributes`: List of attribute names which should have rules
 *      already ready when using the filter tools. For WMS layers.
 *
 * Used functionalities:
 *
 *  * `preset_layer_filter`: Name of the layer (data source) that should be toggled in the filter tool upon
 *      loading an application.
 *      Note: although this is a list, only one can be defined.
 *  * `filterable_layers`: A list of layer names that can be filtered, if empty the component will be hidden.
 */
class FilterSelectorController {

  /**
   * @param {angular.IScope} $scope Angular scope.
   * @param {angular.ITimeoutService} $timeout Angular timeout service.
   * @param {angular.gettext.gettextCatalog} gettextCatalog Gettext catalog.
   * @param {import('gmf/datasource/DataSourceBeingFiltered.js').DataSourceBeingFiltered} gmfDataSourceBeingFiltered
   *     The Gmf value service that determines the data source currently being filtered.
   * @param {import("gmf/datasource/Helper.js").DatasourceHelper} gmfDataSourcesHelper Gmf data
   *     sources helper service.
   * @param {import("gmf/filters/SavedFilters.js").SavedFilter} gmfSavedFilters Gmf saved filters service.
   * @param {import('gmf/authentication/Service.js').User} gmfUser User.
   * @param {import("ngeo/message/Notification.js").MessageNotification} ngeoNotification Ngeo notification
   *    service.
   * @param {import("ngeo/map/FeatureOverlayMgr.js").FeatureOverlayMgr} ngeoFeatureOverlayMgr Ngeo
   *    FeatureOverlay manager
   * @param {import("ngeo/filter/RuleHelper.js").RuleHelper} ngeoRuleHelper Ngeo rule helper service.
   * @private
   * @ngInject
   * @ngdoc controller
   * @ngname GmfFilterselectorController
   */
  constructor($scope, $timeout, gettextCatalog, gmfDataSourceBeingFiltered,
    gmfDataSourcesHelper, gmfSavedFilters, gmfUser, ngeoNotification,
    ngeoFeatureOverlayMgr, ngeoRuleHelper
  ) {

    // Binding properties

    /**
     * @type {boolean}
     */
    this.active = false;

    $scope.$watch(
      () => this.active,
      this.handleActiveChange_.bind(this)
    );

    /**
     * @type {?import("ol/Map.js").default}
     */
    this.map = null;

    /**
     * @type {?string}
     */
    this.toolGroup = null;


    // Injected properties

    /**
     * @type {angular.ITimeoutService}
     * @private
     */
    this.timeout_ = $timeout;

    /**
     * @type {angular.gettext.gettextCatalog}
     * @private
     */
    this.gettextCatalog_ = gettextCatalog;

    /**
     * The data source that can either be selected from the list or have
     * its value set from an external source (for example: the layertree)
     * and that requires to be ready before it can be filtered.
     * @type {import('gmf/datasource/DataSourceBeingFiltered.js').DataSourceBeingFiltered}
     */
    this.gmfDataSourceBeingFiltered = gmfDataSourceBeingFiltered;

    $scope.$watch(
      () => this.gmfDataSourceBeingFiltered.dataSource,
      this.handleSelectedDataSourceChange_.bind(this)
    );

    /**
     * @type {import("gmf/datasource/Helper.js").DatasourceHelper}
     * @private
     */
    this.gmfDataSourcesHelper_ = gmfDataSourcesHelper;

    /**
     * @type {import("gmf/filters/SavedFilters.js").SavedFilter}
     */
    this.gmfSavedFilters = gmfSavedFilters;

    // Close manage modal if the last item is removed.
    $scope.$watchCollection(
      () => this.gmfSavedFilters.currentDataSourceItems,
      () => {
        if (this.gmfSavedFilters.currentDataSourceItems.length === 0 &&
           this.saveFilterManageModalShown) {
          this.saveFilterManageModalShown = false;
        }
      }
    );

    /**
     * @type {import('gmf/authentication/Service.js').User}
     * @private
     */
    this.gmfUser_ = gmfUser;

    $scope.$watch(
      () => this.gmfUser_.functionalities,
      this.handleGmfUserFunctionalitiesChange_.bind(this)
    );

    /**
     * @type {import("ngeo/message/Notification.js").MessageNotification}
     * @private
     */
    this.ngeoNotification_ = ngeoNotification;

    /**
     * @type {import("ngeo/map/FeatureOverlay.js").FeatureOverlay}
     */
    this.featureOverlay = ngeoFeatureOverlayMgr.getFeatureOverlay();

    /**
     * @type {import("ngeo/filter/RuleHelper.js").RuleHelper}
     * @private
     */
    this.ngeoRuleHelper_ = ngeoRuleHelper;


    // Inner properties

    /**
     * @type {boolean}
     */
    this.aRuleIsActive = false;

    /**
     * @type {?Array<import("ngeo/rule/Rule.js").default>}
     */
    this.customRules = null;

    /**
     * @type {?Array<import("ngeo/rule/Rule.js").default>}
     */
    this.directedRules = null;

    /**
     * @type {Array<import("gmf/datasource/OGC.js").default>}
     */
    this.filtrableDataSources = [];

    /**
     * @type {?string[]}
     * @private
     */
    this.filtrableLayerNodeNames_ = null;

    /**
     * @type {import("ol/Collection.js").default<import("gmf/datasource/OGC.js").default>}
     * @private
     */
    this.gmfDataSources_ =
      /** @type{import("ol/Collection.js").default<import("gmf/datasource/OGC.js").default>} */(
        gmfDataSourcesHelper.collection
      );

    /**
     * @type {Array<import("ol/events.js").EventsKey>}
     * @private
     */
    this.listenerKeys_ = [];

    /**
     * The data source ready to be filtered, after it has been selected and
     * prepared.
     * @type {?import("gmf/datasource/OGC.js").default}
     */
    this.readyDataSource = null;

    /**
     * @type {RuleCache}
     * @private
     */
    this.ruleCache_ = {};

    /**
     * @type {boolean}
     */
    this.saveFilterSaveModalShown = false;

    // When the modal closes, reset name
    $scope.$watch(
      () => this.saveFilterSaveModalShown,
      () => {
        this.saveFilterName = '';
      }
    );

    /**
     * @type {string}
     */
    this.saveFilterName = '';

    /**
     * @type {boolean}
     */
    this.saveFilterManageModalShown = false;

    /**
     * @type {boolean}
     */
    this.enableDataSourceRegistration_ = false;

    $scope.$watch(
      () => this.enableDataSourceRegistration_,
      this.handleEnableDataSourceRegistrationChange_.bind(this)
    );

    /**
     * The name of the data source that should be automatically selected
     * by this component.
     * @type {?string}
     * @private
     */
    this.defaultFiltrableDataSourceName_ = null;

    // Initialize the data sources registration
    this.toggleDataSourceRegistration_();
  }


  /**
   * @private
   * @hidden
   */
  handleGmfUserFunctionalitiesChange_() {
    const usrFunc = this.gmfUser_.functionalities;
    if (usrFunc && usrFunc.filterable_layers) {
      this.filtrableLayerNodeNames_ = usrFunc.filterable_layers;
    } else {
      this.filtrableLayerNodeNames_ = null;
    }
    if (usrFunc && usrFunc.preset_layer_filter && usrFunc.preset_layer_filter[0]) {
      this.defaultFiltrableDataSourceName_ = usrFunc.preset_layer_filter[0];
    } else {
      this.defaultFiltrableDataSourceName_ = null;
    }
    this.toggleDataSourceRegistration_();
  }


  /**
   * @private
   * @hidden
   */
  toggleDataSourceRegistration_() {
    const newDataSourceRegistration = !!this.filtrableLayerNodeNames_;
    if (this.enableDataSourceRegistration_ !== newDataSourceRegistration) {
      this.enableDataSourceRegistration_ = newDataSourceRegistration;
    }
  }


  /**
   * Called when the active property changes. Toggle data source registration.
   * Also, when deactivated, deselect data source.
   * @param {boolean} active Active.
   * @private
   * @hidden
   */
  handleActiveChange_(active) {
    if (!active) {
      this.aRuleIsActive = false;
      this.timeout_(() => {
        this.gmfDataSourceBeingFiltered.dataSource = null;
      });
    }
  }


  /**
   * @param {boolean} register Whether register the data sources or not.
   * @private
   * @hidden
   */
  handleEnableDataSourceRegistrationChange_(register) {
    const keys = this.listenerKeys_;

    if (register) {
      // Listen to data sources being added/removed
      keys.push(
        olEvents.listen(this.gmfDataSources_, 'add', this.handleDataSourcesAdd_, this),
        olEvents.listen(this.gmfDataSources_, 'remove', this.handleDataSourcesRemove_, this)
      );

      // Manage the data sources that are already in the collection
      this.gmfDataSources_.forEach(this.registerDataSource_.bind(this));

    } else {
      keys.forEach(olEvents.unlistenByKey);
      keys.length = 0;

      // Remove data sources that are in the collection
      this.filtrableDataSources.length = 0;
    }
  }


  /**
   * Called when a data source is added to the collection of ngeo data sources.
   * If the data source is 'valid', add it to the list of filtrable data
   * sources.
   *
   * @param {Event|import('ol/events/Event.js').default} evt Collection event.
   * @private
   * @hidden
   */
  handleDataSourcesAdd_(evt) {
    if (evt instanceof CollectionEvent) {
      const dataSource = evt.element;
      if (dataSource instanceof gmfDatasourceOGC) {
        this.registerDataSource_(dataSource);
      }
    }
  }


  /**
   * Called when a data source is removed from the collection of ngeo data
   * sources. If the data source is 'valid', remove it from the list of
   * filtrable data sources.
   *
   * @param {Event|import('ol/events/Event.js').default} evt Collection event.
   * @private
   * @hidden
   */
  handleDataSourcesRemove_(evt) {
    if (evt instanceof CollectionEvent) {
      const dataSource = evt.element;
      if (dataSource instanceof gmfDatasourceOGC) {
        this.unregisterDataSource_(dataSource);
      }
    }
  }


  /**
   * Register a data source if filtrable.  If it's the first time that the
   * data source is about to be registered, then the `filtrable` property
   * is set. Otherwise, it's used.
   *
   * @param {import("gmf/datasource/OGC.js").default} dataSource Data source
   * @returns {void}
   * @private
   * @hidden
   */
  registerDataSource_(dataSource) {
    if (dataSource.filtrable === null) {
      dataSource.filtrable = this.isDataSourceFiltrable_(dataSource);
    }

    if (dataSource.filtrable) {
      this.filtrableDataSources.push(dataSource);

      if (this.defaultFiltrableDataSourceName_ !== undefined &&
          dataSource.name === this.defaultFiltrableDataSourceName_
      ) {
        this.gmfDataSourceBeingFiltered.dataSource = dataSource;
      }
    }
  }


  /**
   * Unregister a data source if it's filtrable. Also, if it's the one
   * that was currently selected, deselect it.
   * @param {import("gmf/datasource/OGC.js").default} dataSource Data source
   * @private
   * @hidden
   */
  unregisterDataSource_(dataSource) {
    if (dataSource.filtrable) {
      removeFromArray(this.filtrableDataSources, dataSource);

      if (this.gmfDataSourceBeingFiltered.dataSource === dataSource) {
        this.gmfDataSourceBeingFiltered.dataSource = null;
      }
    }
  }


  /**
   * Determines whether the data source is valid for addition (or removal) to
   * the list of filtrable data sources or not.
   *
   * To be filtrable, the data source must:
   *
   *  1) have its name in the list of filtrable layer node names
   *  2) support WFS
   *  3) have only one ogcLayers defined
   *  4) the ogcLayer must be queryable
   *
   * If 1) is true but not any of the others, then the server has not been
   * configured properly. In this case, a warning notification can be shown.
   *
   * @param {import("gmf/datasource/OGC.js").default} dataSource GMF data source object
   * @param {boolean=} opt_notify Whether to show a warning notification or not
   *     in case of a data source that has its name is in the list of
   *     filtrable layer node names but it doesn't match the other requirements.
   *     Defaults to `true.`
   * @return {boolean} Whether the data source is valid to add to the list or
   *     not.
   * @private
   * @hidden
   */
  isDataSourceFiltrable_(dataSource, opt_notify) {
    if (!this.filtrableLayerNodeNames_) {
      throw new Error('Missing filtrableLayerNodeNames');
    }
    let filtrable = true;
    const gettext = this.gettextCatalog_;
    const notify = opt_notify !== false;
    const names = this.filtrableLayerNodeNames_;
    const msgs = [];

    // (1) The name of the DS must be in list of filtrable layer node names
    if (names.includes(dataSource.name)) {

      // (2) The DS must support WFS
      if (!dataSource.supportsWFS) {
        msgs.push(gettext.getString(
          'The data source doesn\'t support WFS, which is required ' +
          'to fetch the attributes to build the filter rules.'
        ));
      }

      // (3) The DS must have only one ogcLayer
      if (!dataSource.ogcLayers || !dataSource.ogcLayers.length) {
        msgs.push(gettext.getString(
          'The data source must have only 1 ogcLayer defined.'
        ));
      } else if (!dataSource.ogcLayers[0].queryable) {
        // (4) The ogcLayer must be queryable
        msgs.push(gettext.getString(
          'The ogcLayer within the data source must be queryable.'
        ));
      }

      filtrable = !msgs.length;

      // Notify if the name is in list of filtrable layer node names but
      // there are missing requirements.
      if (notify && !filtrable) {
        const p1 = gettext.getString(
          `The following data source is marked as being filtrable,
          but is missing some requirements: `
        );
        const p2 = `${dataSource.name} (${dataSource.id}).`;
        const p3 = gettext.getString(
          `Please, contact your administrator about this.
          Here are the reasons: `
        );
        msgs.unshift(`${p1} ${p2} ${p3}`);
        console.warn(msgs.join(' '));
        this.ngeoNotification_.notify({
          msg: msgs.join(' '),
          type: MessageType.WARNING
        });
      }
    } else {
      filtrable = false;
    }

    return filtrable;
  }

  /**
   * @param {?import("gmf/datasource/OGC.js").default} dataSource Newly selected data source object.
   * @private
   * @hidden
   */
  handleSelectedDataSourceChange_(dataSource) {

    this.aRuleIsActive = false;
    this.customRules = null;
    this.directedRules = null;
    this.readyDataSource = null;
    this.gmfSavedFilters.currentDataSourceId = null;

    // No need to do anything if no data source is selected
    if (!dataSource) {
      return;
    }

    // A data source has been selected. Make sure the component is active.
    if (!this.active) {
      this.active = true;
    }

    this.gmfDataSourcesHelper_.prepareFiltrableDataSource(dataSource).then((dataSource) => {

      // Data source is ready. Get any existing rules or create new ones from the attributes
      let item = this.getRuleCacheItem_(dataSource);
      if (!item) {
        item = {
          customRules: [],
          directedRules: []
        };
        this.setRuleCacheItem_(dataSource, item);
        if (dataSource.gmfLayer.metadata &&
            dataSource.gmfLayer.metadata.directedFilterAttributes &&
            dataSource.gmfLayer.metadata.directedFilterAttributes.length
        ) {
          const directedAttributes = dataSource.gmfLayer.metadata.directedFilterAttributes;
          const attributes = dataSource.attributes;
          for (const attribute of attributes) {
            if (directedAttributes.includes(attribute.name)) {
              item.directedRules.push(
                this.ngeoRuleHelper_.createRuleFromAttribute(attribute)
              );
            }
          }
        }
      }

      this.customRules = item.customRules;
      this.directedRules = item.directedRules;
      this.readyDataSource = dataSource;
      this.gmfSavedFilters.currentDataSourceId = dataSource.id;

    });
  }

  /**
   * @param {import("ngeo/datasource/DataSource.js").default} dataSource Data source.
   * @return {?RuleCacheItem} Rule cache item.
   * @private
   * @hidden
   */
  getRuleCacheItem_(dataSource) {
    return this.ruleCache_[dataSource.id] || null;
  }

  /**
   * @param {import("ngeo/datasource/DataSource.js").default} dataSource Data source.
   * @param {RuleCacheItem} item Rule cache item.
   * @private
   * @hidden
   */
  setRuleCacheItem_(dataSource, item) {
    this.ruleCache_[dataSource.id] = item;
  }

  /**
   * @hidden
   */
  saveFilterShowModal() {
    this.saveFilterSaveModalShown = true;
  }

  /**
   * @hidden
   */
  saveFilterSave() {
    if (!this.readyDataSource) {
      throw new Error('Missing readyDataSource');
    }

    const name = this.saveFilterName;
    const dataSource = this.readyDataSource;
    const dataSourceId = dataSource.id;
    const alreadyExist = (this.gmfSavedFilters.indexOfItem(
      name, dataSourceId) !== -1);
    const condition = dataSource.filterCondition;

    const msg = this.gettextCatalog_.getString(
      `A filter with the same name already exists.
      Do you want to overwrite it?`
    );
    if (!alreadyExist || confirm(msg)) {
      // (1) Serialize the existing custom and directed rules
      const customRules = this.customRules ?
        this.ngeoRuleHelper_.serializeRules(this.customRules) : [];
      const directedRules = this.directedRules ?
        this.ngeoRuleHelper_.serializeRules(this.directedRules) : [];

      // (2) Ask the service to save it
      const item = /** @type {import("gmf/filters/SavedFilters.js").SavedFilterItem} */ ({
        condition,
        customRules,
        dataSourceId,
        directedRules,
        name
      });
      this.gmfSavedFilters.save(item);

      // (3) Close popup, which resets the name
      this.saveFilterSaveModalShown = false;
    }
  }

  /**
   * Load a saved filter item, replacing the current rules.
<<<<<<< HEAD
   * @param {import("gmf/filters/SavedFilters.js").SavedFilterItem} filterItem Filter item.
=======
   *
   * @param {!import("gmf/filters/SavedFilters.js").SavedFilterItem} filterItem Filter item.
   * @hidden
>>>>>>> 794a0c2f
   */
  saveFilterLoadItem(filterItem) {
    if (!this.readyDataSource) {
      throw new Error('Missing readyDataSource');
    }
    const dataSource = this.readyDataSource;

    // (1) Reset current rules
    this.customRules = null;
    this.directedRules = null;

    const customRules = this.ngeoRuleHelper_.createRules(
      filterItem.customRules);
    const directedRules = this.ngeoRuleHelper_.createRules(
      filterItem.directedRules);

    // Timeout, which ensures the destruction of the previous filter component
    // and the creation of a new one
    this.timeout_(() => {
      // (2) Set rules
      this.customRules = customRules;
      this.directedRules = directedRules;

      // (3) Set condition
      dataSource.filterCondition = filterItem.condition;

      // (4) Update cache item
      const cacheItem = this.getRuleCacheItem_(dataSource);
      if (!cacheItem) {
        throw new Error('Missing cacheItem');
      }
      cacheItem.customRules = customRules;
      cacheItem.directedRules = directedRules;
    });
  }

  /**
   * @hidden
   */
  saveFilterManage() {
    this.saveFilterManageModalShown = true;
  }

  /**
   * Remove a saved filter item.
<<<<<<< HEAD
   * @param {import("gmf/filters/SavedFilters.js").SavedFilterItem} item Filter item.
=======
   *
   * @param {!import("gmf/filters/SavedFilters.js").SavedFilterItem} item Filter item.
   * @hidden
>>>>>>> 794a0c2f
   */
  saveFilterRemoveItem(item) {
    this.gmfSavedFilters.remove(item);
  }

}


/**
 * @typedef {Object<number, RuleCacheItem>} RuleCache
 */


/**
 * @typedef {Object} RuleCacheItem
 * @property {Array<import('ngeo/rule/Rule.js').default>} customRules
 * @property {Array<import('ngeo/rule/Rule.js').default>} directedRules
 */


module.component('gmfFilterselector', {
  bindings: {
    active: '=',
    map: '<',
    toolGroup: '<'
  },
  controller: FilterSelectorController,
  templateUrl: gmfFilterselectorTemplateUrl
});


export default module;<|MERGE_RESOLUTION|>--- conflicted
+++ resolved
@@ -695,13 +695,9 @@
 
   /**
    * Load a saved filter item, replacing the current rules.
-<<<<<<< HEAD
+   *
    * @param {import("gmf/filters/SavedFilters.js").SavedFilterItem} filterItem Filter item.
-=======
-   *
-   * @param {!import("gmf/filters/SavedFilters.js").SavedFilterItem} filterItem Filter item.
-   * @hidden
->>>>>>> 794a0c2f
+   * @hidden
    */
   saveFilterLoadItem(filterItem) {
     if (!this.readyDataSource) {
@@ -747,13 +743,9 @@
 
   /**
    * Remove a saved filter item.
-<<<<<<< HEAD
+   *
    * @param {import("gmf/filters/SavedFilters.js").SavedFilterItem} item Filter item.
-=======
-   *
-   * @param {!import("gmf/filters/SavedFilters.js").SavedFilterItem} item Filter item.
-   * @hidden
->>>>>>> 794a0c2f
+   * @hidden
    */
   saveFilterRemoveItem(item) {
     this.gmfSavedFilters.remove(item);
