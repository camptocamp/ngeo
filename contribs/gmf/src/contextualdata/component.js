import angular from 'angular';
import gmfRasterRasterService from 'gmf/raster/RasterService.js';
import olOverlay from 'ol/Overlay.js';
import * as olProj from 'ol/proj.js';

/**
 * @type {angular.IModule}
 * @hidden
 */
const module = angular.module('gmfContextualdata', [
  gmfRasterRasterService.name,
]);


/**
 * Provide a directive responsible of displaying contextual data after a right
 * click on the map.
 *
 * This directive doesn't require being rendered in a visible DOM element.
 * It's usually added to the element where the map directive is also added.
 *
 * Example:
 *
 *     <gmf-map gmf-map-map="mainCtrl.map"
 *         gmf-contextualdata
 *         gmf-contextualdata-map="::mainCtrl.map"
 *         gmf-contextualdata-projections="::[21781,4326]">
 *
 * The content of the popover is managed in a partial that must be defined
 * using the `gmfContextualdatacontentTemplateUrl` value. See
 * {@link import("gmf/contextualdatacontentDirective.js").default} for more details.
 *
 * One can also provide a `gmf-contextualdata-callback` attribute in order to
 * do some additional computing on the coordinate or the values received for
 * the raster service. The callback function is called with the coordinate of
 * the clicked point and the response data from the server. It is intended to
 * return an object of additional properties to add to the scope.
 *
 * See the [../examples/contribs/gmf/contextualdata.html](../examples/contribs/gmf/contextualdata.html)
 * example for a usage sample.
 *
 * @htmlAttribute {import("ol/Map.js").default} map The map.
 * @htmlAttribute {Array<number>} projections The list of projections.
 * @htmlAttribute {Function} callback A function called after server
 *    (raster) data is received in case some additional computing is required.
 *    Optional.
 * @return {angular.IDirective} The directive specs.
 * @ngdoc directive
 * @ngname gmfContextualdata
 */
function contextualDataComponent() {
  return {
    restrict: 'A',
    scope: false,
    controller: 'GmfContextualdataController as cdCtrl',
    bindToController: {
      'map': '<gmfContextualdataMap',
      'projections': '<gmfContextualdataProjections',
      'callback': '<gmfContextualdataCallback'
    },
    /**
     * @param {angular.IScope} scope Scope.
     * @param {JQuery} element Element.
     * @param {angular.IAttributes} attrs Attributes.
     * @param {ContextualdataController} controller Controller.
     */
    link: (scope, element, attrs, controller) => {
      controller.init();
    }
  };
}

module.directive('gmfContextualdata', contextualDataComponent);


/**
<<<<<<< HEAD
 * @param {angular.ICompileService} $compile Angular compile service.
 * @param {angular.ITimeoutService} $timeout Angular timeout service.
 * @param {!angular.IScope} $scope Scope.
 * @param {import("gmf/raster/RasterService.js").RasterService} gmfRaster Gmf Raster service
=======
 *
 * @param {angular.$compile} $compile Angular compile service.
 * @param {angular.$timeout} $timeout Angular timeout service.
 * @param {!angular.Scope} $scope Scope.
 * @param {gmf.raster.RasterService} gmfRaster Gmf Raster service
 * @param {angular.$injector} $injector Angular injector service.
>>>>>>> a0254130
 *
 * @constructor
 * @hidden
 * @ngdoc controller
 * @ngInject
 */
<<<<<<< HEAD
export function ContextualdataController($compile, $timeout, $scope, gmfRaster) {
=======
exports.Controller_ = function($compile, $timeout, $scope, gmfRaster, $injector) {
>>>>>>> a0254130

  /**
   * @type {import("ol/Map.js").default}
   */
  this.map;

  /**
   * @type {Array<number>}
   */
  this.projections;

  /**
   * @type {function(import("ol/coordinate.js").Coordinate, Object):Object}
   */
  this.callback;

  /**
   * @type {import("ol/Overlay.js").default}
   * @private
   */
  this.overlay_;

  /**
   * @type {angular.ICompileService}
   * @private
   */
  this.$compile_ = $compile;

  /**
   * @type {angular.ITimeoutService}
   * @private
   */
  this.timeout_ = $timeout;

  /**
   * @type {angular.IScope}
   * @private
   */
  this.$scope_ = $scope;

  /**
   * @type {import("gmf/raster/RasterService.js").RasterService}
   * @private
   */
  this.gmfRaster_ = gmfRaster;

<<<<<<< HEAD
}
=======
  /**
   * @type {Object}
   * @private
   */
  this.gmfContextualdataOptions_ = $injector.has('gmfContextualdataOptions') ?
    $injector.get('gmfContextualdataOptions') : {};

  angular.element('body').on('mousedown', this.hidePopover.bind(this));
};
>>>>>>> a0254130

/**
 *
 */
ContextualdataController.prototype.init = function() {
  this.preparePopover_();

  const mapDiv = this.map.getTargetElement();
  console.assert(mapDiv);
  mapDiv.addEventListener('contextmenu', this.handleMapContextMenu_.bind(this));

  this.map.on('pointerdown', this.hidePopover.bind(this));
};

/**
 * @param {!Event} event Event.
 * @private
 */
ContextualdataController.prototype.handleMapContextMenu_ = function(event) {
  this.$scope_.$apply(() => {
    const pixel = this.map.getEventPixel(event);
    const coordinate = this.map.getCoordinateFromPixel(pixel);
    this.setContent_(coordinate);
    event.preventDefault();
    this.hidePopover();
    this.showPopover();

    // Use timeout to let the popover content to be rendered before displaying it.
    this.timeout_(() => {
      this.overlay_.setPosition(coordinate);
    });
  });
};

ContextualdataController.prototype.setContent_ = function(coordinate) {
  const scope = this.$scope_.$new(true);
  this.$compile_(this.content_)(scope);

  const mapProjection = this.map.getView().getProjection().getCode();
  this.projections.forEach((proj) => {
    const coord = olProj.transform(coordinate, mapProjection, `EPSG:${proj}`);
    scope[`coord_${proj}`] = coord;
    scope[`coord_${proj}_eastern`] = coord[0];
    scope[`coord_${proj}_northern`] = coord[1];
  });

  const getRasterSuccess = (resp) => {
    Object.assign(scope, resp);
    if (this.callback) {
      Object.assign(scope, this.callback.call(this, coordinate, resp));
    }
  };
  const getRasterError = () => {
    console.error('Error on getting the raster.');
  };
  this.gmfRaster_.getRaster(coordinate, this.gmfContextualdataOptions_.rasterParams).then(
    getRasterSuccess,
    getRasterError
  );
};


/**
 * @private
 */
ContextualdataController.prototype.preparePopover_ = function() {

  const container = document.createElement('DIV');
  container.classList.add('popover');
  container.classList.add('bs-popover-bottom');
  container.classList.add('gmf-contextualdata');
  container.style.position = 'relative';
  const arrow = document.createElement('DIV');
  arrow.classList.add('arrow');
  container.appendChild(arrow);
  this.content_ = document.createElement('DIV');
  this.content_.setAttribute('gmf-contextualdatacontent', '');
  this.content_.classList.add('popover-body');
  container.appendChild(this.content_);

  this.overlay_ = new olOverlay({
    element: container,
    stopEvent: true,
    autoPan: true,
    autoPanAnimation: {
      duration: 250
    },
    positioning: 'top-center'
  });
  this.map.addOverlay(this.overlay_);
};

ContextualdataController.prototype.showPopover = function() {
  this.overlay_.getElement().style.display = 'block';
};

ContextualdataController.prototype.hidePopover = function() {
  this.overlay_.getElement().style.display = 'none';
};

module.controller('GmfContextualdataController', ContextualdataController);


/**
 * Provide a directive responsible of formatting the content of the popover for
 * the contextual data directive.
 *
 * Its main purpose is to configure the template to be used.
 * Integrators should ensure that the template values match the configuration
 * of the contextual data directive.
 *
 * For each projection the following expressions can be used (replace xxxx by
 * the relevant projection code:
 *  - {{coord_xxxx}},
 *  - {{coord_xxxx_eastern}},
 *  - {{coord_xxxx_northern}}
 *
 * Tip: one should use the `ngeoNumberCoordinates` and `ngeoDMSCoordinates`.
 *
 * The raster service is requested to query additional information. The
 * integrators can also use `{{xxxx}}` where `xxxx` will be replaced by
 * the name of the raster layers (for example 'srtm').
 *
 * See the [../examples/contribs/gmf/contextualdata.html](../examples/contribs/gmf/contextualdata.html)
 * example for a usage sample.
 *
 * @param {string} gmfContextualdatacontentTemplateUrl Url to template.
 * @return {angular.IDirective} The Directive Definition Object.
 * @ngInject
 * @ngdoc directive
 * @ngname gmfContextualdatacontent
 */
function contextualDataComponentContent(gmfContextualdatacontentTemplateUrl) {
  return {
    restrict: 'A',
    scope: true,
    templateUrl: gmfContextualdatacontentTemplateUrl
  };
}

module.directive('gmfContextualdatacontent', contextualDataComponentContent);


export default module;<|MERGE_RESOLUTION|>--- conflicted
+++ resolved
@@ -74,30 +74,18 @@
 
 
 /**
-<<<<<<< HEAD
  * @param {angular.ICompileService} $compile Angular compile service.
  * @param {angular.ITimeoutService} $timeout Angular timeout service.
  * @param {!angular.IScope} $scope Scope.
  * @param {import("gmf/raster/RasterService.js").RasterService} gmfRaster Gmf Raster service
-=======
- *
- * @param {angular.$compile} $compile Angular compile service.
- * @param {angular.$timeout} $timeout Angular timeout service.
- * @param {!angular.Scope} $scope Scope.
- * @param {gmf.raster.RasterService} gmfRaster Gmf Raster service
- * @param {angular.$injector} $injector Angular injector service.
->>>>>>> a0254130
+ * @param {angular.auto.IInjectorService} $injector Angular injector service.
  *
  * @constructor
  * @hidden
  * @ngdoc controller
  * @ngInject
  */
-<<<<<<< HEAD
-export function ContextualdataController($compile, $timeout, $scope, gmfRaster) {
-=======
-exports.Controller_ = function($compile, $timeout, $scope, gmfRaster, $injector) {
->>>>>>> a0254130
+export function ContextualdataController($compile, $timeout, $scope, gmfRaster, $injector) {
 
   /**
    * @type {import("ol/Map.js").default}
@@ -144,9 +132,6 @@
    */
   this.gmfRaster_ = gmfRaster;
 
-<<<<<<< HEAD
-}
-=======
   /**
    * @type {Object}
    * @private
@@ -155,8 +140,7 @@
     $injector.get('gmfContextualdataOptions') : {};
 
   angular.element('body').on('mousedown', this.hidePopover.bind(this));
-};
->>>>>>> a0254130
+}
 
 /**
  *
