--- conflicted
+++ resolved
@@ -178,12 +178,7 @@
  *     group.
  * @param {boolean=} opt_add if true, force to use the 'add' mode this time.
  * @param {boolean=} opt_silent if true notifyCantAddGroups_ is not called.
-<<<<<<< HEAD
- * @return{boolean} True if the group has been added. False otherwise.
-=======
  * @return {boolean} True if the group has been added. False otherwise.
- * @export
->>>>>>> ad3e25ad
  */
 LayertreeTreeManager.prototype.addFirstLevelGroups = function(firstLevelGroups,
   opt_add, opt_silent) {
