--- conflicted
+++ resolved
@@ -46,17 +46,6 @@
     ng-if="::!layertreeCtrl.node.children && !gmfLayertreeCtrl.getLegendIconURL(layertreeCtrl)"
     class="gmf-layertree-layer-icon gmf-layertree-no-layer-icon"
   ><%=require('gmf/icons/dot.svg')%></a>
-
-<<<<<<< HEAD
-=======
-    <div><!--This div is required for flex issues with IE11-->
-      <img
-        ng-if="::(legendIconUrl=gmfLayertreeCtrl.getLegendIconURL(layertreeCtrl))"
-        ng-src="{{::legendIconUrl}}">
-      </img>
-    </div>
->>>>>>> 0ca6a05d
-  </a>
 
   <a
     href
