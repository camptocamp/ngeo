--- conflicted
+++ resolved
@@ -170,7 +170,7 @@
  * @export
  */
 gmf.AuthenticationController.prototype.changePassword = function() {
-  var gettextCatalog = this.gettextCatalog;
+  const gettextCatalog = this.gettextCatalog;
 
   const oldPwd = this.oldPwdVal;
   const newPwd = this.newPwdVal;
@@ -204,11 +204,7 @@
     } else {
       // (3) send request with current credentials, which may fail if
       //     the old password given is incorrect.
-<<<<<<< HEAD
-      const error = this.gettextCatalog.getString('Incorrect old password.');
-=======
-      var error = gettextCatalog.getString('Incorrect old password.');
->>>>>>> 227ed1fc
+      const error = gettextCatalog.getString('Incorrect old password.');
       this.gmfAuthentication_.changePassword(oldPwd, newPwd, confPwd).then(
           () => {
             this.changePasswordModalShown = true;
@@ -225,13 +221,9 @@
  * @export
  */
 gmf.AuthenticationController.prototype.login = function() {
-<<<<<<< HEAD
+  const gettextCatalog = this.gettextCatalog;
+
   const errors = [];
-=======
-  var gettextCatalog = this.gettextCatalog;
-
-  var errors = [];
->>>>>>> 227ed1fc
   if (this.loginVal === '') {
     errors.push(gettextCatalog.getString('The username is required.'));
   }
@@ -241,11 +233,7 @@
   if (errors.length) {
     this.setError_(errors);
   } else {
-<<<<<<< HEAD
-    const error = this.gettextCatalog.getString('Incorrect username or password.');
-=======
-    var error = gettextCatalog.getString('Incorrect username or password.');
->>>>>>> 227ed1fc
+    const error = gettextCatalog.getString('Incorrect username or password.');
     this.gmfAuthentication_.login(this.loginVal, this.pwdVal).then(
         this.resetError_.bind(this),
         this.setError_.bind(this, error));
@@ -258,12 +246,8 @@
  * @export
  */
 gmf.AuthenticationController.prototype.logout = function() {
-<<<<<<< HEAD
-  const error = this.gettextCatalog.getString('Could not log out.');
-=======
-  var gettextCatalog = this.gettextCatalog;
-  var error = gettextCatalog.getString('Could not log out.');
->>>>>>> 227ed1fc
+  const gettextCatalog = this.gettextCatalog;
+  const error = gettextCatalog.getString('Could not log out.');
   this.gmfAuthentication_.logout().then(
       this.resetError_.bind(this),
       this.setError_.bind(this, error));
@@ -275,18 +259,14 @@
  * @export
  */
 gmf.AuthenticationController.prototype.resetPassword = function() {
-  var gettextCatalog = this.gettextCatalog;
+  const gettextCatalog = this.gettextCatalog;
 
   if (!this.loginVal) {
     this.setError_(gettextCatalog.getString('Please, input a login...'));
     return;
   }
 
-<<<<<<< HEAD
-  const error = this.gettextCatalog.getString('An error occurred while reseting the password.');
-=======
-  var error = gettextCatalog.getString('An error occured while reseting the password.');
->>>>>>> 227ed1fc
+  const error = gettextCatalog.getString('An error occured while reseting the password.');
 
   /**
    * @param {gmf.AuthenticationDefaultResponse} respData Response.
