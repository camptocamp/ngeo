goog.provide('gmf.displayquerywindowComponent');

goog.require('gmf');
goog.require('ngeo.FeatureOverlay');
goog.require('ngeo.FeatureOverlayMgr');
/** @suppress {extraRequire} - required for `ngeoQueryResult` */
goog.require('ngeo.MapQuerent');
goog.require('ol.Collection');
goog.require('ol.style.Circle');
goog.require('ol.style.Fill');
goog.require('ol.style.Stroke');
goog.require('ol.style.Style');


ngeo.module.value('gmfDisplayquerywindowTemplateUrl',
    /**
     * @param {!angular.JQLite} $element Element.
     * @param {!angular.Attributes} $attrs Attributes.
     * @return {string} Template.
     */
    ($element, $attrs) => {
      const templateUrl = $attrs['gmfDisplayquerywindowTemplateurl'];
      return templateUrl !== undefined ? templateUrl :
          `${gmf.baseTemplateUrl}/displayquerywindow.html`;
    });


/**
 * @param {!angular.JQLite} $element Element.
 * @param {!angular.Attributes} $attrs Attributes.
 * @param {!function(!angular.JQLite, !angular.Attributes): string} gmfDisplayquerywindowTemplateUrl Template function.
 * @return {string} Template URL.
 * @ngInject
 */
function gmfDisplayquerywindowTemplateUrl($element, $attrs, gmfDisplayquerywindowTemplateUrl) {
  return gmfDisplayquerywindowTemplateUrl($element, $attrs);
}


/**
 * Provide a component to display results of the {@link ngeo.queryResult}
 * and shows related features on the map using the {@link ngeo.FeatureOverlayMgr}.
 *
 * You can override the default component's template by setting the
 * value `gmfDisplayquerywindowTemplateUrl`.
 *
 * Features displayed on the map use a default style but you can override these
 * styles by passing ol.style.Style objects as attributes of this component.
 *
 * Example:
 *
 *      <gmf-displayquerywindow
 *        gmf-displayquerywindow-featuresstyle="ctrl.styleForAllFeatures"
 *        gmf-displayquerywindow-selectedfeaturestyle="ctrl.styleForTheCurrentFeature">
 *      </gmf-displayquerywindow>
 *
 * @htmlAttribute {ol.style.Style} gmf-displayquerywindow-featuresstyle A style
 *     object for all features from the result of the query.
 * @htmlAttribute {ol.style.Style} selectedfeaturestyle A style
 *     object for the current displayed feature.
 * @htmlAttribute {boolean=} defaultcollapsed If the query result window is
 *     collapsed.
 * @htmlAttribute {boolean} desktop If the component is used in the desktop
 *     application.
 * @htmlAttribute {boolean} showunqueriedlayers If also layers, that have not
 *     been queried for the last query, should be shown in the filter.
 *
 * @ngdoc component
 * @ngname gmfDisplayquerywindow
 */
gmf.displayquerywindowComponent = {
  controller: 'GmfDisplayquerywindowController as ctrl',
  bindings: {
    'featuresStyleFn': '&gmfDisplayquerywindowFeaturesstyle',
    'selectedFeatureStyleFn': '&gmfDisplayquerywindowSelectedfeaturestyle',
    'defaultCollapsedFn': '&?gmfDisplayquerywindowDefaultcollapsed',
    'desktopIn': '=gmfDisplayquerywindowDesktop',
    'showUnqueriedLayersIn': '=gmfDisplayquerywindowShowunqueriedlayers'
  },
  templateUrl: gmfDisplayquerywindowTemplateUrl
};


gmf.module.component('gmfDisplayquerywindow', gmf.displayquerywindowComponent);


/**
 * @param {!angular.Scope} $scope Angular scope.
 * @param {!ngeox.QueryResult} ngeoQueryResult ngeo query result.
 * @param {!ngeo.FeatureHelper} ngeoFeatureHelper the ngeo FeatureHelper service.
 * @param {!ngeo.FeatureOverlayMgr} ngeoFeatureOverlayMgr The ngeo feature
 *     overlay manager service.
 * @constructor
 * @private
 * @ngInject
 * @ngdoc Controller
 * @ngname GmfDisplayquerywindowController
 */
gmf.DisplayquerywindowController = function($scope, ngeoQueryResult,
    ngeoFeatureHelper, ngeoFeatureOverlayMgr) {

  /**
   * @type {boolean}
   * @export
   */
  this.desktopIn = false;

  /**
   * Is the window currently collapsed?
   * When used for Desktop, it is shown non-collapsed.
   * @type {boolean}
   * @export
   */
  this.collapsed = !this.desktopIn;

  /**
   * @type {boolean}
   * @private
   */
  this.showUnqueriedLayers_ = false;

  /**
   * Object that is used to filter the source list in the template.
   * @type {Object}
   * @export
   */
  this.sourcesFilter = {'queried': true};

  /**
   * @type {ngeox.QueryResult}
   * @export
   */
  this.ngeoQueryResult = {
    sources: [],
    total: 0,
    pending: false
  };

  /**
   * @type {ngeo.FeatureHelper}
   * @export
   */
  this.ngeoFeatureHelper_ = ngeoFeatureHelper;

  /**
   * @type {?ngeox.QueryResultSource}
   * @export
   */
  this.selectedSource = null;

  /**
   * @type {ol.Collection}
   * @private
   */
  this.features_ = new ol.Collection();

  /**
   * @type {!ngeo.FeatureOverlayMgr}
   * @private
   */
  this.ngeoFeatureOverlayMgr_ = ngeoFeatureOverlayMgr;

  /**
   * @type {ngeo.FeatureOverlay}
   * @private
   */
  this.highlightFeatureOverlay_ = ngeoFeatureOverlayMgr.getFeatureOverlay();

  /**
   * @type {ol.Collection}
   * @private
   */
  this.highlightFeatures_ = new ol.Collection();
  this.highlightFeatureOverlay_.setFeatures(this.highlightFeatures_);

  /**
   * @type {ngeox.QueryResultSource?}
   * @export
   */
  this.source = null;

  /**
   * @type {ol.Feature}
   * @export
   */
  this.feature = null;

  /**
   * @type {number}
   * @export
   */
  this.currentResult = -1;

  /**
   * @type {boolean}
   * @export
   */
  this.isNext = true;

  /**
   * @type {number}
   * @export
   */
  this.animate = 0;

  /**
   * @type {boolean}
   * @export
   */
  this.open = false;

  $scope.$watchCollection(
<<<<<<< HEAD
      () => ngeoQueryResult,
      (newQueryResult, oldQueryResult) => {
        if (newQueryResult.total > 0) {
=======
      function() {
        return ngeoQueryResult;
      },
      function(newQueryResult, oldQueryResult) {
        this.updateQueryResult_(newQueryResult);
        if (this.ngeoQueryResult.total > 0) {
>>>>>>> 069100e8
          this.show();
        } else if (oldQueryResult !== newQueryResult) {
          this.close();
        }
      });
};

/**
 * Initialise the controller.
 */
gmf.DisplayquerywindowController.prototype.$onInit = function() {
  this.collapsed = this['defaultCollapsedFn'] ?
    this['defaultCollapsedFn']() === true : !this.desktopIn;

  this.showUnqueriedLayers_ = this['showUnqueriedLayersIn'] ?
    this['showUnqueriedLayersIn'] === true : false;

  this.sourcesFilter = this.showUnqueriedLayers_ ? {} : {'queried': true};

  const featuresOverlay = this.ngeoFeatureOverlayMgr_.getFeatureOverlay();
  const featuresStyle = this['featuresStyleFn']();
  if (featuresStyle !== undefined) {
    goog.asserts.assertInstanceof(featuresStyle, ol.style.Style);
    featuresOverlay.setStyle(featuresStyle);
  }
  featuresOverlay.setFeatures(this.features_);

  let highlightFeatureStyle = this['selectedFeatureStyleFn']();
  if (highlightFeatureStyle !== undefined) {
    goog.asserts.assertInstanceof(highlightFeatureStyle, ol.style.Style);
  } else {
    const fill = new ol.style.Fill({color: [255, 0, 0, 0.6]});
    const stroke = new ol.style.Stroke({color: [255, 0, 0, 1], width: 2});
    highlightFeatureStyle = new ol.style.Style({
      fill,
      image: new ol.style.Circle({fill, radius: 5, stroke}),
      stroke
    });
  }
  this.highlightFeatureOverlay_.setStyle(highlightFeatureStyle);
};


/**
 * Remove current displayed results then get new results from the
 * ngeoQueryResult service. Display all results on the map and display,
 * highlight the first feature.
 * @export
 */
gmf.DisplayquerywindowController.prototype.show = function() {
  this.clear();
  this.updateFeatures_();
};


/**
 * @private
 */
gmf.DisplayquerywindowController.prototype.updateFeatures_ = function() {
  this.setCurrentResult_(0, false);
  if (this.source !== null) {
    this.collectFeatures_();
    this.highlightCurrentFeature_();
    this.open = true;
  }
};

/**
 * Select a source and a feature depending of the given position.
 * @param {number} position The index of the feature. If the position is bigger
 * than the length of the first source, get it in the next source. Etc.
 * @param {boolean} setHighlight True to set the highlight automatically.
 * @return {boolean} True if result has changed. False else.
 * @private
 */
gmf.DisplayquerywindowController.prototype.setCurrentResult_ = function(
    position, setHighlight) {
  let hasChanged = false;
  if (position !== this.currentResult) {
    let i, source, features;
    const lastFeature = this.feature;
    const sources = this.ngeoQueryResult.sources;
    this.currentResult = position;
    for (i = 0; i < sources.length; i++) {
      source = sources[i];
      if (this.selectedSource !== null && this.selectedSource !== source) {
        // when filtering on a source, only consider features of the selected source
        continue;
      }
      features = source.features;
      if (position >= features.length) {
        position -= features.length;
      } else {
        this.source = source;
        this.feature = source.features[position];
        hasChanged = true;
        break;
      }
    }
    if (setHighlight) {
      this.highlightCurrentFeature_(lastFeature);
    }
  }
  return hasChanged;
};


/**
 * Select the logical previous source and feature then highlight this feature on
 * the map.
 * @export
 */
gmf.DisplayquerywindowController.prototype.previous = function() {
  let position = this.currentResult - 1;
  if (position < 0) {
    position = this.getResultLength() - 1;
  }
  const hasChanged = this.setCurrentResult_(position, true);
  if (hasChanged) {
    this.animate_(false);
  }
};


/**
 * Select the logical next source and feature then highlight this feature on
 * the map.
 * @export
 */
gmf.DisplayquerywindowController.prototype.next = function() {
  let position = this.currentResult + 1;
  const positionMax = this.getResultLength() - 1;
  if (position > positionMax) {
    position = 0;
  }
  const hasChanged = this.setCurrentResult_(position, true);
  if (hasChanged) {
    this.animate_(true);
  }
};


/**
 * Remove features without properties from the query result.
 * @param {ngeox.QueryResult} queryResult ngeo query result.
 * @private
 */
gmf.DisplayquerywindowController.prototype.updateQueryResult_ = function(queryResult) {
  this.ngeoQueryResult.total = 0;
  this.ngeoQueryResult.sources.length = 0;
  for (var i = 0; i < queryResult.sources.length; i++) {
    var source = queryResult.sources[i];
    source.features = source.features.filter(function(feature) {
      return !ol.obj.isEmpty(this.ngeoFeatureHelper_.getFilteredFeatureValues(feature));
    }, this);
    this.ngeoQueryResult.sources.push(source);
    this.ngeoQueryResult.total += source.features.length;
  }
};

/**
 * Get the total count of features in the result of the query. If a source
 * has been select, only the number of features of that source are returned.
 * @return {number} Total number of features.
 * @export
 */
gmf.DisplayquerywindowController.prototype.getResultLength = function() {
  if (this.selectedSource === null) {
    return this.ngeoQueryResult.total;
  } else {
    return this.selectedSource.features.length;
  }
};


/**
 * @return {boolean} If the first result is active.
 * @export
 */
gmf.DisplayquerywindowController.prototype.isFirst = function() {
  return this.currentResult == 0;
};


/**
 * @return {boolean} If the last result is active.
 * @export
 */
gmf.DisplayquerywindowController.prototype.isLast = function() {
  return this.currentResult == this.getResultLength() - 1;
};


/**
 * Delete the unwanted ol3 properties from the current feature then return the
 * properties.
 * @return {Object?} Filtered properties of the current feature or null.
 * @export
 */
gmf.DisplayquerywindowController.prototype.getFeatureValues = function() {
  if (!this.feature) {
    return null;
  }
  return this.ngeoFeatureHelper_.getFilteredFeatureValues(this.feature);
};


/**
 * Special function that's used to set the "animation" value after to set the
 * "isNext" value. The aim is to wait on Angular to add a class (corresponding
 * to "isNext") on the DOM before to set the "animation" value and do the
 * animation.
 * @param {boolean} isNext used to indicate if the user wants to see the next
 * or the previous result.
 * @private
 */
gmf.DisplayquerywindowController.prototype.animate_ = function(isNext) {
  this.isNext = isNext;
  this.animate++;
};


/**
 * Collect all features in the queryResult object.
 * @private
 */
gmf.DisplayquerywindowController.prototype.collectFeatures_ = function() {
  const sources = this.ngeoQueryResult.sources;
  this.features_.clear();
  for (let i = 0; i < sources.length; i++) {
    const source = sources[i];
    if (this.selectedSource !== null && this.selectedSource !== source) {
      // when filtering on a source, only add features of the selected source
      continue;
    }
    const features = source.features;
    for (let ii = 0; ii < features.length; ii++) {
      this.features_.push(features[ii]);
    }
  }
};


/**
 * Highlight the current displayed feature.
 * @param {ol.Feature=} opt_lastFeature last highlighted feature. Require if
 * it exists because it must be added to the 'non-selected' features collection.
 * @private
 */
gmf.DisplayquerywindowController.prototype.highlightCurrentFeature_ =
function(opt_lastFeature) {
  this.highlightFeatures_.clear();
  this.features_.remove(this.feature);
  this.highlightFeatures_.push(this.feature);
  if (opt_lastFeature !== undefined) {
    this.features_.push(opt_lastFeature);
  }
};


/**
 * Remove the current selected feature and source and remove all features
 * from the map.
 * @export
 */
gmf.DisplayquerywindowController.prototype.close = function() {
  this.open = false;
  this.clear();
};


/**
 * Remove the current selected feature and source and remove all features
 * from the map.
 * @export
 */
gmf.DisplayquerywindowController.prototype.clear = function() {
  this.feature = null;
  this.source = null;
  this.currentResult = -1;
  this.features_.clear();
  this.highlightFeatures_.clear();
  this.selectedSource = null;
};


/**
 * @param {ngeox.QueryResultSource} source The source to select.
 * @export
 */
gmf.DisplayquerywindowController.prototype.setSelectedSource = function(source) {
  if (source !== null && source.features.length <= 0) {
    // sources with no results can not be selected
    return;
  }
  this.clear();
  this.selectedSource = source;
  this.updateFeatures_();
};


gmf.module.controller('GmfDisplayquerywindowController', gmf.DisplayquerywindowController);<|MERGE_RESOLUTION|>--- conflicted
+++ resolved
@@ -210,18 +210,10 @@
   this.open = false;
 
   $scope.$watchCollection(
-<<<<<<< HEAD
       () => ngeoQueryResult,
       (newQueryResult, oldQueryResult) => {
+        this.updateQueryResult_(newQueryResult);
         if (newQueryResult.total > 0) {
-=======
-      function() {
-        return ngeoQueryResult;
-      },
-      function(newQueryResult, oldQueryResult) {
-        this.updateQueryResult_(newQueryResult);
-        if (this.ngeoQueryResult.total > 0) {
->>>>>>> 069100e8
           this.show();
         } else if (oldQueryResult !== newQueryResult) {
           this.close();
@@ -372,8 +364,8 @@
 gmf.DisplayquerywindowController.prototype.updateQueryResult_ = function(queryResult) {
   this.ngeoQueryResult.total = 0;
   this.ngeoQueryResult.sources.length = 0;
-  for (var i = 0; i < queryResult.sources.length; i++) {
-    var source = queryResult.sources[i];
+  for (let i = 0; i < queryResult.sources.length; i++) {
+    const source = queryResult.sources[i];
     source.features = source.features.filter(function(feature) {
       return !ol.obj.isEmpty(this.ngeoFeatureHelper_.getFilteredFeatureValues(feature));
     }, this);
