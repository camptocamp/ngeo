goog.provide('gmf.contextualdataDirective');
goog.provide('gmf.contextualdatacontentDirective');

goog.require('gmf');
goog.require('gmf.Raster');
goog.require('ol.Overlay');
goog.require('ol.proj');


/**
 * Provide a directive responsible of displaying contextual data after a right
 * click on the map.
 *
 * This directive doesn't require being rendered in a visible DOM element.
 * It's usually added to the element where the map directive is also added.
 *
 * Example:
 *
 *     <gmf-map gmf-map-map="mainCtrl.map"
 *         gmf-contextualdata
 *         gmf-contextualdata-map="::mainCtrl.map"
 *         gmf-contextualdata-projections="::[21781,4326]">
 *
 * The content of the popover is managed in a partial that must be defined
 * using the `gmfContextualdatacontentTemplateUrl` value. See
 * {@link gmf.contextualdatacontentDirective} for more details.
 *
 * One can also provide a `gmf-contextualdata-callback` attribute in order to
 * do some additional computing on the coordinate or the values received for
 * the raster service. The callback function is called with the coordinate of
 * the clicked point and the response data from the server. It is intended to
 * return an object of additional properties to add to the scope.
 *
 * See the [../examples/contribs/gmf/contextualdata.html](../examples/contribs/gmf/contextualdata.html) example for a usage sample.
 *
 * @htmlAttribute {ol.Map} map The map.
 * @htmlAttribute {Array<number>} projections The list of projections.
 * @htmlAttribute {Function} callback A function called after server
 *    (raster) data is received in case some additional computing is required.
 *    Optional.
 * @return {angular.Directive} The directive specs.
 * @ngdoc directive
 * @ngname gmfContextualdata
 */
gmf.contextualdataDirective = function() {
  return {
    restrict: 'A',
    scope: false,
    controller: 'GmfContextualdataController as cdCtrl',
    bindToController: {
      'map': '<gmfContextualdataMap',
      'projections': '<gmfContextualdataProjections',
      'callback': '<gmfContextualdataCallback'
    },
    /**
     * @param {angular.Scope} scope Scope.
     * @param {angular.JQLite} element Element.
     * @param {angular.Attributes} attrs Attributes.
     * @param {gmf.ContextualdataController} controller Controller.
     */
    link(scope, element, attrs, controller) {
      controller.init();
    }
  };
};

gmf.module.directive('gmfContextualdata', gmf.contextualdataDirective);


/**
 *
 * @param {angular.$compile} $compile Angular compile service.
 * @param {!angular.Scope} $scope Scope.
 * @param {gmf.Raster} gmfRaster Gmf Raster service
 *
 * @constructor
<<<<<<< HEAD
 * @private
=======
 * @ngdoc controller
>>>>>>> 227ed1fc
 * @ngInject
 */
gmf.ContextualdataController = function($compile, $scope, gmfRaster) {

  /**
   * @type {ol.Map}
   * @export
   */
  this.map;

  /**
   * @type {Array<number>}
   * @export
   */
  this.projections;

  /**
   * @type {function(ol.Coordinate, Object):Object}
   * @export
   */
  this.callback;

  /**
   * @type {ol.Overlay}
   * @private
   */
  this.overlay_;

  /**
   * @type {angular.$compile}
   * @private
   */
  this.$compile_ = $compile;

  /**
   * @type {angular.Scope}
   * @private
   */
  this.$scope_ = $scope;

  /**
   * @type {gmf.Raster}
   * @private
   */
  this.gmfRaster_ = gmfRaster;

  angular.element('body').on('mousedown', this.hidePopover.bind(this));
};

/**
 *
 */
gmf.ContextualdataController.prototype.init = function() {
  this.preparePopover_();

  const mapDiv = this.map.getTargetElement();
  goog.asserts.assertElement(mapDiv);

  goog.events.listen(mapDiv, goog.events.EventType.CONTEXTMENU,
        this.handleMapContextMenu_, false, this);
};

/**
 * @param {!Event} event Event.
 * @private
 */
gmf.ContextualdataController.prototype.handleMapContextMenu_ = function(event) {
  this.$scope_.$apply(() => {
    const pixel = this.map.getEventPixel(event);
    const coordinate = this.map.getCoordinateFromPixel(pixel);
    this.setContent_(coordinate);
    event.preventDefault();
    this.hidePopover();
    this.showPopover();
    this.overlay_.setPosition(coordinate);
  });
};


gmf.ContextualdataController.prototype.setContent_ = function(coordinate) {
  const scope = this.$scope_.$new(true);
  this.$compile_(this.content_)(scope);

  const mapProjection = this.map.getView().getProjection().getCode();
  this.projections.forEach((proj) => {
    const coord = ol.proj.transform(coordinate, mapProjection, `EPSG:${proj}`);
    scope[`coord_${proj}`] = coord;
    scope[`coord_${proj}_eastern`] = coord[0];
    scope[`coord_${proj}_northern`] = coord[1];
  });

  const getRasterSuccess = function(resp) {
    ol.obj.assign(scope, resp);
    if (this.callback) {
      ol.obj.assign(scope, this.callback.call(this, coordinate, resp));
    }
  }.bind(this);
  const getRasterError = function(resp) {
    console.error('Error on getting the raster.');
  };
  this.gmfRaster_.getRaster(coordinate).then(
      getRasterSuccess,
      getRasterError
  );
};


/**
 * @private
 */
gmf.ContextualdataController.prototype.preparePopover_ = function() {

  const container = document.createElement('DIV');
  container.classList.add('popover', 'bottom', 'gmf-contextualdata');
  angular.element(container).css('position', 'relative');
  const arrow = document.createElement('DIV');
  arrow.classList.add('arrow');
  container.appendChild(arrow);
  this.content_ = document.createElement('DIV');
  this.content_.setAttribute('gmf-contextualdatacontent', '');
  this.content_.classList.add('popover-content');
  container.appendChild(this.content_);

  this.overlay_ = new ol.Overlay({
    element: container,
    stopEvent: true,
    autoPan: true,
    autoPanAnimation: /** @type {olx.animation.PanOptions} */ ({
      duration: 250
    }),
    positioning: 'top-center'
  });
  this.map.addOverlay(this.overlay_);
};

gmf.ContextualdataController.prototype.showPopover = function() {
  const element = /** @type {Object} */ (this.overlay_.getElement());
  angular.element(element).css('display', 'block');
};

gmf.ContextualdataController.prototype.hidePopover = function() {
  const element = /** @type {Object} */ (this.overlay_.getElement());
  angular.element(element).css('display', 'none');
};

gmf.module.controller('GmfContextualdataController', gmf.ContextualdataController);


/**
 * Provide a directive responsible of formatting the content of the popover for
 * the contextual data directive.
 *
 * Its main purpose is to configure the template to be used.
 * Integrators should ensure that the template values match the configuration
 * of the contextual data directive.
 *
 * For each projection the following expressions can be used (replace xxxx by
 * the relevant projection code:
 *  - {{coord_xxxx}},
 *  - {{coord_xxxx_eastern}},
 *  - {{coord_xxxx_northern}}
 *
 * Tip: one should use the `ngeoNumberCoordinates` and `ngeoDMSCoordinates`.
 *
 * The raster service is requested to query additional information. The
 * integrators can also use `{{xxxx}}` where `xxxx` will be replaced by
 * the name of the raster layers (for example 'srtm').
 *
 * See the [../examples/contribs/gmf/contextualdata.html](../examples/contribs/gmf/contextualdata.html) example for a usage sample.
 *
 * @param {string} gmfContextualdatacontentTemplateUrl Url to template.
 * @return {angular.Directive} The Directive Definition Object.
 * @ngInject
 * @ngdoc directive
 * @ngname gmfContextualdatacontent
 */
gmf.contextualdatacontentDirective = function(
    gmfContextualdatacontentTemplateUrl) {
  return {
    restrict: 'A',
    scope: true,
    templateUrl: gmfContextualdatacontentTemplateUrl
  };
};

gmf.module.directive('gmfContextualdatacontent', gmf.contextualdatacontentDirective);<|MERGE_RESOLUTION|>--- conflicted
+++ resolved
@@ -74,11 +74,8 @@
  * @param {gmf.Raster} gmfRaster Gmf Raster service
  *
  * @constructor
-<<<<<<< HEAD
  * @private
-=======
  * @ngdoc controller
->>>>>>> 227ed1fc
  * @ngInject
  */
 gmf.ContextualdataController = function($compile, $scope, gmfRaster) {
