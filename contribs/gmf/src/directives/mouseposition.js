--- conflicted
+++ resolved
@@ -36,15 +36,9 @@
 
 
 /**
-<<<<<<< HEAD
  * @param {!angular.JQLite} $element Element.
  * @param {!angular.$filter} $filter Angular filter
- * @param {!gettext} gettext Gettext service.
-=======
- * @param {angular.JQLite} $element Element.
- * @param {angular.$filter} $filter Angular filter
- * @param {angularGettext.Catalog} gettextCatalog Gettext catalog.
->>>>>>> 227ed1fc
+ * @param {!angularGettext.Catalog} gettextCatalog Gettext catalog.
  * @constructor
  * @private
  * @ngInject
