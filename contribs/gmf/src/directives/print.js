--- conflicted
+++ resolved
@@ -7,13 +7,10 @@
 goog.require('ngeo.FeatureOverlayMgr');
 goog.require('ngeo.LayerHelper');
 goog.require('ngeo.PrintUtils');
-<<<<<<< HEAD
 goog.require('ol.Observable');
 goog.require('ol.math');
-=======
 goog.require('ol.Map');
 goog.require('ol.layer.Group');
->>>>>>> 227ed1fc
 
 
 /**
@@ -149,28 +146,18 @@
  * @param {ngeox.QueryResult} ngeoQueryResult ngeo query result.
  * @param {ngeo.FeatureHelper} ngeoFeatureHelper the ngeo FeatureHelper service.
  * @param {angular.$filter} $filter Angular $filter service.
-<<<<<<< HEAD
  * @param {gmf.PrintStateEnum} gmfPrintState GMF print state.
-=======
  * @param {gmf.Themes} gmfThemes The gmf Themes service.
->>>>>>> 227ed1fc
  * @constructor
  * @private
  * @ngInject
  * @ngdoc controller
  * @ngname GmfPrintController
  */
-<<<<<<< HEAD
 gmf.PrintController = function($rootScope, $scope, $timeout, $q, $injector,
     gettextCatalog, ngeoLayerHelper, ngeoFeatureOverlayMgr,  ngeoPrintUtils,
     ngeoCreatePrint, gmfPrintUrl, gmfAuthentication, ngeoQueryResult,
-    ngeoFeatureHelper, $filter, gmfPrintState) {
-=======
-gmf.PrintController = function($scope, $timeout, $q, $injector, gettextCatalog,
-    ngeoLayerHelper, ngeoFeatureOverlayMgr,  ngeoPrintUtils, ngeoCreatePrint,
-    gmfPrintUrl, gmfAuthentication, ngeoQueryResult, ngeoFeatureHelper,
-    $filter, gmfThemes) {
->>>>>>> 227ed1fc
+    ngeoFeatureHelper, $filter, gmfPrintState, gmfThemes) {
 
   /**
    * @type {gmf.PrintStateEnum}
@@ -405,7 +392,6 @@
   $scope.$watch(() => gmfAuthentication.getRoleId(), () => {
     this.gmfPrintState_.state = gmf.PrintStateEnum.CAPABILITIES_NOT_LOADED;
     this.capabilities_ = null;
-<<<<<<< HEAD
   });
 
   // Print on event.
@@ -417,8 +403,6 @@
   $rootScope.$on('gmfCancelPrint', () => {
     this.cancel();
   });
-=======
-  }.bind(this));
 
 
   /**
@@ -427,12 +411,9 @@
    */
   this.ogcServers_;
 
-  gmfThemes.getOgcServersObject().then(function(ogcServersObject) {
+  gmfThemes.getOgcServersObject().then((ogcServersObject) => {
     this.ogcServers_ = ogcServersObject;
-  }.bind(this));
-
-
->>>>>>> 227ed1fc
+  });
 };
 
 
@@ -750,22 +731,19 @@
   goog.asserts.assertNumber(this.fields.dpi);
   goog.asserts.assertString(this.fields.layout);
 
-<<<<<<< HEAD
-  const spec = this.ngeoPrint_.createSpec(this.map, scale, this.fields.dpi,
-=======
   // convert the WMTS layers to WMS
-  var map = new ol.Map({});
+  const map = new ol.Map({});
   map.setView(this.map.getView());
-  var ol_layers = this.ngeoLayerHelper_.getFlatLayers(this.map.getLayerGroup());
-  var new_ol_layers = [];
-  for (var i = 0, ii = ol_layers.length; i < ii; i++) {
-    var layer = ol_layers[i];
-    var metadata = layer.get('metadata');
+  const ol_layers = this.ngeoLayerHelper_.getFlatLayers(this.map.getLayerGroup());
+  const new_ol_layers = [];
+  for (let i = 0, ii = ol_layers.length; i < ii; i++) {
+    let layer = ol_layers[i];
+    const metadata = layer.get('metadata');
     if (metadata) {
-      var server_name = metadata.ogcServer;
-      var layer_names = metadata.printLayers || metadata.layers;
+      const server_name = metadata.ogcServer;
+      const layer_names = metadata.printLayers || metadata.layers;
       if (server_name && layer_names) {
-        var server = this.ogcServers_[server_name];
+        const server = this.ogcServers_[server_name];
         if (server) {
           layer = this.ngeoLayerHelper_.createBasicWMSLayer(
             server.url,
@@ -783,8 +761,7 @@
     layers: new_ol_layers
   }));
 
-  var spec = this.ngeoPrint_.createSpec(map, scale, this.fields.dpi,
->>>>>>> 227ed1fc
+  const spec = this.ngeoPrint_.createSpec(map, scale, this.fields.dpi,
       this.fields.layout, format, customAttributes);
 
   // Add feature overlay layer to print spec.
