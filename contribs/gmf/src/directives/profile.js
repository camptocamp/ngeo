goog.provide('gmf.ProfileController');
goog.provide('gmf.profileDirective');

goog.require('gmf');
goog.require('ngeo.CsvDownload');
goog.require('ngeo.FeatureOverlayMgr');
/** @suppress {extraRequire} */
goog.require('ngeo.profileDirective');
goog.require('ol.Feature');
goog.require('ol.geom.LineString');
goog.require('ol.geom.Point');
goog.require('ol.Overlay');
goog.require('ol.style.Circle');
goog.require('ol.style.Fill');
goog.require('ol.style.Style');


ngeo.module.value('gmfProfileTemplateUrl',
    /**
     * @param {angular.JQLite} element Element.
     * @param {angular.Attributes} attrs Attributes.
     * @return {string} Template.
     */
    (element, attrs) => {
      const templateUrl = attrs['gmfProfileTemplateurl'];
      return templateUrl !== undefined ? templateUrl :
          `${gmf.baseTemplateUrl}/profile.html`;
    });


/**
 * Provide a directive that display a profile panel. This profile use the given
 * LineString geometry to request the c2cgeoportal profile.json service. The
 * raster used in the request are the keys of the 'linesconfiguration' object.
 * The 'map' attribute is optional and are only used to display on the map the
 * information that concern the hovered point (in the profile and on the map)
 * of the line.
 * This profile relies on the ngeo.profile (d3) and ngeo.ProfileDirective.
 *
 * Example:
 *
 *      <gmf-profile
 *        gmf-profile-active="ctrl.profileActive"
 *        gmf-profile-line="ctrl.profileLine"
 *        gmf-profile-map="::ctrl.map"
 *        gmf-profile-linesconfiguration="::ctrl.profileLinesconfiguration">
 *      </gmf-profile>
 *
 *
 * @htmlAttribute {boolean} gmf-profile-active Active the component.
 * @htmlAttribute {ol.geom.LineString} gmf-profile-line The linestring geometry
 *     to use to draw the profile.
 * @htmlAttribute {ol.Map?} gmf-profile-map An optional map.
 * @htmlAttribute {Object.<string, gmfx.ProfileLineConfiguration>}
 *     gmf-profile-linesconfiguration The configuration of the lines. Each keys
 *     will be used to request elevation layers.
 * @htmlAttribute {ol.style.Style?} gmf-profile-hoverpointstyle Optional style
 *     for the 'on Hover' point on the line.
 * @htmlAttribute {number?} gmf-profile-numberofpoints Optional maximum limit of
 *     points to request. Default to 100.
 * @htmlAttribute {Object.<string, *>?} gmf-profile-options Optional options
 *     object like {@link ngeox.profile.ProfileOptions} but without any
 *     mandatory value. Will be passed to the ngeo profile directive. Providing
 *     'linesConfiguration', 'distanceExtractor', hoverCallback, outCallback
 *     or i18n will override native gmf profile values.
 * @param {string} gmfProfileTemplateUrl URL to a template.
 * @return {angular.Directive} Directive Definition Object.
 * @ngInject
 * @ngdoc directive
 * @ngname gmfProfile
 */
gmf.profileDirective = function(gmfProfileTemplateUrl) {
  return {
    bindToController: true,
    controller: 'GmfProfileController as ctrl',
    templateUrl: gmfProfileTemplateUrl,
    replace: true,
    restrict: 'E',
    scope: {
      'active': '=gmfProfileActive',
      'line': '=gmfProfileLine',
      'getMapFn': '&?gmfProfileMap',
      'getLinesConfigurationFn': '&gmfProfileLinesconfiguration',
      'getHoverPointStyleFn': '&?gmfProfileHoverpointstyle',
      'getNbPointsFn': '&?gmfProfileNumberofpoints',
      'getOptionsFn': '&?gmfProfileOptions'
    }
  };
};


gmf.module.directive('gmfProfile', gmf.profileDirective);


/**
 * @param {angular.Scope} $scope Angular scope.
 * @param {angular.$http} $http Angular http service.
 * @param {angular.JQLite} $element Element.
 * @param {angular.$filter} $filter Angular filter
 * @param {angularGettext.Catalog} gettextCatalog Gettext catalog.
 * @param {ngeo.FeatureOverlayMgr} ngeoFeatureOverlayMgr Feature overlay
 *     manager.
 * @param {string} gmfProfileJsonUrl URL of GMF service JSON profile.
 * @param {ngeo.CsvDownload} ngeoCsvDownload CSV Download service.
 * @constructor
 * @export
 * @ngInject
 * @ngdoc Controller
 * @ngname GmfProfileController
 */
gmf.ProfileController = function($scope, $http, $element, $filter,
    gettextCatalog, ngeoFeatureOverlayMgr, gmfProfileJsonUrl,
    ngeoCsvDownload) {

  /**
   * @type {angular.Scope}
   * @private
   */
  this.$scope_ = $scope;

  /**
   * @type {angular.$http}
   * @private
   */
  this.$http_ = $http;

  /**
   * @type {angular.JQLite}
   * @private
   */
  this.$element_ = $element;

  /**
   * @type {angular.$filter}
   * @export
   */
  this.$filter_ = $filter;

  /**
   * @type {angularGettext.Catalog}
   * @private
   */
  this.gettextCatalog_ = gettextCatalog;

  /**
   * @type {ngeo.FeatureOverlay}
   * @private
   */
  this.pointHoverOverlay_ = ngeoFeatureOverlayMgr.getFeatureOverlay();

  /**
   * @type {string}
   * @private
   */
  this.gmfProfileJsonUrl_ = gmfProfileJsonUrl;

  /**
   * @type {ngeo.CsvDownload}
   * @private
   */
  this.ngeoCsvDownload_ = ngeoCsvDownload;

  let map = null;
  const mapFn = this['getMapFn'];
  if (mapFn) {
    map = mapFn();
    goog.asserts.assertInstanceof(map, ol.Map);
  }

  /**
   * @type {ol.Map}
   * @private
   */
  this.map_ = map;

  const linesConfiguration = this['getLinesConfigurationFn']();
  goog.asserts.assertInstanceof(linesConfiguration, Object);

  /**
   * @type {Object<string, gmfx.ProfileLineConfiguration>}
   * @private
   */
  this.linesConfiguration_ = linesConfiguration;

  /**
   * @type {Array.<string>}
   * @private
   */
  this.layersNames_ = [];

  let name, lineConfig;
  for (name in this.linesConfiguration_) {
    // Keep an array of all layer names.
    this.layersNames_.push(name);
    // Add generic zExtractor to lineConfiguration object that doesn't have one.
    lineConfig = this.linesConfiguration_[name];
    if (!lineConfig.zExtractor) {
      this.linesConfiguration_[name].zExtractor = this.getZFactory_(name);
    }
  }

  let nbPoints = 100;
  const nbPointsFn = this['getNbPointsFn'];
  if (nbPointsFn) {
    nbPoints = nbPointsFn();
    goog.asserts.assertNumber(nbPoints);
  }

  /**
   * @type {number}
   * @private
   */
  this.nbPoints_ = nbPoints;

  /**
   * @type {ol.geom.LineString}
   * @export
   */
  this.line;

  /**
   * @type {Array.<Object>}
   * @export
   */
  this.profileData = [];

  /**
   * @type {gmfx.ProfileHoverPointInformations}
   * @export
   */
  this.currentPoint = {
    coordinate: undefined,
    distance: undefined,
    elevations: {},
    xUnits: undefined,
    yUnits: undefined
  };

  /**
   * Distance to highlight on the profile. (Property used in ngeo.Profile.)
   * @type {number}
   * @export
   */
  this.profileHighlight = -1;

  /**
   * Overlay to show the measurement.
   * @type {ol.Overlay}
   * @private
   */
  this.measureTooltip_ = null;

  /**
   * The measure tooltip element.
   * @type {Element}
   * @private
   */
  this.measureTooltipElement_ = null;

  /**
   * @type {ol.Feature}
   * @private
   */
  this.snappedPoint_ = new ol.Feature();
  this.pointHoverOverlay_.addFeature(this.snappedPoint_);

  let hoverPointStyle;
  const hoverPointStyleFn = this['getHoverPointStyleFn'];
  if (hoverPointStyleFn) {
    hoverPointStyle = hoverPointStyleFn();
    goog.asserts.assertInstanceof(hoverPointStyle, ol.style.Style);
  } else {
    hoverPointStyle = new ol.style.Style({
      image: new ol.style.Circle({
        fill: new ol.style.Fill({color: '#ffffff'}),
        radius: 3
      })
    });
  }

  /**
   * @type {ngeox.profile.I18n}
   * @private
   */
  this.profileLabels_ = {
    xAxis: gettextCatalog.getString('Distance'),
    yAxis: gettextCatalog.getString('Elevation')
  };

  this.pointHoverOverlay_.setStyle(hoverPointStyle);

  /**
   * @type {ngeox.profile.ProfileOptions}
   * @export
   */
  this.profileOptions = /** @type {ngeox.profile.ProfileOptions} */ ({
    linesConfiguration: this.linesConfiguration_,
    distanceExtractor: this.getDist_,
    hoverCallback: this.hoverCallback_.bind(this),
    outCallback: this.outCallback_.bind(this),
    i18n: this.profileLabels_
  });

  const optionsFn = this['getOptionsFn'];
  if (optionsFn) {
    const options = optionsFn();
    goog.asserts.assertObject(options);
    goog.object.extend(this.profileOptions, options);
  }

  /**
   * @type {boolean}
   * @export
   */
  this.active = this.active === true;

  /**
   * @type {ol.EventsKey}
   * @private
   */
  this.pointerMoveKey_;

  /**
   * @type {boolean}
   * @export
   */
  this.isErrored = false;


  // Watch the active value to activate/deactive events listening.
  $scope.$watch(
    () => this.active,
    (newValue, oldValue) => {
      if (oldValue !== newValue) {
        this.updateEventsListening_();
      }
    });

  // Watch the line to update the profileData (data for the chart).
  $scope.$watch(
    () => this.line,
    (newLine, oldLine) => {
      if (oldLine !== newLine) {
        this.update_();
      }
    });

  this.updateEventsListening_();
};


/**
 * @private
 */
gmf.ProfileController.prototype.update_ = function() {
  this.isErrored = false;
  if (this.line) {
    this.getJsonProfile_();
  } else {
    this.profileData = [];
  }
  this.active = !!this.line;
};


/**
 * @private
 */
gmf.ProfileController.prototype.updateEventsListening_ = function() {
  if (this.active && this.map_ !== null) {
    this.pointerMoveKey_ = ol.events.listen(this.map_, 'pointermove',
        this.onPointerMove_.bind(this));
  } else {
    ol.Observable.unByKey(this.pointerMoveKey_);
  }
};


/**
 * @param {ol.MapBrowserPointerEvent} e An ol map browser pointer event.
 * @private
 */
gmf.ProfileController.prototype.onPointerMove_ = function(e) {
  if (e.dragging || !this.line) {
    return;
  }
  const coordinate = this.map_.getEventCoordinate(e.originalEvent);
  const closestPoint = this.line.getClosestPoint(coordinate);
  // compute distance to line in pixels
  const eventToLine = new ol.geom.LineString([closestPoint, coordinate]);
  const pixelDist = eventToLine.getLength() / this.map_.getView().getResolution();

  if (pixelDist < 16) {
    this.profileHighlight = this.getDistanceOnALine_(closestPoint, this.line);
  } else {
    this.profileHighlight = -1;
  }
  this.$scope_.$apply();
};


/**
 * Return the distance between the beginning of the line and the given point.
 * The point must be on the line. If not, this function will return the total
 * length of the line.
 * @param {ol.Coordinate} pointOnLine A point on the given line.
 * @param {ol.geom.LineString} line A line.
 * @return {number} A distance.
 * @private
 */
gmf.ProfileController.prototype.getDistanceOnALine_ = function(pointOnLine,
    line) {
  let segment;
  let distOnLine = 0;
  const fakeExtent = [
    pointOnLine[0] - 0.5,
    pointOnLine[1] - 0.5,
    pointOnLine[0] + 0.5,
    pointOnLine[1] + 0.5
  ];
  this.line.forEachSegment((firstPoint, lastPoint) => {
    segment = new ol.geom.LineString([firstPoint, lastPoint]);
    // Is the pointOnLine on this swegement ?
    if (segment.intersectsExtent(fakeExtent)) {
      // If the closestPoint is on the line, add the distance between the first
      // point of this segment and the pointOnLine.
      segment.setCoordinates([firstPoint, pointOnLine]);
      return distOnLine += segment.getLength(); // Assign value and break;
    } else {
      // Do the sum of the length of each eventual previous segment.
      distOnLine += segment.getLength();
    }
  });
  return distOnLine;
};


/**
 * @param {Object} point Point.
 * @param {number} dist distance on the line.
 * @param {string} xUnits X units label.
 * @param {Object.<string, number>} elevationsRef Elevations references.
 *  @param {string} yUnits Y units label.
 * @private
 */
gmf.ProfileController.prototype.hoverCallback_ = function(point, dist, xUnits,
    elevationsRef, yUnits) {
  // Update information point.
  let ref;
  const coordinate = [point.x, point.y];
  for (ref in elevationsRef) {
    this.currentPoint.elevations[ref] = elevationsRef[ref];
  }
  this.currentPoint.distance = dist;
  this.currentPoint.xUnits = xUnits;
  this.currentPoint.yUnits = yUnits;
  this.currentPoint.coordinate = coordinate;

  // Update hover.
  const geom = new ol.geom.Point(coordinate);
  this.createMeasureTooltip_();
  this.measureTooltipElement_.innerHTML = this.getTooltipHTML_();
  this.measureTooltip_.setPosition(coordinate);
  this.snappedPoint_.setGeometry(geom);
};


/**
 * @private
 */
gmf.ProfileController.prototype.outCallback_ = function() {
  // Reset information point.
  this.currentPoint.coordinate = undefined;
  this.currentPoint.distance = undefined;
  this.currentPoint.elevations = {};
  this.currentPoint.xUnits = undefined;
  this.currentPoint.yUnits = undefined;

  // Reset hover.
  this.removeMeasureTooltip_();
  this.snappedPoint_.setGeometry(null);
};


/**
 * @return {string} A texte formated to a tooltip.
 * @private
 */
gmf.ProfileController.prototype.getTooltipHTML_ = function() {
  const separator = ' : ';
  let elevationName, translatedElevationName;
  const innerHTML = [];
  const number = this.$filter_('number');
  const DistDecimal = this.currentPoint.xUnits === 'm' ? 0 : 2;
  innerHTML.push(
      `${this.profileLabels_.xAxis +
      separator +
      number(this.currentPoint.distance, DistDecimal)
      } ${
      this.currentPoint.xUnits}`
  );
  for (elevationName in this.currentPoint.elevations) {
    translatedElevationName = this.gettextCatalog_.getString(elevationName);
    innerHTML.push(
        `${translatedElevationName +
        separator +
        number(this.currentPoint.elevations[elevationName], 0)
        } ${this.currentPoint.yUnits}`
    );
  }
  return innerHTML.join('</br>');
};


/**
 * Creates a new 'hover' tooltip
 * @private
 */
gmf.ProfileController.prototype.createMeasureTooltip_ = function() {
  this.removeMeasureTooltip_();
  this.measureTooltipElement_ = document.createElement('div');
  this.measureTooltipElement_.className += 'tooltip ngeo-tooltip-measure';
  this.measureTooltip_ = new ol.Overlay({
    element: this.measureTooltipElement_,
    offset: [0, -15],
    positioning: 'bottom-center'
  });
  this.map_.addOverlay(this.measureTooltip_);
};


/**
 * Destroy the 'hover' tooltip
 * @private
 */
gmf.ProfileController.prototype.removeMeasureTooltip_ = function() {
  if (this.measureTooltipElement_ !== null) {
    this.measureTooltipElement_.parentNode.removeChild(
        this.measureTooltipElement_);
    this.measureTooltipElement_ = null;
    this.map_.removeOverlay(this.measureTooltip_);
  }
};


/**
 * Return the color value of a gmfx.ProfileLineConfiguration.
 * @param {string} layerName name of the elevation layer.
 * @return {string|undefined} A HEX color or undefined is nothing is found.
 * @export
 */
gmf.ProfileController.prototype.getColor = function(layerName) {
  const lineConfiguration = this.linesConfiguration_[layerName];
  if (!lineConfiguration) {
    return undefined;
  }
  return lineConfiguration.color;
};


/**
 * Return a copy of the existing layer names.
 * @return {Array.<string>} The names of layers.
 * @export
 */
gmf.ProfileController.prototype.getLayersNames = function() {
  return this.layersNames_.slice(0);
};


/**
 * @param {string} layerName name of the elevation layer.
 * @return {function(Object):number} Z extractor function.
 * @private
 */
gmf.ProfileController.prototype.getZFactory_ = function(layerName) {
  /**
   * Generic GMF extractor for the 'given' value in 'values' in profileData.
   * @param {Object} item The item.
   * @return {number} The elevation.
   * @private
   */
  const getZFn = function(item) {
    if ('values' in item && layerName in item['values']) {
      return parseFloat(item['values'][layerName]);
    }
    return 0;
  };
  return getZFn;
};


/**
 * Extractor for the 'dist' value in profileData.
 * @param {Object} item The item.
 * @return {number} The distance.
 * @private
 */
gmf.ProfileController.prototype.getDist_ = function(item) {
  if ('dist' in item) {
    return item['dist'];
  }
  return 0;
};


/**
 * Request the profile.
 * @private
 */
gmf.ProfileController.prototype.getJsonProfile_ = function() {
  const geom = {
    'type': 'LineString',
    'coordinates': this.line.getCoordinates()
  };

  const params = {
    'layers': this.layersNames_.join(','),
    'geom': JSON.stringify(geom),
    'nbPoints': this.nbPoints_
  };

  /** @type {Function} */ (this.$http_)({
    url: this.gmfProfileJsonUrl_,
    method: 'POST',
    params,
    paramSerializer: '$httpParamSerializerJQLike',
    headers: {
      'Content-Type': 'application/x-www-form-urlencoded'
    }
  }).then(
    this.getProfileDataSuccess_.bind(this),
    this.getProfileDataError_.bind(this)
  );
};


/**
 * @param {!angular.$http.Response} resp Response.
 * @private
 */
gmf.ProfileController.prototype.getProfileDataSuccess_ = function(resp) {
  const profileData = resp.data['profile'];
  if (profileData instanceof Array) {
    this.profileData = profileData;
  }
};


/**
 * @param {!angular.$http.Response} resp Response.
 * @private
 */
gmf.ProfileController.prototype.getProfileDataError_ = function(resp) {
  this.isErrored = true;
  console.error('Can not get JSON profile.');
};


/**
 * Request the csv profile with the current profile data.
 * @export
 */
gmf.ProfileController.prototype.downloadCsv = function() {
  if (this.profileData.length === 0) {
    return;
  }
<<<<<<< HEAD
  const geom = {
    'type': 'LineString',
    'coordinates': this.line.getCoordinates()
  };

  const params = {
    'layers': this.layersNames_.join(','),
    'geom': JSON.stringify(geom),
    'nbPoints': this.nbPoints_
  };

  /** @type {Function} */ (this.$http_)({
    url: this.gmfProfileCsvUrl_,
    method: 'POST',
    params,
    paramSerializer: '$httpParamSerializerJQLike',
    headers: {
      'Content-Type': 'text/csv;'
=======

  /** @type {Array.<ngeox.GridColumnDef>} */
  var headers = [];
  var hasDistance = false;
  var firstPoint = this.profileData[0];
  if ('dist' in firstPoint) {
    headers.push({name: 'distance'});
    hasDistance = true;
  }
  var layers = [];
  for (var layer in firstPoint['values']) {
    headers.push({'name': layer});
    layers.push(layer);
  }
  headers.push({name: 'x'});
  headers.push({name: 'y'});

  var rows = this.profileData.map(function(point) {
    var row = {};
    if (hasDistance) {
      row['distance'] = point['dist'];
>>>>>>> 09e89061
    }

    layers.forEach(function(layer) {
      row[layer] = point['values'][layer];
    });

    row['x'] = point['x'];
    row['y'] = point['y'];

    return row;
  });

  this.ngeoCsvDownload_.startDownload(rows, headers, 'profile.csv');
};


gmf.module.controller('GmfProfileController', gmf.ProfileController);<|MERGE_RESOLUTION|>--- conflicted
+++ resolved
@@ -665,51 +665,30 @@
   if (this.profileData.length === 0) {
     return;
   }
-<<<<<<< HEAD
-  const geom = {
-    'type': 'LineString',
-    'coordinates': this.line.getCoordinates()
-  };
-
-  const params = {
-    'layers': this.layersNames_.join(','),
-    'geom': JSON.stringify(geom),
-    'nbPoints': this.nbPoints_
-  };
-
-  /** @type {Function} */ (this.$http_)({
-    url: this.gmfProfileCsvUrl_,
-    method: 'POST',
-    params,
-    paramSerializer: '$httpParamSerializerJQLike',
-    headers: {
-      'Content-Type': 'text/csv;'
-=======
 
   /** @type {Array.<ngeox.GridColumnDef>} */
-  var headers = [];
-  var hasDistance = false;
-  var firstPoint = this.profileData[0];
+  const headers = [];
+  let hasDistance = false;
+  const firstPoint = this.profileData[0];
   if ('dist' in firstPoint) {
     headers.push({name: 'distance'});
     hasDistance = true;
   }
-  var layers = [];
-  for (var layer in firstPoint['values']) {
+  const layers = [];
+  for (const layer in firstPoint['values']) {
     headers.push({'name': layer});
     layers.push(layer);
   }
   headers.push({name: 'x'});
   headers.push({name: 'y'});
 
-  var rows = this.profileData.map(function(point) {
-    var row = {};
+  const rows = this.profileData.map((point) => {
+    const row = {};
     if (hasDistance) {
       row['distance'] = point['dist'];
->>>>>>> 09e89061
     }
 
-    layers.forEach(function(layer) {
+    layers.forEach((layer) => {
       row[layer] = point['values'][layer];
     });
 
