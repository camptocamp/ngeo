--- conflicted
+++ resolved
@@ -380,32 +380,17 @@
  * Return 'out-of-resolution' if the current resolution of the map is out of
  * the min/max resolution in the node.
  * @param {gmfThemes.GmfLayerWMS} gmfLayerWMS the GeoMapFish Layer WMS.
-<<<<<<< HEAD
- * @return {string|undefined} 'out-of-resolution' or null.
+ * @return {string|undefined} 'out-of-resolution' or undefined.
  * @export
  */
 gmf.LayertreeController.prototype.getResolutionStyle = function(gmfLayerWMS) {
+  let style;
   const resolution = this.map.getView().getResolution();
-  const maxExtent = gmfLayerWMS.maxResolutionHint;
-  const minExtent = gmfLayerWMS.minResolutionHint;
-  if (minExtent !== undefined && resolution < minExtent ||
-      maxExtent !== undefined && resolution > maxExtent) {
-    return 'out-of-resolution';
-  }
-  return undefined;
-=======
- * @return {string|undefined} 'out-of-resolution' or undefined.
- * @export
- */
-gmf.LayertreeController.prototype.getResolutionStyle = function(gmfLayerWMS) {
-  var style;
-  var resolution = this.map.getView().getResolution();
   if (gmfLayerWMS.minResolutionHint !== undefined && resolution < gmfLayerWMS.minResolutionHint ||
       gmfLayerWMS.maxResolutionHint !== undefined && resolution > gmfLayerWMS.maxResolutionHint) {
     style = 'out-of-resolution';
   }
   return style;
->>>>>>> 7c743c3d
 };
 
 
@@ -629,22 +614,14 @@
  * @export
  */
 gmf.LayertreeController.prototype.zoomToResolution = function(treeCtrl) {
-<<<<<<< HEAD
   const gmfLayer = /** @type {gmfThemes.GmfLayerWMS} */ (treeCtrl.node);
   const view = this.map.getView();
-  const resolution = gmfLayer.minResolutionHint || gmfLayer.maxResolutionHint;
-  if (resolution !== undefined) {
-    view.setResolution(view.constrainResolution(resolution, 0, 1));
-=======
-  var gmfLayer = /** @type {gmfThemes.GmfLayerWMS} */ (treeCtrl.node);
-  var view = this.map.getView();
-  var resolution = view.getResolution();
+  const resolution = view.getResolution();
   if (gmfLayer.minResolutionHint !== undefined && resolution < gmfLayer.minResolutionHint) {
     view.setResolution(view.constrainResolution(gmfLayer.minResolutionHint, 0, 1));
   }
   if (gmfLayer.maxResolutionHint !== undefined && resolution > gmfLayer.maxResolutionHint) {
     view.setResolution(view.constrainResolution(gmfLayer.maxResolutionHint, 0, -1));
->>>>>>> 7c743c3d
   }
 };
 
