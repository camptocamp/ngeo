goog.provide('gmf.LayertreeController');
goog.provide('gmf.layertreeDirective');

goog.require('ngeo.SyncArrays');
goog.require('gmf');
goog.require('gmf.Themes');
goog.require('gmf.TreeManager');
goog.require('ngeo.CreatePopup');
goog.require('ngeo.LayerHelper');
goog.require('ngeo.LayertreeController');
goog.require('ol.array');
goog.require('ol.layer.Tile');

gmf.module.value('gmfLayertreeTemplate',
    /**
     * @param {angular.JQLite} element Element.
     * @param {angular.Attributes} attrs Attributes.
     * @return {string} Template.
     */
    function(element, attrs) {
      var subTemplateUrl = gmf.baseTemplateUrl + '/layertree.html';
      return '<div ngeo-layertree="gmfLayertreeCtrl.tree" ' +
          'ngeo-layertree-map="gmfLayertreeCtrl.map" ' +
          'ngeo-layertree-nodelayer="gmfLayertreeCtrl.getLayer(node, parentCtrl, depth)" ' +
          'ngeo-layertree-listeners="gmfLayertreeCtrl.listeners(treeScope, treeCtrl)" ' +
          'ngeo-layertree-templateurl="' + subTemplateUrl + '">' +
          '</div>';
    });


// Overrides the path to the layertree template (used by each node, except
// the root node that path is defined by the gmfLayertreeTemplate value.
ngeo.module.value('ngeoLayertreeTemplateUrl',
    /**
     * @param {angular.JQLite} element Element.
     * @param {angular.Attributes} attrs Attributes.
     * @return {string} Template URL.
     */
    function(element, attrs) {
      return gmf.baseTemplateUrl + '/layertree.html';
    });


/**
 * This directive creates a layertree based on the c2cgeoportal JSON themes
 * source and a {@link ngeo.layertreeDirective}. The controller used by this
 * directive defines some functions for each node that are created by a default
 * template. This default template can be overrided by setting the constant
 * 'gmf.layertreeTemplateUrl' but you will have to adapt the
 * ngeoLayertreeTemplateUrl value too (to define the children's nodes template
 * path).
 *
 * Example:
 *
 *      <gmf-layertree
 *        gmf-layertree-source="ctrl.source"
 *        gmf-layertree-map="ctrl.map"
 *      </gmf-layertree>
 *
 * You can add an attribute 'gmf-layertree-openlinksinnewwindow="true"' to open
 * metadata URLs in a new window. By default, and in the default template,
 * links will be opened in a popup.
 *
 * Used UI metadata:
 *
 *  * isChecked: if 'false' the layer visibility will be set to false.
 *  * legendRule: WMS rule used to get a layer icon.
 *  * isLegendExpanded: if 'true' the legend is expanded by default.
 *  * metadataUrl: Display a popup with the content of the given URL if
 *    possible also open a new window.
 *
 * @htmlAttribute {Object} gmf-layertree-source One theme (JSON).
 * @htmlAttribute {ol.Map} gmf-layertree-map The map.
 * @param {string|function(!angular.JQLite=, !angular.Attributes=)}
 *     gmfLayertreeTemplate Template for the directive.
 * @return {angular.Directive} The directive specs.
 * @ngInject
 * @ngdoc directive
 * @ngname gmfLayertreeDirective
 */
gmf.layertreeDirective = function(gmfLayertreeTemplate) {
  return {
    scope: {
      'map': '=gmfLayertreeMap',
      'tree': '=gmfLayertreeSource',
      'openLinksInNewWindowFn': '&gmfLayertreeOpenlinksinnewwindow'
    },
    bindToController: true,
    controller: 'GmfLayertreeController',
    controllerAs: 'gmfLayertreeCtrl',
    template: gmfLayertreeTemplate
  };
};

gmf.module.directive('gmfLayertree', gmf.layertreeDirective);


/**
 * @param {angular.$http} $http Angular http service.
 * @param {angular.$sce} $sce Angular sce service.
 * @param {!angular.Scope} $scope Angular scope.
 * @param {ngeo.CreatePopup} ngeoCreatePopup Popup service.
 * @param {ngeo.LayerHelper} ngeoLayerHelper Ngeo Layer Helper.
 * @param {string} gmfWmsUrl URL to the wms service to use by default.
 * @param {gmf.TreeManager} gmfTreeManager gmf Tree Manager service.
 * @param {ngeo.SyncArrays} ngeoSyncArrays ngeoSyncArrays service.
 * @constructor
 * @export
 * @ngInject
 * @ngdoc controller
 * @ngname gmfLayertreeController
 */
gmf.LayertreeController = function($http, $sce, $scope, ngeoCreatePopup,
    ngeoLayerHelper, gmfWmsUrl, gmfTreeManager, ngeoSyncArrays) {

  /**
   * @private
   * @type {angular.$http}
   */
  this.$http_ = $http;

  /**
   * @private
   * @type {angular.$sce}
   */
  this.$sce_ = $sce;

  /**
   * @type {string}
   * @private
   */
  this.gmfWmsUrl_ = gmfWmsUrl;

  /**
   * @type {ngeo.LayerHelper}
   * @private
   */
  this.layerHelper_ = ngeoLayerHelper;

  /**
   * @type {gmf.TreeManager}
   * @private
   */
  this.gmfTreeManager_ = gmfTreeManager;

  /**
   * @private
   * @type {ngeo.Popup}
   */
  this.infoPopup_ = ngeoCreatePopup();

  /**
   * @type {Object.<string, !angular.$q.Promise>}
   * @private
   */
  this.promises_ = {};

  /**
   * @type {Object.<number, Array.<string>>}
   * @private
   */
  this.groupNodeStates_ = {};

  /**
   * @type {boolean}
   * @export
   */
  this.openLinksInNewWindow = this['openLinksInNewWindowFn']() === true ?
      true : false;

  /**
   * @type {ol.layer.Group}
   * @private
   */
  this.dataLayerGroup_ = this.layerHelper_.getGroupFromMap(this.map,
        gmf.DATALAYERGROUP_NAME);

  /**
   * @type Array.<ol.layer.Base>
   * @export
   */
  this.layers = [];

  ngeoSyncArrays(this.dataLayerGroup_.getLayers().getArray(), this.layers, true, $scope, function() {
    return true;
  });

  // watch any change on layers array to refresh the map
  $scope.$watchCollection(function() {
    return this.layers;
  }.bind(this),
  function() {
    this.map.render();
  }.bind(this));
};

/**
 * LayertreeController.prototype.prepareLayer_ - inject metadata into the layer
 * @private
 * @param {GmfThemesNode} node Layer tree node.
 * @param {ol.layer.Base} layer The OpenLayers layer or group for the node.
 */
gmf.LayertreeController.prototype.prepareLayer_ = function(node, layer) {
  var type = gmf.Themes.getNodeType(node);
  var ids = this.getNodeIds_(node);
  layer.set('querySourceIds', ids);
  layer.set('layerName', node.name);

  var isMerged = type === gmf.Themes.NodeType.NOT_MIXED_GROUP;
  layer.set('isMerged', isMerged);

  // If layer is 'unchecked', set it to invisible.
  var metadata = node.metadata;
  if (node.children === undefined && goog.isDefAndNotNull(metadata)) {
    if (metadata['isChecked'] != 'true') {
      layer.setVisible(false);
    }
  }
};


/**
 * Create and return a layer corresponding to the ngeo layertree's node.
 * This function will only create a layer for each "top-level" (depth 1) groups.
 *
 * On "not mixed" type nodes, the returned layer will be an ol.layer.Image (WMS)
 * with each name of node's children as LAYERS parameters.
 *
 * On "mixed" type node, the returned  layer will be an ol.layer.Group
 *
 * If the parent node is "mixed", the child layer freshly created will be added to it
 *
 * All layer created will receive:
 *  - A 'querySourceId' parameter with the node id as value.
 *  - A 'layerName' parameter with the node name as value.
 *
 * All layer created will be added at the top of the map and with a Z Index
 * value of 1.
 *
 * If the node metadata 'isChecked' value is 'true', the layer visibility will
 * be set to true.
 * @param {GmfThemesNode} node Layer tree node.
 * @param {ngeo.LayertreeController} parentCtrl parent controller of the node
 * @param {number} depth ngeo layertree node depth.
 * @return {ol.layer.Base} The OpenLayers layer or group for the node.
 * @export
 */
gmf.LayertreeController.prototype.getLayer = function(node, parentCtrl, depth) {
  var type = gmf.Themes.getNodeType(node);
  var layer = null;

  if (depth === 1) {
    switch (type) {
      case gmf.Themes.NodeType.MIXED_GROUP:
        layer = this.getLayerCaseMixedGroup_(node);
        break;
      case gmf.Themes.NodeType.NOT_MIXED_GROUP:
        layer = this.getLayerCaseNotMixedGroup_(node);
        this.prepareLayer_(node, layer);
        break;
      // no default
    }
    this.dataLayerGroup_.getLayers().insertAt(0, layer);
<<<<<<< HEAD
    return layer;
=======

    // by default a layer is not visible
    var visible = false;
    var metadata = node.metadata;
    if (goog.isDefAndNotNull(metadata)) {
      if (metadata['isChecked'] == 'true') {
        visible = true;
      }
    }
    layer.setVisible(visible);
>>>>>>> 91291de5
  }
  //depth > 1 && parent is not a MIXED_GROUP;
  if (!parentCtrl || gmf.Themes.getNodeType(parentCtrl['node']) !== gmf.Themes.NodeType.MIXED_GROUP) {
    return null;
  }
  //depth > 1 && parent is a MIXED group
  switch (type) {
    case gmf.Themes.NodeType.WMTS:
      layer = this.getLayerCaseWMTS_(node);
      break;
    case gmf.Themes.NodeType.WMS:
    case gmf.Themes.NodeType.EXTERNAL_WMS:
      var url = node.url || this.gmfWmsUrl_;
      layer = this.layerHelper_.createBasicWMSLayer(url, node.name);
      break;
    // no default
  }
  this.prepareLayer_(node, layer);
  parentCtrl['layer'].getLayers().push(layer);
  return layer;
};


/**
 * Create an ol.layer.Group with all node's children as layers except others
 * groups.
 * @param {GmfThemesNode} node Layer tree node.
 * @return {ol.layer.Group} Layer group.
 * @private
 */
gmf.LayertreeController.prototype.getLayerCaseMixedGroup_ = function(node) {
  var group = this.layerHelper_.createBasicGroup();
  // Keep a reference to this group.
  this.groupNodeStates_[goog.getUid(group)] = [];
  return group;
};


/**
 * Create an ol.layer.Image with all node's children as LAYERS params.
 * @param {GmfThemesNode} node Layer tree node.
 * @return {ol.layer.Image} Image layer.
 * @private
 */
gmf.LayertreeController.prototype.getLayerCaseNotMixedGroup_ = function(node) {
  var names = this.retrieveNodeNames_(node, true);
  var url = node.url || this.gmfWmsUrl_;
  var layer = this.layerHelper_.createBasicWMSLayer(url, '');
  this.updateWMSLayerState_(layer, names);

  // Keep a reference to this group with all layer name inside.
  this.groupNodeStates_[goog.getUid(layer)] = [];

  return layer;
};


/**
 * Create an ol.layer.Tile layer.
 * @param {GmfThemesNode} node Layertree node.
 * @return {ol.layer.Tile} The OpenLayers layer or group for the node.
 * @private
 */
gmf.LayertreeController.prototype.getLayerCaseWMTS_ = function(node) {
  var newLayer = new ol.layer.Tile();
  this.layerHelper_.createWMTSLayerFromCapabilitites(node.url || '', node.name)
    .then(function(layer) {
      newLayer.setSource(layer.getSource());
      newLayer.set('capabilitiesStyles', layer.get('capabilitiesStyles'));
    });
  return newLayer;
};


/**
 * Fill the given "nodes" array with all node in the given node including the
 * given node itself.
 * @param {GmfThemesNode} node Layertree node.
 * @param {Array.<GmfThemesNode>} nodes An array.
 * @private
 */
gmf.LayertreeController.prototype.getFlatNodes_ = function(node, nodes) {
  var i;
  var children = node.children;
  if (children !== undefined) {
    for (i = 0; i < children.length; i++) {
      this.getFlatNodes_(children[i], nodes);
    }
  } else {
    nodes.push(node);
  }
};


/**
 * Return all names existing in a node and in its children.
 * @param {GmfThemesNode} node Layer tree node.
 * @param {boolean=} opt_onlyChecked return only 'isChecked' node names.
 * @return {Array.<string>} An Array of all nodes names.
 * @private
 */
gmf.LayertreeController.prototype.retrieveNodeNames_ = function(node,
    opt_onlyChecked) {
  var names = [];
  var nodes = [];
  this.getFlatNodes_(node, nodes);
  var metadata, n, i;
  for (i = 0; i < nodes.length; i++) {
    n = nodes[i];
    metadata = n.metadata;
    if (!opt_onlyChecked ||
        (goog.isDefAndNotNull(metadata) && metadata['isChecked'] != 'false')) {
      names.push(n.name);
    }
  }
  return names;
};


/**
 * Retrieve the "top level" layertree.
 * @param {ngeo.LayertreeController} treeCtrl ngeo layertree controller, from
 *     the current node.
 * @return {ngeo.LayertreeController} the top level layertree.
 * @private
 */
gmf.LayertreeController.prototype.retrieveFirstParentTree_ = function(treeCtrl) {
  var tree = treeCtrl;
  while (tree.depth > 1) {
    tree = tree.parent;
  }
  return tree;
};


/**
 * Remove layer from this component's layergroup (and then, from the map) on
 * a ngeo layertree destroy event.
 * @param {angular.Scope} scope treeCtrl scope.
 * @param {ngeo.LayertreeController} treeCtrl ngeo layertree controller, from
 *     the current node.
 * @export
 */
gmf.LayertreeController.prototype.listeners = function(scope, treeCtrl) {
  var dataLayerGroup = this.dataLayerGroup_;
  scope.$on('$destroy', function() {
    // Remove the layer from the map.
    dataLayerGroup.getLayers().remove(treeCtrl.layer);
  }.bind(treeCtrl));
};


/**
 * Return 'outOfResolution' if the current resolution of the map is out of
 * the min/max resolution in the node.
 * @param {GmfThemesNode} node Layer tree node.
 * @return {?string} 'outOfResolution' or null.
 * @export
 */
gmf.LayertreeController.prototype.getResolutionStyle = function(node) {
  var style;
  var resolution = this.map.getView().getResolution();
  var maxExtent = node.maxResolutionHint;
  var minExtent = node.minResolutionHint;
  if (minExtent !== undefined && resolution < minExtent ||
      maxExtent !== undefined && resolution > maxExtent) {
    style = 'outOfResolution';
  }
  return style || null;
};


/**
 * Toggle the state of treeCtrl's node.
 * @param {ngeo.LayertreeController} treeCtrl ngeo layertree controller, from
 *     the current node.
 * @export
 */
gmf.LayertreeController.prototype.toggleActive = function(treeCtrl) {
  var node = /** @type {GmfThemesNode} */ (treeCtrl.node);
  var type = gmf.Themes.getNodeType(node);
  var layer = treeCtrl.layer;
  var i, layers, nodeNames;
  var firstParentTree = this.retrieveFirstParentTree_(treeCtrl);
  var firstParentTreeLayer = firstParentTree.layer;
  // Check if the current node state is 'activated'.
  var isActive = (this.getNodeState(treeCtrl) === 'on') ? true : false;

  // Deactivate/activate the corresponding layer(s).
  switch (type) {
    case gmf.Themes.NodeType.WMS:
    case gmf.Themes.NodeType.WMTS:
    case gmf.Themes.NodeType.EXTERNAL_WMS:

      if (firstParentTreeLayer instanceof ol.layer.Group) {
        layer.setVisible(!isActive);

      } else {
        // If layer of the group is a wms in a not mixed group:
        var firstParentTreeSource = /** @type {ol.source.ImageWMS} */
            (firstParentTreeLayer.getSource());
        var firstParentTreeNode =  /** @type {GmfThemesNode} */
            (firstParentTree.node);
        var currentLayersNames = (firstParentTreeLayer.getVisible()) ?
            firstParentTreeSource.getParams()['LAYERS'].split(',') : [];
        var name, newLayersNames = [];
        nodeNames = this.retrieveNodeNames_(firstParentTreeNode);
        // Add/remove layer and keep order of layers in layergroup.
        for (i = 0; i < nodeNames.length; i++) {
          name = nodeNames[i];
          if (name === node.name) {
            if (!isActive) {
              newLayersNames.push(name);
            }
          } else if (currentLayersNames.indexOf(name) >= 0) {
            newLayersNames.push(name);
          }
        }
        goog.asserts.assertInstanceof(firstParentTreeLayer, ol.layer.Image);
        this.updateWMSLayerState_(firstParentTreeLayer, newLayersNames);
      }
      break;

    case gmf.Themes.NodeType.MIXED_GROUP:
      var nodeLayers = [];
      var l, source;
      nodeNames = this.retrieveNodeNames_(node);
      layers = this.layerHelper_.getFlatLayers(firstParentTreeLayer);
      for (i = 0; i < layers.length; i++) {
        l = layers[i];
        source = layers[i].getSource();
        if (source instanceof ol.source.WMTS) {
          if (nodeNames.indexOf(source.getLayer()) >= 0) {
            nodeLayers.push(l);
          }
        } else if (source instanceof ol.source.ImageWMS) {
          if (nodeNames.indexOf(source.getParams()['LAYERS']) >= 0) {
            nodeLayers.push(l);
          }
        }
      }
      for (i = 0; i < nodeLayers.length; i++) {
        nodeLayers[i].setVisible(!isActive);
      }
      break;

    case gmf.Themes.NodeType.NOT_MIXED_GROUP:
      nodeNames = this.retrieveNodeNames_(node);
      source = /** @type {ol.source.ImageWMS} */
          (firstParentTreeLayer.getSource());
      layers = (firstParentTreeLayer.getVisible() &&
          source.getParams()['LAYERS'].trim() !== '' &&
          source.getParams()['LAYERS'].split(','))  || [];
      if (isActive) {
        for (i = 0; i < nodeNames.length; i++) {
          ol.array.remove(layers, nodeNames[i]);
        }
      } else {
        for (i = 0; i < nodeNames.length; i++) {
          if (!ol.array.includes(layers, nodeNames[i])) {
            layers.push(nodeNames[i]);
          }
        }
      }
      firstParentTreeLayer = /** @type {ol.layer.Image} */
          (firstParentTreeLayer);
      this.updateWMSLayerState_(firstParentTreeLayer, layers);
      break;
    // no default
  }
};


/**
 * Return the current state of the given treeCtrl's node.
 * Return a class name that match with the current node activation state.
 * @param {ngeo.LayertreeController} treeCtrl ngeo layertree controller, from
 *     the current node.
 * @return {string} 'on' or 'off' or 'indeterminate'.
 * @export
 */
gmf.LayertreeController.prototype.getNodeState = function(treeCtrl) {
  var style;
  var layer = treeCtrl.layer;
  var node = /** @type {GmfThemesNode} */ (treeCtrl.node);
  var type = gmf.Themes.getNodeType(node);
  var firstParentTree = this.retrieveFirstParentTree_(treeCtrl);
  var firstParentTreeLayer = firstParentTree.layer;
  var firstParentTreeSource;
  var currentLayersNames = this.groupNodeStates_[
      goog.getUid(firstParentTreeLayer)];

  switch (type) {
    case gmf.Themes.NodeType.WMS:
    case gmf.Themes.NodeType.WMTS:
    case gmf.Themes.NodeType.EXTERNAL_WMS:
      if (firstParentTreeLayer instanceof ol.layer.Group) {
        // Get style of this node depending if the relative layer is visible.
        style = goog.isDefAndNotNull(layer) && layer.getVisible() ?
            'on' : 'off';

      } else {
        // If layer of the group is a wms in a not mixed group:
        firstParentTreeSource = /** @type {ol.source.ImageWMS} */
            (firstParentTreeLayer.getSource());
        var layersNames =
            firstParentTreeSource.getParams()['LAYERS'].split(',');
        // Get style for this layer depending if the layer is on the map or not
        // and if the layer is visible;
        style = layersNames.indexOf(node.name) < 0 ||
            !firstParentTreeLayer.getVisible() ? 'off' : 'on';
      }

      // Update group state
      if (style === 'on') {
        if (!ol.array.includes(currentLayersNames, node.name)) {
          currentLayersNames.push(node.name);
        }
      } else {
        ol.array.remove(currentLayersNames, node.name);
      }

      break;

    case gmf.Themes.NodeType.MIXED_GROUP:
    case gmf.Themes.NodeType.NOT_MIXED_GROUP:
      var nodeNames = this.retrieveNodeNames_(node);
      var i, found = 0;
      for (i = 0; i < nodeNames.length; i++) {
        if (currentLayersNames.indexOf(nodeNames[i]) >= 0) {
          found++;
        }
      }
      if (found === 0) {
        style = 'off';
      } else if (found === nodeNames.length) {
        style = 'on';
      } else {
        style = 'indeterminate';
      }
      break;
    // no default
  }
  return style || 'off';
};


/**
 * Update the LAYERS parameter of the source of the given WMS layer.
 * @param {ol.layer.Image} layer The WMS layer.
 * @param {Array.<string>} names The array of names that will be used to set
 * the LAYERS parameter.
 * @private
 */
gmf.LayertreeController.prototype.updateWMSLayerState_ = function(layer,
    names) {
  // Don't send layer without parameters, hide layer instead;
  if (names.length <= 0) {
    layer.setVisible(false);
  } else {
    layer.setVisible(true);
    names.reverse();
    var source = /** @type {ol.source.ImageWMS} */ (layer.getSource());
    source.updateParams({'LAYERS': names.join(',')});
  }
};


/**
 * Get the icon image URL for the given treeCtrl's layer. It can only return a
 * string for internal WMS layers without multiple childlayers in the node.
 * @param {ngeo.LayertreeController} treeCtrl ngeo layertree controller, from
 *     the current node.
 * @return {?string} The icon legend URL or null.
 * @export
 */
gmf.LayertreeController.prototype.getLegendIconURL = function(treeCtrl) {
  var node = /** @type {GmfThemesNode} */ (treeCtrl.node);
  var opt_legendRule = node.metadata['legendRule'];

  if (node.children !== undefined ||
      opt_legendRule === undefined ||
      node.type === 'WMTS' ||
      node.type === 'external WMS' ||
      node.childLayers !== undefined && node.childLayers.length > 1) {
    return null;
  }

  return this.getWMSLegendURL_(node, opt_legendRule);
};


/**
 * Get the legend URL for the given treeCtrl.
 * @param {ngeo.LayertreeController} treeCtrl ngeo layertree controller, from
 *     the current node.
 * @return {?string} The legend URL or null.
 * @export
 */
gmf.LayertreeController.prototype.getLegendURL = function(treeCtrl) {
  var node = /** @type {GmfThemesNode} */ (treeCtrl.node);

  if (node.children !== undefined) {
    return null;
  }

  var layer = treeCtrl.layer;
  if (node.type === 'WMTS' && goog.isDefAndNotNull(layer)) {
    goog.asserts.assertInstanceof(layer, ol.layer.Tile);
    return this.getWMTSLegendURL_(layer);
  } else {
    return this.getWMSLegendURL_(node);
  }
};


/**
 * Get the WMTS legend URL for the given layer.
 * @param {ol.layer.Tile} layer Tile layer as returned by the
 * gmf layerHelper service.
 * @return {?string} The legend URL or null.
 * @private
 */
gmf.LayertreeController.prototype.getWMTSLegendURL_ = function(layer) {
  // FIXME case of multiple styles ?  case of multiple legendUrl ?
  var url;
  var styles = layer.get('capabilitiesStyles');
  if (styles !== undefined) {
    var legendURL = styles[0]['legendURL'];
    if (legendURL !== undefined) {
      url = legendURL[0]['href'];
    }
  }
  return url || null;
};


/**
 * Get the WMS legend URL for the given node.
 * @param {GmfThemesNode} node Layer tree node.
 * @param {string=} opt_legendRule rule parameters to add to the returned URL.
 * @return {?string} The legend URL or null.
 * @private
 */
gmf.LayertreeController.prototype.getWMSLegendURL_ = function(node,
    opt_legendRule) {
  var scale = this.getScale_();
  var url = node.url || this.gmfWmsUrl_;
  if (url !== undefined) {
    url = goog.uri.utils.setParam(url, 'FORMAT', 'image/png');
    url = goog.uri.utils.setParam(url, 'TRANSPARENT', true);
    url = goog.uri.utils.setParam(url, 'SERVICE', 'wms');
    url = goog.uri.utils.setParam(url, 'VERSION', '1.1.1');
    url = goog.uri.utils.setParam(url, 'REQUEST', 'GetLegendGraphic');
    url = goog.uri.utils.setParam(url, 'LAYER', node.name);
    url = goog.uri.utils.setParam(url, 'SCALE', scale);
    if (opt_legendRule !== undefined) {
      url = goog.uri.utils.setParam(url, 'RULE', opt_legendRule);
    }
  }
  return url || null;
};


/**
 * Return the current scale of the map.
 * @return {number} Scale.
 * @private
 */
gmf.LayertreeController.prototype.getScale_ = function() {
  var view = this.map.getView();
  var resolution = view.getResolution();
  var mpu = view.getProjection().getMetersPerUnit();
  var dpi = 25.4 / 0.28;
  return resolution * mpu * 39.37 * dpi;
};


/**
 * Display a ngeo.infoPopup with the content of the metadata url of a node.
 * @param {ngeo.LayertreeController} treeCtrl ngeo layertree controller, from
 *     the current node.
 * @export
 */
gmf.LayertreeController.prototype.displayMetadata = function(treeCtrl) {
  var treeUid = treeCtrl['uid'].toString();
  var node = treeCtrl.node;
  var metadataURL = node.metadata['metadataUrl'];
  if (metadataURL !== undefined) {
    if (!(treeUid in this.promises_)) {
      this.promises_[treeUid] = this.$http_.get(metadataURL).then(
          function(resp) {
            var html = this.$sce_.trustAsHtml(resp.data);
            return html;
          }.bind(this));
    }
    var infoPopup = this.infoPopup_;
    this.promises_[treeUid].then(function(html) {
      infoPopup.setTitle(node.name);
      infoPopup.setContent(html);
      infoPopup.setOpen(true);
    });
  }
};


/**
 * Return 'noSource' if no source is defined in the given treeCtrl's WMTS layer.
 * @param {ngeo.LayertreeController} treeCtrl ngeo layertree controller, from
 *     the current node.
 * @return {?string} 'noSource' or null
 * @export
 */
gmf.LayertreeController.prototype.getNoSourceStyle = function(treeCtrl) {
  var layer = treeCtrl.layer;
  if (layer !== undefined &&
      layer instanceof ol.layer.Tile &&
      layer.getSource !== undefined &&
      !goog.isDefAndNotNull(layer.getSource())) {
    return 'noSource';
  }
  return null;
};


/**
 * @param {GmfThemesNode} node Layer tree node to remove.
 * @export
 */
gmf.LayertreeController.prototype.removeNode = function(node) {
  this.gmfTreeManager_.removeGroup(node);
};


/**
 * Set the resolution of the map with the max or min resolution of the node.
 * @param {GmfThemesNode} node Layer tree node.
 * @export
 */
gmf.LayertreeController.prototype.zoomToResolution = function(node) {
  var view = this.map.getView();
  var resolution = node.minResolutionHint || node.maxResolutionHint;
  if (resolution !== undefined) {
    view.setResolution(resolution);
  }
};


/**
 * Collect and return all ids of this node and all child nodes as well.
 * @param {GmfThemesNode} node Layer tree node.
 * @return {Array.<number|string>} Layer names.
 * @private
 */
gmf.LayertreeController.prototype.getNodeIds_ = function(node) {
  var ids = [];
  var children = node.children || node;
  if (children && children.length) {
    children.forEach(function(childNode) {
      ids = ids.concat(this.getNodeIds_(childNode));
    }, this);
  } else if (node.id !== undefined) {
    ids.push(node.id);
  }
  return ids;
};


gmf.module.controller('GmfLayertreeController', gmf.LayertreeController);<|MERGE_RESOLUTION|>--- conflicted
+++ resolved
@@ -261,20 +261,7 @@
       // no default
     }
     this.dataLayerGroup_.getLayers().insertAt(0, layer);
-<<<<<<< HEAD
     return layer;
-=======
-
-    // by default a layer is not visible
-    var visible = false;
-    var metadata = node.metadata;
-    if (goog.isDefAndNotNull(metadata)) {
-      if (metadata['isChecked'] == 'true') {
-        visible = true;
-      }
-    }
-    layer.setVisible(visible);
->>>>>>> 91291de5
   }
   //depth > 1 && parent is not a MIXED_GROUP;
   if (!parentCtrl || gmf.Themes.getNodeType(parentCtrl['node']) !== gmf.Themes.NodeType.MIXED_GROUP) {
