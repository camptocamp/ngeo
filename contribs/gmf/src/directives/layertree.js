goog.provide('gmf.LayertreeController');
goog.provide('gmf.layertreeDirective');

goog.require('ngeo.SyncArrays');
goog.require('gmf');
goog.require('gmf.Themes');
goog.require('gmf.TreeManager');
goog.require('ngeo.CreatePopup');
goog.require('ngeo.LayerHelper');
goog.require('ngeo.LayertreeController');
goog.require('ol.array');
goog.require('ol.layer.Tile');

/** @suppress {extraRequire} */
goog.require('ngeo.popoverDirective');

gmf.module.value('gmfLayertreeTemplate',
    /**
     * @param {angular.JQLite} element Element.
     * @param {angular.Attributes} attrs Attributes.
     * @return {string} Template.
     */
    function(element, attrs) {
      var subTemplateUrl = gmf.baseTemplateUrl + '/layertree.html';
      return '<div ngeo-layertree="gmfLayertreeCtrl.tree" ' +
          'ngeo-layertree-map="gmfLayertreeCtrl.map" ' +
          'ngeo-layertree-nodelayer="gmfLayertreeCtrl.getLayer(node, parentCtrl, depth)" ' +
          'ngeo-layertree-listeners="gmfLayertreeCtrl.listeners(treeScope, treeCtrl)" ' +
          'ngeo-layertree-templateurl="' + subTemplateUrl + '">' +
          '</div>';
    });


// Overrides the path to the layertree template (used by each node, except
// the root node that path is defined by the gmfLayertreeTemplate value.
ngeo.module.value('ngeoLayertreeTemplateUrl',
    /**
     * @param {angular.JQLite} element Element.
     * @param {angular.Attributes} attrs Attributes.
     * @return {string} Template URL.
     */
    function(element, attrs) {
      return gmf.baseTemplateUrl + '/layertree.html';
    });


/**
 * This directive creates a layertree based on the c2cgeoportal JSON themes
 * source and a {@link ngeo.layertreeDirective}. The controller used by this
 * directive defines some functions for each node that are created by a default
 * template. This default template can be overrided by setting the constant
 * 'gmf.layertreeTemplateUrl' but you will have to adapt the
 * ngeoLayertreeTemplateUrl value too (to define the children's nodes template
 * path).
 *
 * Example:
 *
 *      <gmf-layertree
 *        gmf-layertree-source="ctrl.source"
 *        gmf-layertree-map="ctrl.map"
 *      </gmf-layertree>
 *
 * You can add an attribute 'gmf-layertree-openlinksinnewwindow="true"' to open
 * metadata URLs in a new window. By default, and in the default template,
 * links will be opened in a popup.
 *
 * Used UI metadata:
 *
 *  * isChecked: if 'false' the layer visibility will be set to false.
 *  * legendRule: WMS rule used to get a layer icon.
 *  * isLegendExpanded: if 'true' the legend is expanded by default.
 *  * metadataUrl: Display a popup with the content of the given URL if
 *    possible also open a new window.
 *
 * @htmlAttribute {Object} gmf-layertree-source One theme (JSON).
 * @htmlAttribute {ol.Map} gmf-layertree-map The map.
 * @param {string|function(!angular.JQLite=, !angular.Attributes=)}
 *     gmfLayertreeTemplate Template for the directive.
 * @return {angular.Directive} The directive specs.
 * @ngInject
 * @ngdoc directive
 * @ngname gmfLayertreeDirective
 */
gmf.layertreeDirective = function(gmfLayertreeTemplate) {
  return {
    scope: {
      'map': '=gmfLayertreeMap',
      'tree': '=gmfLayertreeSource',
      'openLinksInNewWindowFn': '&gmfLayertreeOpenlinksinnewwindow'
    },
    bindToController: true,
    controller: 'GmfLayertreeController',
    controllerAs: 'gmfLayertreeCtrl',
    template: gmfLayertreeTemplate
  };
};

gmf.module.directive('gmfLayertree', gmf.layertreeDirective);


/**
 * @param {angular.$http} $http Angular http service.
 * @param {angular.$sce} $sce Angular sce service.
 * @param {!angular.Scope} $scope Angular scope.
 * @param {ngeo.CreatePopup} ngeoCreatePopup Popup service.
 * @param {ngeo.LayerHelper} ngeoLayerHelper Ngeo Layer Helper.
 * @param {string} gmfWmsUrl URL to the wms service to use by default.
 * @param {gmf.TreeManager} gmfTreeManager gmf Tree Manager service.
 * @param {ngeo.SyncArrays} ngeoSyncArrays ngeoSyncArrays service.
 * @constructor
 * @export
 * @ngInject
 * @ngdoc controller
 * @ngname gmfLayertreeController
 */
gmf.LayertreeController = function($http, $sce, $scope, ngeoCreatePopup,
    ngeoLayerHelper, gmfWmsUrl, gmfTreeManager, ngeoSyncArrays) {

  /**
   * @private
   * @type {angular.$http}
   */
  this.$http_ = $http;

  /**
   * @private
   * @type {angular.$sce}
   */
  this.$sce_ = $sce;

  /**
   * @type {string}
   * @private
   */
  this.gmfWmsUrl_ = gmfWmsUrl;

  /**
   * @type {ngeo.LayerHelper}
   * @private
   */
  this.layerHelper_ = ngeoLayerHelper;

  /**
   * @type {gmf.TreeManager}
   * @private
   */
  this.gmfTreeManager_ = gmfTreeManager;

  /**
   * @private
   * @type {ngeo.Popup}
   */
  this.infoPopup_ = ngeoCreatePopup();

  /**
   * @type {Object.<string, !angular.$q.Promise>}
   * @private
   */
  this.promises_ = {};

  /**
   * @type {Object.<number, Array.<string>>}
   * @private
   */
  this.groupNodeStates_ = {};

  /**
   * @type {boolean}
   * @export
   */
  this.openLinksInNewWindow = this['openLinksInNewWindowFn']() === true ?
      true : false;

  /**
   * @type {ol.layer.Group}
   * @private
   */
  this.dataLayerGroup_ = this.layerHelper_.getGroupFromMap(this.map,
        gmf.DATALAYERGROUP_NAME);

  /**
   * @type Array.<ol.layer.Base>
   * @export
   */
  this.layers = [];

  ngeoSyncArrays(this.dataLayerGroup_.getLayers().getArray(), this.layers, true, $scope, function() {
    return true;
  });

  // watch any change on layers array to refresh the map
  $scope.$watchCollection(function() {
    return this.layers;
  }.bind(this),
  function() {
    this.map.render();
  }.bind(this));
};

/**
 * LayertreeController.prototype.prepareLayer_ - inject metadata into the layer
 * @private
 * @param {GmfThemesNode} node Layer tree node.
 * @param {ol.layer.Base} layer The OpenLayers layer or group for the node.
 */
gmf.LayertreeController.prototype.prepareLayer_ = function(node, layer) {
  var type = gmf.Themes.getNodeType(node);
  var ids = this.getNodeIds_(node);
  layer.set('querySourceIds', ids);
  layer.set('layerName', node.name);

  var isMerged = type === gmf.Themes.NodeType.NOT_MIXED_GROUP;
  layer.set('isMerged', isMerged);

  // If layer is 'unchecked', set it to invisible.
  var metadata = node.metadata;
  if (node.children === undefined && goog.isDefAndNotNull(metadata)) {
    if (!metadata['isChecked']) {
      layer.setVisible(false);
    }
  }
};


/**
 * Create and return a layer corresponding to the ngeo layertree's node.
 * This function will only create a layer for each "top-level" (depth 1) groups.
 *
 * On "not mixed" type nodes, the returned layer will be an ol.layer.Image (WMS)
 * with each name of node's children as LAYERS parameters.
 *
 * On "mixed" type node, the returned  layer will be an ol.layer.Group
 *
 * If the parent node is "mixed", the child layer freshly created will be added to it
 *
 * All layer created will receive:
 *  - A 'querySourceId' parameter with the node id as value.
 *  - A 'layerName' parameter with the node name as value.
 *
 * All layer created will be added at the top of the map and with a Z Index
 * value of 1.
 *
 * If the node metadata 'isChecked' value is 'true', the layer visibility will
 * be set to true.
 * @param {GmfThemesNode} node Layer tree node.
 * @param {ngeo.LayertreeController} parentCtrl parent controller of the node
 * @param {number} depth ngeo layertree node depth.
 * @return {ol.layer.Base} The OpenLayers layer or group for the node.
 * @export
 */
gmf.LayertreeController.prototype.getLayer = function(node, parentCtrl, depth) {
  var type = gmf.Themes.getNodeType(node);
  var layer = null;

  if (depth === 1) {
    switch (type) {
      case gmf.Themes.NodeType.MIXED_GROUP:
        layer = this.getLayerCaseMixedGroup_(node);
        break;
      case gmf.Themes.NodeType.NOT_MIXED_GROUP:
        layer = this.getLayerCaseNotMixedGroup_(node);
        this.prepareLayer_(node, layer);
        break;
      default:
        throw new Error('node wrong type: ' + type);
    }
<<<<<<< HEAD
    this.dataLayerGroup_.getLayers().insertAt(0, layer);
    return layer;
=======
  }

  if (goog.isDefAndNotNull(layer)) {
    var ids = gmf.LayertreeController.getLayerNodeIds(node);
    layer.set('querySourceIds', ids);
    layer.set('layerName', node.name);

    this.dataLayerGroup_.getLayers().insertAt(0, layer);

    // Set visiblity for not mixed group (mixed groups depends on its children)
    if (type !== gmf.LayertreeController.TYPE_NOTMIXEDGROUP) {
      // by default a layer is not visible
      var visible = false;
      var metadata = node.metadata;
      if (metadata && metadata['isChecked'] === 'true') {
        visible = true;
      }
      layer.setVisible(visible);
    }
>>>>>>> ab3ddacb
  }

  //depth > 1 && parent is not a MIXED_GROUP;
  if (!parentCtrl || gmf.Themes.getNodeType(parentCtrl['node']) !== gmf.Themes.NodeType.MIXED_GROUP) {
    return null;
  }
  //depth > 1 && parent is a MIXED group
  switch (type) {
    case gmf.Themes.NodeType.MIXED_GROUP:
      layer = this.getLayerCaseMixedGroup_(node);
      break;
    case gmf.Themes.NodeType.NOT_MIXED_GROUP:
      layer = this.getLayerCaseNotMixedGroup_(node);
      this.prepareLayer_(node, layer);
      break;
    case gmf.Themes.NodeType.WMTS:
      layer = this.getLayerCaseWMTS_(node);
      break;
    case gmf.Themes.NodeType.WMS:
      var url = node.url || this.gmfWmsUrl_;
      layer = this.layerHelper_.createBasicWMSLayer(url, node.layers,
              node.serverType);
      break;
    default:
      throw new Error('node wrong type: ' + type);
  }
  this.prepareLayer_(node, layer);
  parentCtrl['layer'].getLayers().push(layer);
  return layer;
};


/**
 * Create an ol.layer.Group with all node's children as layers except others
 * groups.
 * @param {GmfThemesNode} node Layer tree node.
 * @return {ol.layer.Group} Layer group.
 * @private
 */
gmf.LayertreeController.prototype.getLayerCaseMixedGroup_ = function(node) {
  var group = this.layerHelper_.createBasicGroup();
  // Keep a reference to this group.
  this.groupNodeStates_[goog.getUid(group)] = [];
  return group;
};


/**
 * Create an ol.layer.Image with all node's children as LAYERS params.
 * @param {GmfThemesNode} node Layer tree node.
 * @return {ol.layer.Image} Image layer.
 * @private
 */
gmf.LayertreeController.prototype.getLayerCaseNotMixedGroup_ = function(node) {
  var names = this.retrieveNodeNames_(node, true);
  var url = node.url || this.gmfWmsUrl_;
  var serverType = node.children[0]['serverType'];
  var layer = this.layerHelper_.createBasicWMSLayer(url, '', serverType);
  this.updateWMSLayerState_(layer, names);

  // Keep a reference to this group with all layer name inside.
  this.groupNodeStates_[goog.getUid(layer)] = [];

  return layer;
};


/**
 * Create an ol.layer.Tile layer.
 * @param {GmfThemesNode} node Layertree node.
 * @return {ol.layer.Tile} The OpenLayers layer or group for the node.
 * @private
 */
gmf.LayertreeController.prototype.getLayerCaseWMTS_ = function(node) {
  var newLayer = new ol.layer.Tile();
  this.layerHelper_.createWMTSLayerFromCapabilitites(node.url || '', node.name)
    .then(function(layer) {
      newLayer.setSource(layer.getSource());
      newLayer.set('capabilitiesStyles', layer.get('capabilitiesStyles'));
    });
  return newLayer;
};


/**
 * Fill the given "nodes" array with all node in the given node including the
 * given node itself.
 * @param {GmfThemesNode} node Layertree node.
 * @param {Array.<GmfThemesNode>} nodes An array.
 * @private
 */
gmf.LayertreeController.prototype.getFlatNodes_ = function(node, nodes) {
  var i;
  var children = node.children;
  if (children !== undefined) {
    for (i = 0; i < children.length; i++) {
      this.getFlatNodes_(children[i], nodes);
    }
  } else {
    nodes.push(node);
  }
};


/**
 * Return all names existing in a node and in its children.
 * @param {GmfThemesNode} node Layer tree node.
 * @param {boolean=} opt_onlyChecked return only 'isChecked' node names.
 * @return {Array.<string>} An Array of all nodes names.
 * @private
 */
gmf.LayertreeController.prototype.retrieveNodeNames_ = function(node,
    opt_onlyChecked) {
  var names = [];
  var nodes = [];
  this.getFlatNodes_(node, nodes);
  var metadata, n, i;
  for (i = 0; i < nodes.length; i++) {
    n = nodes[i];
    metadata = n.metadata;
    if (!opt_onlyChecked ||
<<<<<<< HEAD
        (goog.isDefAndNotNull(metadata) && metadata['isChecked'])) {
=======
        (goog.isDefAndNotNull(metadata) && metadata['isChecked'] === 'true')) {
>>>>>>> ab3ddacb
      names.push(n.name);
    }
  }
  return names;
};


/**
 * Retrieve the "top level" layertree.
 * @param {ngeo.LayertreeController} treeCtrl ngeo layertree controller, from
 *     the current node.
 * @return {ngeo.LayertreeController} the top level layertree.
 * @private
 */
gmf.LayertreeController.prototype.retrieveFirstParentTree_ = function(treeCtrl) {
  var tree = treeCtrl;
  while (tree.depth > 1) {
    tree = tree.parent;
  }
  return tree;
};


/**
 * Remove layer from this component's layergroup (and then, from the map) on
 * a ngeo layertree destroy event.
 * @param {angular.Scope} scope treeCtrl scope.
 * @param {ngeo.LayertreeController} treeCtrl ngeo layertree controller, from
 *     the current node.
 * @export
 */
gmf.LayertreeController.prototype.listeners = function(scope, treeCtrl) {
  var dataLayerGroup = this.dataLayerGroup_;
  scope.$on('$destroy', function() {
    // Remove the layer from the map.
    dataLayerGroup.getLayers().remove(treeCtrl.layer);
  }.bind(treeCtrl));
};


/**
 * Return 'outOfResolution' if the current resolution of the map is out of
 * the min/max resolution in the node.
 * @param {GmfThemesNode} node Layer tree node.
 * @return {?string} 'outOfResolution' or null.
 * @export
 */
gmf.LayertreeController.prototype.getResolutionStyle = function(node) {
  var style;
  var resolution = this.map.getView().getResolution();
  var maxExtent = node.maxResolutionHint;
  var minExtent = node.minResolutionHint;
  if (minExtent !== undefined && resolution < minExtent ||
      maxExtent !== undefined && resolution > maxExtent) {
    style = 'outOfResolution';
  }
  return style || null;
};


/**
 * Toggle the state of treeCtrl's node.
 * @param {ngeo.LayertreeController} treeCtrl ngeo layertree controller, from
 *     the current node.
 * @export
 */
gmf.LayertreeController.prototype.toggleActive = function(treeCtrl) {
  var node = /** @type {GmfThemesNode} */ (treeCtrl.node);
  var childNodes = [];
  var type = gmf.Themes.getNodeType(node);
  var layer = treeCtrl.layer;
  var i, layers, layersNames;
  var firstParentTree = this.retrieveFirstParentTree_(treeCtrl);
  var firstParentTreeLayer = firstParentTree.layer;
  // Check if the current node state is 'activated'.
  var isActive = (this.getNodeState(treeCtrl) === 'on') ? true : false;

  // Deactivate/activate the corresponding layer(s).
  switch (type) {
    case gmf.Themes.NodeType.WMS:
    case gmf.Themes.NodeType.WMTS:

      // If layer is in a mixed group
      if (firstParentTreeLayer instanceof ol.layer.Group) {
        layer.setVisible(!isActive);

      } else {
        // If layer of the group is a wms in a not mixed group:
        var firstParentTreeSource = /** @type {ol.source.ImageWMS} */
            (firstParentTreeLayer.getSource());
        var firstParentTreeNode =  /** @type {GmfThemesNode} */
            (firstParentTree.node);
        var currentLayersNames = (firstParentTreeLayer.getVisible()) ?
            firstParentTreeSource.getParams()['LAYERS'] : '';
        var newLayersNames = [];
        this.getFlatNodes_(firstParentTreeNode, childNodes);
        // Add/remove layer and keep order of layers in layergroup.
        for (i = 0; i < childNodes.length; i++) {
          layersNames = childNodes[i].layers;
          if (layersNames === node.layers) {
            if (!isActive) {
              newLayersNames.push(layersNames);
            }
          } else if (currentLayersNames.search(new RegExp(layersNames)) >= 0) {
            newLayersNames.push(layersNames);
          }
        }
        goog.asserts.assertInstanceof(firstParentTreeLayer, ol.layer.Image);
        this.updateWMSLayerState_(firstParentTreeLayer, newLayersNames);
      }
      break;

    case gmf.Themes.NodeType.MIXED_GROUP:
      var nodeLayers = [];
      var l, source;
      this.getFlatNodes_(node, childNodes);
      layersNames = childNodes.map(function(node) {
        return node.layers;
      }).join(',');
      layers = this.layerHelper_.getFlatLayers(firstParentTreeLayer);
      for (i = 0; i < layers.length; i++) {
        l = layers[i];
        source = layers[i].getSource();
        if (source instanceof ol.source.WMTS) {
          if (layersNames.search(source.getLayer()) >= 0) {
            nodeLayers.push(l);
          }
        } else if (source instanceof ol.source.ImageWMS) {
          if (layersNames.search(source.getParams()['LAYERS']) >= 0) {
            nodeLayers.push(l);
          }
        }
      }
      for (i = 0; i < nodeLayers.length; i++) {
        nodeLayers[i].setVisible(!isActive);
      }
      break;

    case gmf.Themes.NodeType.NOT_MIXED_GROUP:
      this.getFlatNodes_(node, childNodes);
      layersNames = childNodes.map(function(node) {
        return node.layers;
      });
      source = /** @type {ol.source.ImageWMS} */
          (firstParentTreeLayer.getSource());
      layers = (firstParentTreeLayer.getVisible() &&
          source.getParams()['LAYERS'].trim() !== '' &&
          source.getParams()['LAYERS'].split(','))  || [];
      if (isActive) {
        for (i = 0; i < layersNames.length; i++) {
          ol.array.remove(layers, layersNames[i]);
        }
      } else {
        for (i = 0; i < layersNames.length; i++) {
          if (!ol.array.includes(layers, layersNames[i])) {
            layers.push(layersNames[i]);
          }
        }
      }
      firstParentTreeLayer = /** @type {ol.layer.Image} */
          (firstParentTreeLayer);
      this.updateWMSLayerState_(firstParentTreeLayer, layers);
      break;
    // no default
  }
};


/**
 * Return the current state of the given treeCtrl's node.
 * Return a class name that match with the current node activation state.
 * @param {ngeo.LayertreeController} treeCtrl ngeo layertree controller, from
 *     the current node.
 * @return {string} 'on' or 'off' or 'indeterminate'.
 * @export
 */
gmf.LayertreeController.prototype.getNodeState = function(treeCtrl) {
  var style;
  var layer = treeCtrl.layer;
  var node = /** @type {GmfThemesNode} */ (treeCtrl.node);
  var type = gmf.Themes.getNodeType(node);
  var firstParentTree = this.retrieveFirstParentTree_(treeCtrl);
  var firstParentTreeLayer = firstParentTree.layer;
  var firstParentTreeSource;
  var currentNodeState = this.groupNodeStates_[
      goog.getUid(firstParentTreeLayer)];

  switch (type) {
    case gmf.Themes.NodeType.WMS:
    case gmf.Themes.NodeType.WMTS:
      if (firstParentTreeLayer instanceof ol.layer.Group) {
        // Get style of this node depending if the relative layer is visible.
        style = goog.isDefAndNotNull(layer) && layer.getVisible() ?
            'on' : 'off';

      } else {
        // If layer of the group is a wms in a not mixed group:
        firstParentTreeSource = /** @type {ol.source.ImageWMS} */
            (firstParentTreeLayer.getSource());
        var layersNames =
            firstParentTreeSource.getParams()['LAYERS'];
        // Get style for this layer depending if the layer is on the map or not
        // and if the layer is visible;
        style = layersNames.search(node.layers) < 0 ||
            !firstParentTreeLayer.getVisible() ? 'off' : 'on';
      }

      // Update group state
      if (style === 'on') {
        if (!ol.array.includes(currentNodeState, node.name)) {
          currentNodeState.push(node.name);
        }
      } else {
        ol.array.remove(currentNodeState, node.name);
      }

      break;

    case gmf.Themes.NodeType.MIXED_GROUP:
    case gmf.Themes.NodeType.NOT_MIXED_GROUP:
      var nodeNames = this.retrieveNodeNames_(node);
      var i, found = 0;
      for (i = 0; i < nodeNames.length; i++) {
        if (currentNodeState.indexOf(nodeNames[i]) >= 0) {
          found++;
        }
      }
      if (found === 0) {
        style = 'off';
      } else if (found === nodeNames.length) {
        style = 'on';
      } else {
        style = 'indeterminate';
      }
      break;
    // no default
  }
  return style || 'off';
};


/**
 * Update the LAYERS parameter of the source of the given WMS layer.
 * @param {ol.layer.Image} layer The WMS layer.
 * @param {Array.<string>} names The array of names that will be used to set
 * the LAYERS parameter.
 * @private
 */
gmf.LayertreeController.prototype.updateWMSLayerState_ = function(layer,
    names) {
  // Don't send layer without parameters, hide layer instead;
  if (names.length <= 0) {
    layer.setVisible(false);
  } else {
    layer.setVisible(true);
    names.reverse();
    var source = /** @type {ol.source.ImageWMS} */ (layer.getSource());
    source.updateParams({'LAYERS': names.join(',')});
  }
};


/**
 * Get the icon image URL for the given treeCtrl's layer. It can only return a
 * string for internal WMS layers without multiple childlayers in the node.
 * @param {ngeo.LayertreeController} treeCtrl ngeo layertree controller, from
 *     the current node.
 * @return {?string} The icon legend URL or null.
 * @export
 */
gmf.LayertreeController.prototype.getLegendIconURL = function(treeCtrl) {
  var node = /** @type {GmfThemesNode} */ (treeCtrl.node);
  var opt_legendRule = node.metadata['legendRule'];

  if (node.children !== undefined ||
      opt_legendRule === undefined ||
      node.type === 'WMTS' ||
      node.type === 'external WMS' ||
      node.childLayers !== undefined && node.childLayers.length > 1) {
    return null;
  }

  var url = node.url || this.gmfWmsUrl_;
  return this.layerHelper_.getWMSLegendURL(url, node.name,
          this.getScale_(), opt_legendRule);
};


/**
 * Get the legend URL for the given treeCtrl.
 * @param {ngeo.LayertreeController} treeCtrl ngeo layertree controller, from
 *     the current node.
 * @return {?string} The legend URL or null.
 * @export
 */
gmf.LayertreeController.prototype.getLegendURL = function(treeCtrl) {
  var node = /** @type {GmfThemesNode} */ (treeCtrl.node);

  if (node.children !== undefined) {
    return null;
  }

  if (node.metadata['legendImage']) {
    return node.metadata['legendImage'];
  }

  var layer = treeCtrl.layer;
  if (node.type === 'WMTS' && goog.isDefAndNotNull(layer)) {
    goog.asserts.assertInstanceof(layer, ol.layer.Tile);
    return this.layerHelper_.getWMTSLegendURL(layer);
  } else {
    var url = node.url || this.gmfWmsUrl_;
    return this.layerHelper_.getWMSLegendURL(url, node.name, this.getScale_());
  }
};


/**
 * Return the current scale of the map.
 * @return {number} Scale.
 * @private
 */
gmf.LayertreeController.prototype.getScale_ = function() {
  var view = this.map.getView();
  var resolution = view.getResolution();
  var mpu = view.getProjection().getMetersPerUnit();
  var dpi = 25.4 / 0.28;
  return resolution * mpu * 39.37 * dpi;
};


/**
 * Display a ngeo.infoPopup with the content of the metadata url of a node.
 * @param {ngeo.LayertreeController} treeCtrl ngeo layertree controller, from
 *     the current node.
 * @export
 */
gmf.LayertreeController.prototype.displayMetadata = function(treeCtrl) {
  var treeUid = treeCtrl['uid'].toString();
  var node = treeCtrl.node;
  var metadataURL = node.metadata['metadataUrl'];
  if (metadataURL !== undefined) {
    if (!(treeUid in this.promises_)) {
      this.promises_[treeUid] = this.$http_.get(metadataURL).then(
          function(resp) {
            var html = this.$sce_.trustAsHtml(resp.data);
            return html;
          }.bind(this));
    }
    var infoPopup = this.infoPopup_;
    this.promises_[treeUid].then(function(html) {
      infoPopup.setTitle(node.name);
      infoPopup.setContent(html);
      infoPopup.setOpen(true);
    });
  }
};


/**
 * Return 'noSource' if no source is defined in the given treeCtrl's WMTS layer.
 * @param {ngeo.LayertreeController} treeCtrl ngeo layertree controller, from
 *     the current node.
 * @return {?string} 'noSource' or null
 * @export
 */
gmf.LayertreeController.prototype.getNoSourceStyle = function(treeCtrl) {
  var layer = treeCtrl.layer;
  if (layer !== undefined &&
      layer instanceof ol.layer.Tile &&
      layer.getSource !== undefined &&
      !goog.isDefAndNotNull(layer.getSource())) {
    return 'noSource';
  }
  return null;
};


/**
 * @param {GmfThemesNode} node Layer tree node to remove.
 * @export
 */
gmf.LayertreeController.prototype.removeNode = function(node) {
  this.gmfTreeManager_.removeGroup(node);
};


/**
 * Set the resolution of the map with the max or min resolution of the node.
 * @param {ngeo.LayertreeController} treeCtrl ngeo layertree controller, from
 *     the current node.
 * @export
 */
gmf.LayertreeController.prototype.zoomToResolution = function(treeCtrl) {
  var node = /** @type {GmfThemesNode} */ (treeCtrl.node);
  var view = this.map.getView();
  var resolution = node.minResolutionHint || node.maxResolutionHint;
  if (resolution !== undefined) {
    view.setResolution(view.constrainResolution(resolution, 0, 1));
  }
};


/**
 * Collect and return all ids of this layer node and all child nodes as well.
 * @param {GmfThemesNode} node Layer tree node.
 * @return {Array.<number|string>} Layer names.
 */
gmf.LayertreeController.getLayerNodeIds = function(node) {
  var ids = [];
  var children = node.children || node;
  if (children && children.length) {
    children.forEach(function(childNode) {
      ids = ids.concat(gmf.LayertreeController.getLayerNodeIds(childNode));
    });
  } else if (node.id !== undefined) {
    ids.push(node.id);
  }
  return ids;
};


/**
 * Toggle the legend for a node
 * @param {string} legendNodeId The DOM node legend id to toggle
 * @export
 */
gmf.LayertreeController.prototype.toggleNodeLegend = function(legendNodeId) {
  $(legendNodeId).toggle({
    toggle : true
  });
};


gmf.module.controller('GmfLayertreeController', gmf.LayertreeController);<|MERGE_RESOLUTION|>--- conflicted
+++ resolved
@@ -264,30 +264,8 @@
       default:
         throw new Error('node wrong type: ' + type);
     }
-<<<<<<< HEAD
     this.dataLayerGroup_.getLayers().insertAt(0, layer);
     return layer;
-=======
-  }
-
-  if (goog.isDefAndNotNull(layer)) {
-    var ids = gmf.LayertreeController.getLayerNodeIds(node);
-    layer.set('querySourceIds', ids);
-    layer.set('layerName', node.name);
-
-    this.dataLayerGroup_.getLayers().insertAt(0, layer);
-
-    // Set visiblity for not mixed group (mixed groups depends on its children)
-    if (type !== gmf.LayertreeController.TYPE_NOTMIXEDGROUP) {
-      // by default a layer is not visible
-      var visible = false;
-      var metadata = node.metadata;
-      if (metadata && metadata['isChecked'] === 'true') {
-        visible = true;
-      }
-      layer.setVisible(visible);
-    }
->>>>>>> ab3ddacb
   }
 
   //depth > 1 && parent is not a MIXED_GROUP;
@@ -409,11 +387,7 @@
     n = nodes[i];
     metadata = n.metadata;
     if (!opt_onlyChecked ||
-<<<<<<< HEAD
         (goog.isDefAndNotNull(metadata) && metadata['isChecked'])) {
-=======
-        (goog.isDefAndNotNull(metadata) && metadata['isChecked'] === 'true')) {
->>>>>>> ab3ddacb
       names.push(n.name);
     }
   }
