import angular from 'angular';
import gmfLayertreeTreeManager from 'gmf/layertree/TreeManager.js';
import gmfThemeThemes, {ThemeNodeType, getSnappingConfig} from 'gmf/theme/Themes.js';
import ngeoLayertreeController, {getFirstParentTree} from 'ngeo/layertree/Controller.js';
import {getUid as olUtilGetUid} from 'ol/util.js';
import * as olEvents from 'ol/events.js';
import olCollection from 'ol/Collection.js';
import olFormatWFS from 'ol/format/WFS.js';
import olInteractionSnap from 'ol/interaction/Snap.js';


/**
 * The snapping service of GMF. Responsible of collecting the treeCtrls that
 * support snapping and store them here. As soon as a treeCtrl state becomes
 * 'on', a WFS GetFeature request is issued to collect the features at the
 * map view location. A new request is sent every time the map is panned or
 * zoomed for each treeCtrl that are still 'on'.
 *
 * Features returned by these requests get bound to a `ol.interaction.Snap`,
 * which allows the snapping to occur on other places where vector
 * features are drawn or modified.
 *
 *
 * @constructor
 * @param {angular.IHttpService} $http Angular $http service.
 * @param {angular.IQService} $q The Angular $q service.
 * @param {angular.IScope} $rootScope Angular rootScope.
<<<<<<< HEAD
=======
 * @param {angular.auto.IInjectorService} $injector Angular injector.
>>>>>>> 9f4e0dae
 * @param {angular.ITimeoutService} $timeout Angular timeout service.
 * @param {import("gmf/theme/Themes.js").ThemesService} gmfThemes The gmf Themes service.
 * @param {import("gmf/layertree/TreeManager.js").LayertreeTreeManager} gmfTreeManager The gmf TreeManager
 *    service.
 * @ngInject
 * @ngdoc service
 * @ngname gmfSnapping
 * @hidden
 */
export function EditingSnappingService(
  $http, $q, $rootScope, $injector, $timeout, gmfThemes, gmfTreeManager
) {

  // === Injected services ===

  /**
   * @type {angular.IHttpService}
   * @private
   */
  this.http_ = $http;

  /**
   * @type {angular.IQService}
   * @private
   */
  this.q_ = $q;

  /**
   * @type {angular.IScope}
   * @private
   */
  this.rootScope_ = $rootScope;

  /**
   * @type {angular.ITimeoutService}
   * @private
   */
  this.timeout_ = $timeout;

  /**
   * @type {angular.auto.IInjectorService}
   * @private
   */
  this.injector_ = $injector;

  /**
   * @type {import("gmf/theme/Themes.js").ThemesService}
   * @private
   */
  this.gmfThemes_ = gmfThemes;

  /**
   * @type {import("gmf/layertree/TreeManager.js").LayertreeTreeManager}
   * @private
   */
  this.gmfTreeManager_ = gmfTreeManager;


  // === Properties ===

  /**
   * A cache containing all available snappable items, in which the listening
   * of the state of the `treeCtrl` is registered and unregistered.
   * @type {Cache}
   * @private
   */
  this.cache_ = {};

  /**
   * @type {Array<import("ol/events.js").EventsKey>}
   * @private
   */
  this.listenerKeys_ = [];

  /**
   * @type {?import("ol/Map.js").default}
   * @private
   */
  this.map_ = null;

  /**
   * Reference to the promise taking care of calling all GetFeature requests
   * of the currently active cache items after the map view changed. Used
   * to cancel if the map view changes often within a short period of time.
   * @type {?angular.IPromise<void>}
   * @private
   */
  this.mapViewChangePromise_ = null;

  /**
   * A reference to the OGC servers loaded by the theme service.
   * @type {import('gmf/themes.js').GmfOgcServers|null}
   * @private
   */
  this.ogcServers_ = null;

  /**
   * @type {import('ol/source/Vector.js').default|undefined}
   * @private
   */
  this.ngeoSnappingSource_ = this.injector_.has('ngeoSnappingSource') ?
    this.injector_.get('ngeoSnappingSource') : undefined;
}


class CustomSnap extends olInteractionSnap {
  constructor(options) {
    super(options);
    document.body.addEventListener('keydown', (evt) => {
      this.setActive(evt.keyCode !== 17); // Ctrl key
    });
    document.body.addEventListener('keyup', () => {
      this.setActive(true);
    });
  }
}


/**
 * In order for a `ol.interaction.Snap` to work properly, it has to be added
 * to the map after any draw interactions or other kinds of interactions that
 * interacts with features on the map.
 *
 * This method can be called to make sure the Snap interactions are on top.
 *
 */
EditingSnappingService.prototype.ensureSnapInteractionsOnTop = function() {
  if (!this.map_) {
    throw new Error('Missing map');
  }
  const map = this.map_;

  let item;
  for (const uid in this.cache_) {
    item = this.cache_[uid];
    if (item.active) {
      if (!item.interaction) {
        throw new Error('Missing item.interaction');
      }
      map.removeInteraction(item.interaction);
      map.addInteraction(item.interaction);
    }
  }
};


/**
 * Bind the snapping service to a map
 * @param {?import("ol/Map.js").default} map Map
 */
EditingSnappingService.prototype.setMap = function(map) {

  const keys = this.listenerKeys_;

  if (this.map_) {
    if (!this.treeCtrlsUnregister_) {
      throw new Error('Missing treeCtrlsUnregister');
    }
    this.treeCtrlsUnregister_();
    this.unregisterAllTreeCtrl_();
    keys.forEach(olEvents.unlistenByKey);
    keys.length = 0;
  }

  this.map_ = map;

  if (map) {
    this.treeCtrlsUnregister_ = this.rootScope_.$watchCollection(() => {
      if (this.gmfTreeManager_.rootCtrl) {
        return this.gmfTreeManager_.rootCtrl.children;
      }
    }, (value) => {
      // Timeout required, because the collection event is fired before the
      // leaf nodes are created and they are the ones we're looking for here.
      this.timeout_(() => {
        if (value) {
          if (!this.gmfTreeManager_.rootCtrl) {
            throw new Error('Missing gmfTreeManager_.rootCtrl');
          }
          this.unregisterAllTreeCtrl_();
          this.gmfTreeManager_.rootCtrl.traverseDepthFirst(this.registerTreeCtrl_.bind(this));
        }
      }, 0);
    });

    keys.push(
      olEvents.listen(this.gmfThemes_, 'change', this.handleThemesChange_, this),
      olEvents.listen(map, 'moveend', this.handleMapMoveEnd_, this)
    );
  }
};


/**
 * Called when the themes change. Get the OGC servers, then listen to the
 * tree manager Layertree controllers array changes.
 * @private
 */
EditingSnappingService.prototype.handleThemesChange_ = function() {
  this.ogcServers_ = null;
  this.gmfThemes_.getOgcServersObject().then((ogcServers) => {
    this.ogcServers_ = ogcServers;
  });
};


/**
 * Registers a newly added Layertree controller 'leaf'. If it's snappable,
 * create and add a cache item with every configuration required to do the
 * snapping. It becomes active when its state is set to 'on'.
 *
 * @param {import("ngeo/layertree/Controller.js").LayertreeController} treeCtrl Layertree controller to
 *    register
 * @private
 */
EditingSnappingService.prototype.registerTreeCtrl_ = function(treeCtrl) {

  // Skip any Layertree controller that has a node that is not a leaf
  let node = /** @type {import('gmf/themes.js').GmfGroup|import('gmf/themes.js').GmfLayer} */ (treeCtrl.node);
  const groupNode = /** @type {import('gmf/themes.js').GmfGroup} */(node);
  if (groupNode.children) {
    return;
  }

  // If treeCtrl is snappable and supports WFS, listen to its state change.
  // When it becomes visible, it's added to the list of snappable tree ctrls.
  node = /** @type {import('gmf/themes.js').GmfLayer} */ (treeCtrl.node);
  const snappingConfig = getSnappingConfig(node);
  if (snappingConfig) {
    const wfsConfig = this.getWFSConfig_(treeCtrl);
    if (wfsConfig) {
      const uid = olUtilGetUid(treeCtrl);

      const stateWatcherUnregister = this.rootScope_.$watch(
        () => treeCtrl.getState(),
        this.handleTreeCtrlStateChange_.bind(this, treeCtrl)
      );

      const ogcServer = this.getOGCServer_(treeCtrl);
      if (!ogcServer) {
        throw new Error('Missing ogcServer');
      }
      this.cache_[uid] = {
        active: false,
        featureNS: ogcServer.wfsFeatureNS,
        featurePrefix: 'feature',
        features: new olCollection(),
        geometryName: ogcServer.geometryName,
        interaction: null,
        maxFeatures: 50,
        requestDeferred: null,
        snappingConfig: snappingConfig,
        treeCtrl: treeCtrl,
        wfsConfig: wfsConfig,
        stateWatcherUnregister: stateWatcherUnregister
      };

      // This extra call is to initialize the treeCtrl with its current state
      this.handleTreeCtrlStateChange_(treeCtrl, treeCtrl.getState());
    }
  }
};


/**
 * Unregisters all removed layertree controllers 'leaf'. Remove the according
 * cache item and deactivate it as well. Unregister events.
 *
 * @private
 */
EditingSnappingService.prototype.unregisterAllTreeCtrl_ = function() {
  for (const uid in this.cache_) {
    const item = this.cache_[uid];
    if (item) {
      item.stateWatcherUnregister();
      this.deactivateItem_(item);
      delete this.cache_[uid];
    }
  }
};


/**
 * Get the OGC server.
 *
 * @param {import("ngeo/layertree/Controller.js").LayertreeController} treeCtrl The layer tree controller
 * @return {?import('gmf/themes.js').GmfOgcServer} The OGC server.
 * @private
 */
EditingSnappingService.prototype.getOGCServer_ = function(treeCtrl) {
  const gmfLayer = /** @type {import('gmf/themes.js').GmfLayer} */(treeCtrl.node);
  if (gmfLayer.type !== ThemeNodeType.WMS) {
    return null;
  }
  const gmfLayerWMS = /** @type {import('gmf/themes.js').GmfLayerWMS} */(gmfLayer);

  let ogcServerName;
  const gmfGroup = /** @type {import('gmf/themes.js').GmfGroup} */(treeCtrl.parent.node);
  if (gmfGroup.mixed) {
    ogcServerName = gmfLayerWMS.ogcServer;
  } else {
    const firstTreeCtrl = getFirstParentTree(treeCtrl);
    const firstNode = /** @type {import('gmf/themes.js').GmfGroup} */(firstTreeCtrl.node);
    ogcServerName = firstNode.ogcServer;
  }
  if (!ogcServerName) {
    return null;
  }
  if (!this.ogcServers_) {
    throw new Error('Missing ogcServers');
  }
  return this.ogcServers_[ogcServerName];
};


/**
 * Get the configuration required to do WFS requests (for snapping purpose)
 * from a Layertree controller that has a leaf node.
 *
 * The following requirements must be met in order for a treeCtrl to be
 * considered supporting WFS:
 *
 * 1) ogcServers objects are loaded
 * 2) its node `type` property is equal to `WMS`
 * 3) in its node `childLayers` property, the `queryable` property is set
 *    to `true`
 * 4) the ogcServer defined in 3) has the `wfsSupport` property set to `true`.
 *
 * @param {import("ngeo/layertree/Controller.js").LayertreeController} treeCtrl The layer tree controller
 * @return {?WFSConfig} The configuration object.
 * @private
 */
EditingSnappingService.prototype.getWFSConfig_ = function(treeCtrl) {

  // (1)
  if (this.ogcServers_ === null) {
    return null;
  }

  const gmfLayer = /** @type {import('gmf/themes.js').GmfLayer} */(treeCtrl.node);

  // (2)
  if (gmfLayer.type !== ThemeNodeType.WMS) {
    return null;
  }

  const gmfLayerWMS = /** @type {import('gmf/themes.js').GmfLayerWMS} */(gmfLayer);

  // (3)
  const featureTypes = [];
  for (let i = 0, ii = gmfLayerWMS.childLayers.length; i < ii; i++) {
    if (gmfLayerWMS.childLayers[i].queryable) {
      featureTypes.push(gmfLayerWMS.childLayers[i].name);
    }
  }
  if (!featureTypes.length) {
    return null;
  }

  // (4)
  const ogcServer = this.getOGCServer_(treeCtrl);
  if (!ogcServer || !ogcServer.wfsSupport) {
    return null;
  }

  // At this point, every requirements have been met.
  // Create and return the configuration.
  const urlWfs = ogcServer.urlWfs;
  if (!urlWfs) {
    throw new Error('Missing urlWfs');
  }

  return {
    featureTypes: featureTypes.join(','),
    url: urlWfs
  };
};


/**
 * @param {import("ngeo/layertree/Controller.js").LayertreeController} treeCtrl The layer tree controller
 * @param {string|undefined} newVal New state value
 * @private
 */
EditingSnappingService.prototype.handleTreeCtrlStateChange_ = function(treeCtrl, newVal) {

  const uid = olUtilGetUid(treeCtrl);
  const item = this.cache_[uid];

  // Note: a snappable treeCtrl can only be a leaf, therefore the only possible
  //       states are: 'on' and 'off'.
  if (newVal === 'on') {
    this.activateItem_(item);
  } else {
    this.deactivateItem_(item);
  }
};


/**
 * Activate a cache item by adding a Snap interaction to the map and launch
 * the initial request to get the features.
 *
 * @param {CacheItem} item Cache item.
 * @private
 */
EditingSnappingService.prototype.activateItem_ = function(item) {
  if (!this.map_) {
    throw new Error('Missing map');
  }

  // No need to do anything if item is already active
  if (item.active) {
    return;
  }

  const map = this.map_;

  const interaction = new CustomSnap({
    edge: item.snappingConfig.edge,
    features: item.features,
    pixelTolerance: item.snappingConfig.tolerance,
    vertex: item.snappingConfig.vertex
  });

  map.addInteraction(interaction);

  item.interaction = interaction;
  item.active = true;

  // Init features
  this.loadItemFeatures_(item);
};


/**
 * Deactivate a cache item by removing the snap interaction and clearing any
 * existing features.
 *
 * @param {CacheItem} item Cache item.
 * @private
 */
EditingSnappingService.prototype.deactivateItem_ = function(item) {
  if (!this.map_) {
    throw new Error('Missing map');
  }

  // No need to do anything if item is already inactive
  if (!item.active) {
    return;
  }

  const map = this.map_;

  const interaction = item.interaction;
  if (!interaction) {
    throw new Error('Missing interaction');
  }
  map.removeInteraction(interaction);

  item.interaction = null;
  item.features.clear();

  // If a previous request is still running, cancel it.
  if (item.requestDeferred) {
    item.requestDeferred.resolve();
    item.requestDeferred = null;
  }

  item.active = false;
  this.refreshSnappingSource_();
};


/**
 * @private
 */
EditingSnappingService.prototype.loadAllItems_ = function() {
  this.mapViewChangePromise_ = null;
  let item;
  for (const uid in this.cache_) {
    item = this.cache_[uid];
    if (item.active) {
      this.loadItemFeatures_(item);
    }
  }
};


/**
 * Manually refresh all features
 */
EditingSnappingService.prototype.refresh = function() {
  this.loadAllItems_();
};


/**
 * For a specific cache item, issue a new WFS GetFeatures request. The returned
 * features set in the item collection of features (they replace any existing
 * ones first).
 *
 * @param {CacheItem} item Cache item.
 * @private
 */
EditingSnappingService.prototype.loadItemFeatures_ = function(item) {
  if (!this.map_) {
    throw new Error('Missing map');
  }

  // If a previous request is still running, cancel it.
  if (item.requestDeferred) {
    item.requestDeferred.resolve();
  }

  const map = this.map_;

  const view = map.getView();
  const size = map.getSize();
  if (!size) {
    throw new Error('Missing size');
  }

  const extent = view.calculateExtent(size);
  const projCode = view.getProjection().getCode();
  const featureTypes = item.wfsConfig.featureTypes.split(',');

  const getFeatureOptions = {
    srsName: projCode,
    featureNS: item.featureNS,
    featurePrefix: item.featurePrefix,
    featureTypes: featureTypes,
    outputFormat: 'GML3',
    bbox: extent,
    geometryName: item.geometryName,
    maxFeatures: item.maxFeatures
  };

  const wfsFormat = new olFormatWFS();
  const xmlSerializer = new XMLSerializer();
  const featureRequestXml = wfsFormat.writeGetFeature(getFeatureOptions);
  const featureRequest = xmlSerializer.serializeToString(featureRequestXml);
  const url = item.wfsConfig.url;

  item.requestDeferred = this.q_.defer();

  this.http_.post(url, featureRequest, {timeout: item.requestDeferred.promise})
    .then((response) => {
      // (1) Unset requestDeferred
      item.requestDeferred = null;

      // (2) Clear any previous features in the item
      item.features.clear();

      // (3) Read features from request response and add them to the item
      const readFeatures = new olFormatWFS().readFeatures(response.data);
      if (readFeatures) {
        item.features.extend(readFeatures);
        this.refreshSnappingSource_();
      }
    });

};


/**
 * Called when the map view changes. Load all active cache items after a small
 * delay. Cancel any currently delayed call, if required.
 * @private
 */
EditingSnappingService.prototype.handleMapMoveEnd_ = function() {
  if (this.mapViewChangePromise_) {
    this.timeout_.cancel(this.mapViewChangePromise_);
  }
  this.mapViewChangePromise_ = this.timeout_(
    this.loadAllItems_.bind(this),
    400
  );
};

/**
 * @private
 */
EditingSnappingService.prototype.refreshSnappingSource_ = function() {
  this.ngeoSnappingSource_.clear();
  for (const uid in this.cache_) {
    const item = this.cache_[uid];
    if (item.active) {
      this.ngeoSnappingSource_.addFeatures(item.features.getArray());
    }
  }
};

/**
 * @typedef {Object<string, CacheItem>} Cache
 */


/**
 * @typedef {Object} CacheItem
 * @property {boolean} active
 * @property {string} featureNS
 * @property {string} featurePrefix
<<<<<<< HEAD
 * @property {import("ol/Collection.js").default<import("ol/Feature.js").default<import("ol/geom/Geometry.js").default>>} features
=======
 * @property {import("ol/Collection.js").default<import("ol/Feature.js").default>} features
>>>>>>> 9f4e0dae
 * @property {string} geometryName
 * @property {?import("ol/interaction/Snap.js").default} interaction
 * @property {number} maxFeatures
 * @property {?angular.IDeferred<void>} requestDeferred
 * @property {import('gmf/themes.js').GmfSnappingConfig} snappingConfig
 * @property {Function} stateWatcherUnregister
<<<<<<< HEAD
 * @property {import('ngeo/layertree/Controller.js').LayertreeController} treeCtrl
=======
 * @property {import("ngeo/layertree/Controller.js").default} treeCtrl
>>>>>>> 9f4e0dae
 * @property {WFSConfig} wfsConfig
 */


/**
 * @typedef {Object} WFSConfig
 * @property {string} featureTypes
 * @property {string} url
 */


/**
 * @type {angular.IModule}
 * @hidden
 */
const module = angular.module('gmfSnapping', [
  gmfLayertreeTreeManager.name,
  gmfThemeThemes.name,
  ngeoLayertreeController.name,
]);
module.service('gmfSnapping', EditingSnappingService);


export default module;<|MERGE_RESOLUTION|>--- conflicted
+++ resolved
@@ -25,10 +25,7 @@
  * @param {angular.IHttpService} $http Angular $http service.
  * @param {angular.IQService} $q The Angular $q service.
  * @param {angular.IScope} $rootScope Angular rootScope.
-<<<<<<< HEAD
-=======
  * @param {angular.auto.IInjectorService} $injector Angular injector.
->>>>>>> 9f4e0dae
  * @param {angular.ITimeoutService} $timeout Angular timeout service.
  * @param {import("gmf/theme/Themes.js").ThemesService} gmfThemes The gmf Themes service.
  * @param {import("gmf/layertree/TreeManager.js").LayertreeTreeManager} gmfTreeManager The gmf TreeManager
@@ -126,7 +123,7 @@
   this.ogcServers_ = null;
 
   /**
-   * @type {import('ol/source/Vector.js').default|undefined}
+   * @type {import('ol/source/Vector.js').default<*>|undefined}
    * @private
    */
   this.ngeoSnappingSource_ = this.injector_.has('ngeoSnappingSource') ?
@@ -135,6 +132,9 @@
 
 
 class CustomSnap extends olInteractionSnap {
+  /**
+   * @param {import('ol/interaction/Snap.js').Options} options
+   */
   constructor(options) {
     super(options);
     document.body.addEventListener('keydown', (evt) => {
@@ -613,9 +613,15 @@
  * @private
  */
 EditingSnappingService.prototype.refreshSnappingSource_ = function() {
+  if (this.ngeoSnappingSource_ === undefined) {
+    throw new Error('Missing SnappingSource');
+  }
   this.ngeoSnappingSource_.clear();
   for (const uid in this.cache_) {
     const item = this.cache_[uid];
+    if (item.features === undefined) {
+      throw new Error('Missing features');
+    }
     if (item.active) {
       this.ngeoSnappingSource_.addFeatures(item.features.getArray());
     }
@@ -632,22 +638,14 @@
  * @property {boolean} active
  * @property {string} featureNS
  * @property {string} featurePrefix
-<<<<<<< HEAD
  * @property {import("ol/Collection.js").default<import("ol/Feature.js").default<import("ol/geom/Geometry.js").default>>} features
-=======
- * @property {import("ol/Collection.js").default<import("ol/Feature.js").default>} features
->>>>>>> 9f4e0dae
  * @property {string} geometryName
  * @property {?import("ol/interaction/Snap.js").default} interaction
  * @property {number} maxFeatures
  * @property {?angular.IDeferred<void>} requestDeferred
  * @property {import('gmf/themes.js').GmfSnappingConfig} snappingConfig
  * @property {Function} stateWatcherUnregister
-<<<<<<< HEAD
  * @property {import('ngeo/layertree/Controller.js').LayertreeController} treeCtrl
-=======
- * @property {import("ngeo/layertree/Controller.js").default} treeCtrl
->>>>>>> 9f4e0dae
  * @property {WFSConfig} wfsConfig
  */
 
