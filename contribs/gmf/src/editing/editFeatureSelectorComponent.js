import angular from 'angular';

import gmfEditingEditFeatureComponent, {EditingState} from 'gmf/editing/editFeatureComponent.js';

import gmfLayertreeTreeManager from 'gmf/layertree/TreeManager.js';
import gmfThemeThemes from 'gmf/theme/Themes.js';


/**
 * @type {!angular.IModule}
 * @hidden
 */
const module = angular.module('GmfEditingFeatureSelectorComponent', [
  gmfEditingEditFeatureComponent.name,
  gmfLayertreeTreeManager.name,
  gmfThemeThemes.name,
]);


module.run(/* @ngInject */ ($templateCache) => {
  $templateCache.put(
    // @ts-ignore: webpack
    'gmf/editing/editFeatureSelectorComponent', require('./editFeatureSelectorComponent.html')
  );
});


/**
 * Directive that uses the GMF Theme service to collect the editable layers
 * and create a drop-down list out of them. When the user selects one of the
 * layer from the list, a `gmf-editfeature` directive is created and shown,
 * which allows the user to edit that layer.
 *
 * Example:
 *
 *     <gmf-editfeatureselector
 *         gmf-editfeatureselector-active="ctrl.editFeatureSelectorActive"
 *         gmf-editfeatureselector-map="::ctrl.map"
 *         gmf-editfeatureselector-tolerance="::ctrl.tolerance"
 *         gmf-editfeatureselector-vector="::ctrl.vectorLayer">
 *     </gmf-editfeatureselector>
 *
 * @htmlAttribute {boolean} gmf-editfeatureselector-active Whether the
 *     directive is active or not.
 * @htmlAttribute {import("ol/Map.js").default} gmf-editfeatureselector-map The map.
 * @htmlAttribute {number|undefined} gmf-editfeatureselector-tolerance The
 *     buffer in pixels to use when making queries to get the features.
 * @htmlAttribute {import("ol/layer/Vector.js").default} gmf-editfeatureselector-vector The vector
 *     layer where the selected or created features are drawn.
<<<<<<< HEAD
 * @return {angular.IDirective} The directive specs.
=======
 * @htmlAttribute {ngeo.layertree.Controller} gmf-editfeatureselector-tree The
 *     layertree controller handling the selectable editable layers list.
 * @return {angular.Directive} The directive specs.
>>>>>>> cef0685d
 * @ngdoc directive
 * @ngname gmfEditfeatureselector
 */
function editingEditFeatureComponent() {
  return {
    controller: 'GmfEditfeatureselectorController as efsCtrl',
    scope: {
      'active': '=gmfEditfeatureselectorActive',
      'map': '<gmfEditfeatureselectorMap',
      'tolerance': '<?gmfEditfeatureselectorTolerance',
      'vectorLayer': '<gmfEditfeatureselectorVector',
      'selectedEditableTreeCtrl': '=?gmfEditfeatureselectorTree'
    },
    bindToController: true,
    templateUrl: 'gmf/editing/editFeatureSelectorComponent'
  };
}


module.directive('gmfEditfeatureselector', editingEditFeatureComponent);


/**
 * @param {!angular.IScope} $scope Angular scope.
 * @param {angular.ITimeoutService} $timeout Angular timeout service.
 * @param {import("gmf/theme/Themes.js").ThemesService} gmfThemes The gmf Themes service.
 * @param {import("gmf/layertree/TreeManager.js").LayertreeTreeManager} gmfTreeManager The gmf TreeManager
 *    service.
 * @constructor
 * @private
 * @hidden
 * @ngInject
 * @ngdoc controller
 * @ngname GmfEditfeatureselectorController
 */
function Controller($scope, $timeout, gmfThemes, gmfTreeManager) {

  // === Directive options ===

  /**
   * @type {boolean}
   */
  this.active = this.active === true;

  $scope.$watch(
    () => this.active,
    this.handleActiveChange_.bind(this)
  );

  /**
   * @type {import("ol/Map.js").default}
   */
  this.map;

  /**
   * @type {number|undefined}
   */
  this.tolerance;

  /**
   * @type {import("ol/layer/Vector.js").default}
   */
  this.vectorLayer;


  // === Injected services ===

  /**
   * @type {!angular.IScope}
   * @private
   */
  this.scope_ = $scope;

  /**
   * @type {angular.ITimeoutService}
   * @private
   */
  this.$timeout_ = $timeout;

  /**
   * @type {import("gmf/theme/Themes.js").ThemesService}
   * @private
   */
  this.gmfThemes_ = gmfThemes;

  /**
   * @type {import("gmf/layertree/TreeManager.js").LayertreeTreeManager}
   * @private
   */
  this.gmfTreeManager_ = gmfTreeManager;

  /**
   * @param {Array.<import("ngeo/layertree/Controller.js").LayertreeController>} value First level
   *    controllers.
   */
  const updateEditableTreeCtrls = function(value) {
    // Timeout required, because the collection event is fired before the
    // leaf nodes are created and they are the ones we're looking for here.
    this.$timeout_(() => {
      if (value) {
        const editables = this.editableTreeCtrls;

        editables.length = 0;
        this.gmfTreeManager_.rootCtrl.traverseDepthFirst((treeCtrl) => {
          if (treeCtrl.node.editable) {
            console.assert(treeCtrl.children.length === 0);
            editables.push(treeCtrl);
          }
        });
      }
    }, 0);
  };

  /**
   * @type {function()}
   * @private
   */
  this.treeCtrlsWatcherUnregister_ = $scope.$watchCollection(() => {
    if (gmfTreeManager.rootCtrl) {
      return gmfTreeManager.rootCtrl.children;
    }
  }, updateEditableTreeCtrls.bind(this));


  // === Other inner properties ===

  /**
   * Flag shared with the `gmf-editfeature` directive used to determine if it
   * has unsaved changes or not.
   * @type {boolean}
   */
  this.dirty = false;

  /**
   * List of editable Layertree controllers.
   * @type {Array.<import("ngeo/layertree/Controller.js").LayertreeController>}
   */
  this.editableTreeCtrls = [];

  /**
   * The currently selected Layertree controller.
   * @type {?import("ngeo/layertree/Controller.js").LayertreeController}
   */
  this.selectedEditableTreeCtrl = null;

  $scope.$watch(
    () => this.selectedEditableTreeCtrl,
    (newValue, oldValue) => {
      this.dirty = false;
      this.state = EditingState.IDLE;
    }
  );

  /**
   * The state of this directive shared with the `gmf-editfeature` directive.
   * This property allows the proper management of the "stop editing" button.
   * When clicked, the according state is set and the `gmf-editfeature`
   * directive checks if it has unsaved changes and allow this directive to
   * continue the action that was made or not.
   * @type {string}
   */
  this.state = EditingState.IDLE;

  $scope.$watch(
    () => this.state,
    (newValue, oldValue) => {
      if (newValue === EditingState.STOP_EDITING_EXECUTE ||
          newValue === EditingState.DEACTIVATE_EXECUTE) {
        this.selectedEditableTreeCtrl = null;
      }
      if (newValue === EditingState.DEACTIVATE_EXECUTE) {
        this.active = false;
      }
    }
  );

  $scope.$on('$destroy', this.handleDestroy_.bind(this));

}


/**
 * Called when the 'stop editing' button is clicked. Set the 'state'
 * variable to 'pending' allow the editfeature directive to check if it can
 * stop or if it requires confirmation due to unsaved modifications.
 */
Controller.prototype.stopEditing = function() {
  this.state = EditingState.STOP_EDITING_PENDING;
};


/**
 * Called when the active property of the this directive changes. Manage
 * the activation/deactivation accordingly.
 * @param {boolean} active Whether the directive is active or not.
 * @private
 */
Controller.prototype.handleActiveChange_ = function(active) {
  if (!active) {
    if (!this.dirty) {
      this.stopEditing();
    } else {
      // There are unsaved modifications. Prevent the deactivation and
      // set the state accordingly for the `gmf-editfeature` directive
      // to manage the unsaved modifications.
      // The changes are made inside a $timeout to be taken into account
      // in the next digest cycle.
      this.$timeout_(() => {
        this.active = true;
        this.stopEditing();
      });
    }
  }
};


/**
 * @private
 */
Controller.prototype.handleDestroy_ = function() {
  this.treeCtrlsWatcherUnregister_();
};


module.controller('GmfEditfeatureselectorController', Controller);


export default module;<|MERGE_RESOLUTION|>--- conflicted
+++ resolved
@@ -47,13 +47,9 @@
  *     buffer in pixels to use when making queries to get the features.
  * @htmlAttribute {import("ol/layer/Vector.js").default} gmf-editfeatureselector-vector The vector
  *     layer where the selected or created features are drawn.
-<<<<<<< HEAD
- * @return {angular.IDirective} The directive specs.
-=======
  * @htmlAttribute {ngeo.layertree.Controller} gmf-editfeatureselector-tree The
  *     layertree controller handling the selectable editable layers list.
- * @return {angular.Directive} The directive specs.
->>>>>>> cef0685d
+ * @return {angular.IDirective} The directive specs.
  * @ngdoc directive
  * @ngname gmfEditfeatureselector
  */
