/**
 * @module gmf.datasource.Manager
 */
import gmfDatasourceOGC from 'gmf/datasource/OGC.js';
import gmfDatasourceWFSAliases from 'gmf/datasource/WFSAliases.js';
import gmfLayertreeSyncLayertreeMap from 'gmf/layertree/SyncLayertreeMap.js';
import gmfLayertreeTreeManager from 'gmf/layertree/TreeManager.js';
import gmfThemeThemes from 'gmf/theme/Themes.js';
import googAsserts from 'goog/asserts.js';

import ngeoDatasourceDataSources from 'ngeo/datasource/DataSources.js';

import ngeoDatasourceOGC from 'ngeo/datasource/OGC.js';

import ngeoFilterRuleHelper from 'ngeo/filter/RuleHelper.js';

import ngeoMapBackgroundLayerMgr from 'ngeo/map/BackgroundLayerMgr.js';
import ngeoMapLayerHelper from 'ngeo/map/LayerHelper.js';
import ngeoMiscWMSTime from 'ngeo/misc/WMSTime.js';
import {getUid as olUtilGetUid} from 'ol/util.js';
import * as olEvents from 'ol/events.js';
import olLayerTile from 'ol/layer/Tile.js';
import * as olObj from 'ol/obj.js';
import olLayerImage from 'ol/layer/Image.js';
import olSourceImageWMS from 'ol/source/ImageWMS.js';
import olSourceTileWMS from 'ol/source/TileWMS.js';

const exports = class {

  /**
   * The GeoMapFish DataSources Manager is responsible of listenening to the
   * c2cgeoportal's themes to create instances of `ngeo.datasource.DataSource`
   * objects with the layer definitions found and push them in the
   * `ngeox.datasource.DataSources` collection. The Manager must be initialized
   * with the app's map using the setDatasourcseMap() method.
   *
   * When changing theme, these data sources are cleared then re-created.
   *
   * @struct
   * @param {angular.IQService} $q Angular q service
   * @param {!angular.IScope} $rootScope Angular rootScope.
   * @param {angular.ITimeoutService} $timeout Angular timeout service.
   * @param {gmf.theme.Themes} gmfThemes The gmf Themes service.
   * @param {gmf.layertree.TreeManager} gmfTreeManager The gmf TreeManager service.
   * @param {!ngeo.map.BackgroundLayerMgr} ngeoBackgroundLayerMgr Background layer
   *     manager.
   * @param {ngeo.datasource.DataSources} ngeoDataSources Ngeo data sources service.
   *     data sources service.
   * @param {!ngeo.map.LayerHelper} ngeoLayerHelper Ngeo Layer Helper.
   * @param {!ngeo.filter.RuleHelper} ngeoRuleHelper Ngeo rule helper service.
   * @param {!ngeo.misc.WMSTime} ngeoWMSTime wms time service.
   * @param {!gmf.datasource.WFSAliases} gmfWFSAliases Gmf WFS aliases service.
   * @ngInject
   * @ngdoc service
   * @ngname gmfDataSourcesManager
   */
  constructor($q, $rootScope, $timeout, gmfThemes, gmfTreeManager,
    ngeoBackgroundLayerMgr, ngeoDataSources, ngeoLayerHelper, ngeoRuleHelper,
    ngeoWMSTime, gmfWFSAliases
  ) {

    // === Injected properties ===

    /**
     * @type {angular.IQService}
     * @private
     */
    this.q_ = $q;

    /**
     * @type {!angular.IScope}
     * @private
     */
    this.rootScope_ = $rootScope;

    /**
     * @type {angular.ITimeoutService}
     * @private
     */
    this.timeout_ = $timeout;

    /**
     * @type {gmf.theme.Themes}
     * @private
     */
    this.gmfThemes_ = gmfThemes;

    /**
     * @type {gmf.layertree.TreeManager}
     * @private
     */
    this.gmfTreeManager_ = gmfTreeManager;

    /**
     * @type {!ngeo.map.BackgroundLayerMgr}
     * @private
     */
    this.ngeoBackgroundLayerMgr_ = ngeoBackgroundLayerMgr;

    /**
     * @type {ngeo.datasource.DataSources}
     * @private
     */
    this.ngeoDataSources_ = ngeoDataSources;

    /**
     * The collection of DataSources from ngeo, which gets updated by this
     * service. When the theme changes, first we remove all data sources, then
     * the 'active' data source are added here.
     * @type {ngeox.datasource.DataSources}
     * @private
     */
    this.dataSources_ = ngeoDataSources.collection;

    /**
     * @type {!ngeo.map.LayerHelper}
     * @private
     */
    this.ngeoLayerHelper_ = ngeoLayerHelper;

    /**
     * @type {!ngeo.filter.RuleHelper}
     * @private
     */
    this.ngeoRuleHelper_ = ngeoRuleHelper;

    /**
     * @type {!ngeo.misc.WMSTime}
     * @private
     */
    this.ngeoWMSTime_ = ngeoWMSTime;

    /**
     * @type {!gmf.datasource.WFSAliases}
     * @private
     */
    this.gmfWFSAliases_ = gmfWFSAliases;


    // === Inner properties ===

    /**
     * While loading a new theme, this is where all of the created data sources
     * are put using the id as key for easier find in the future.
     * @type {Object.<number, gmf.datasource.OGC>}
     * @private
     */
    this.dataSourcesCache_ = {};

    /**
     * A reference to the dimensions object.
     * @type {ngeox.Dimensions|undefined}
     * @private
     */
    this.dimensions_;

    /**
     * The function to call to unregister the `watch` event on the dimensions
     * object properties.
     * @type {?Function}
     * @private
     */
    this.dimensionsWatcherUnregister = null;

    /**
     * The cache of layertree leaf controller, i.e. those that are added to
     * the tree manager. When treeCtrl is added in this cache, it's given
     * a reference to its according data source.
     * @type {gmfx.datasource.ManagerTreeCtrlCache}
     * @private
     */
    this.treeCtrlCache_ = {};

    /**
     * The function to call to unregister the `watchCollection` event on
     * the root layer tree controller children.
     * @type {?Function}
     * @private
     */
    this.treeCtrlsUnregister_ = null;

    // === Events ===

    olEvents.listen(
      this.ngeoBackgroundLayerMgr_,
      'change',
      this.handleNgeoBackgroundLayerChange_,
      this
    );
    olEvents.listen(this.gmfThemes_, 'change', this.handleThemesChange_, this);
  }


  /**
   * Set the map to use with your datasources.
   * @param {!ol.Map} map The map to use.
   * @export
   */
  setDatasourceMap(map) {
    this.ngeoDataSources_.map = map;
  }

  /**
   * @param {!ngeox.Dimensions} dimensions A reference to the dimensions
   *     object to keep a reference of in this service.
   */
  setDimensions(dimensions) {
    if (this.dimensionsWatcherUnregister) {
      this.dimensionsWatcherUnregister();
    }

    this.dimensions_ = dimensions;

    this.dimensionsWatcherUnregister = this.rootScope_.$watch(
      () => this.dimensions_,
      this.handleDimensionsChange_.bind(this),
      true
    );
    this.handleDimensionsChange_();
  }

  /**
   * Called when the dimensions change. Update all affected layer's filters.
   * @private
   */
  handleDimensionsChange_() {

    // Create a layer list to update each one only once
    const layers = [];
    const layerIds = [];

    const dataSources = this.dataSources_.getArray();
    for (const dataSource of dataSources) {
      if (dataSource.dimensionsFiltersConfig) {
        for (const key in dataSource.dimensionsFiltersConfig) {
          if (dataSource.dimensionsFiltersConfig[key].value === null) {
            const layer = this.getDataSourceLayer_(dataSource);
            if (layer == undefined) {
              return;
            }
            const id = olUtilGetUid(layer);
            if (layerIds.indexOf(id) == -1) {
              layers.push(layer);
              layerIds.push(id);
            }
          }
        }
      }
    }

    layers.forEach(this.updateLayerFilter_.bind(this));
  }

  /**
   * Called when the themes change. Remove any existing data sources first,
   * then create and add data sources from the loaded themes.
   * @private
   */
  handleThemesChange_() {
    // (1) Clear
    this.clearDataSources_();
    if (this.treeCtrlsUnregister_) {
      this.treeCtrlsUnregister_();
    }
    this.clearTreeCtrlCache_();

    // (2) Re-create data sources and event listeners
    this.gmfThemes_.getOgcServersObject().then((ogcServers) => {
      const promiseThemes = this.gmfThemes_.getThemesObject().then((themes) => {
        // Create a DataSources for each theme
        for (const theme of themes) {
          for (const child of theme.children) {
            googAsserts.assert(child);
            this.createDataSource_(child, child, ogcServers);
          }
        }
      });

      const promiseBgLayers = this.gmfThemes_.getBackgroundLayersObject().then(
        (backgroundLayers) => {
          // Create a DataSource for each background layer
          for (const backgroundLayer of backgroundLayers) {
            this.createDataSource_(null, backgroundLayer, ogcServers);
          }
        }
      );

      // Then add the data sources that are active in the ngeo collection
      this.q_.all([promiseThemes, promiseBgLayers]).then(() => {
        this.treeCtrlsUnregister_ = this.rootScope_.$watchCollection(
          () => {
            if (this.gmfTreeManager_.rootCtrl) {
              return this.gmfTreeManager_.rootCtrl.children;
            }
          },
          this.handleTreeManagerRootChildrenChange_.bind(this)
        );
      });
    });
  }

  /**
   * Called when the list of tree controllers within the tree manager
   * root controller changes. In other words, this method is called
   * after nodes are being added added or removed from the tree,
   * i.e. from the child nodes collection.
   *
   * A timeout is required  because the collection event is fired before
   * the leaf nodes are created and they are the ones we're looking for here.
   *
   * This method handles the registration/unregistration of tree nodes that
   * are added or removed, pushing it to the cache or removing it from the
   * cache.
   *
   * @param {Array.<ngeo.layertree.Controller>|undefined} value List of tree
   *     controllers.
   * @private
   */
  handleTreeManagerRootChildrenChange_(value) {

    this.timeout_(() => {

      // (1) No need to do anything if the value is not set
      if (!value) {
        return;
      }

      // (2) Collect 'leaf' treeCtrls
      const newTreeCtrls = [];
      const visitor = (treeCtrls, treeCtrl) => {
        const node = /** @type {!gmfThemes.GmfGroup|!gmfThemes.GmfLayer} */ (
          treeCtrl.node);
        const children = node.children;
        if (!children) {
          treeCtrls.push(treeCtrl);
        }
      };
      for (let i = 0, ii = value.length; i < ii; i++) {
        value[i].traverseDepthFirst(visitor.bind(this, newTreeCtrls));
      }

      // (3) Add new 'treeCtrls'
      for (let i = 0, ii = newTreeCtrls.length; i < ii; i++) {
        const newTreeCtrl = newTreeCtrls[i];
        const cacheItem = this.getTreeCtrlCacheItem_(newTreeCtrl);
        if (!cacheItem) {
          this.addTreeCtrlToCache_(newTreeCtrl);
        }
      }

      // (4) Remove treeCtrls that are no longer in the newTreeCtrl
      const cache = this.treeCtrlCache_;
      for (const id in this.treeCtrlCache_) {
        const item = cache[id];
        if (!newTreeCtrls.includes(item.treeCtrl)) {
          this.removeTreeCtrlCacheItem_(item);
        }
      }
    });
  }

  /**
   * Remove the data sources from the ngeo collection that are in the cache,
   * i.e. those created by this service, then clear the cache.
   * @private
   */
  clearDataSources_() {

    // (1) Remove data sources from ngeo collection
    const dataSources = this.dataSources_.getArray();
    for (let i = dataSources.length - 1, ii = 0; i >= ii; i--) {
      if (this.dataSourcesCache_[dataSources[i].id]) {
        // Use the `remove` method of the `ol.Collection` object for it
        // to update its length accordingly and trigger the REMOVE event as
        // well.
        this.dataSources_.remove(dataSources[i]);
      }
    }

    // (2) Clear the cache
    olObj.clear(this.dataSourcesCache_);
  }

  /**
   * Create a data source using the information on the node, group node
   * and OGC servers. If the node has children, then we loop in those to get
   * leaf nodes. Only leaf nodes end up creating a data source. If a data
   * source with the same id already exists, then the node is skipped.
   *
   * Once a data source is created, it is added to the data sources cache.
   *
   * @param {gmfThemes.GmfGroup} firstLevelGroup The first level group node.
   * @param {!gmfThemes.GmfGroup|!gmfThemes.GmfLayer} node The node, which
   *     may have children or not.
   * @param {!gmfThemes.GmfOgcServers} ogcServers OGC servers.
   * @private
   */
  createDataSource_(firstLevelGroup, node, ogcServers) {

    const children = node.children;

    // (1) Group node (node that has children). Loop in the children
    //     individually and create a data source for each one of them. The
    //     group node itself is **skipped**.
    if (children) {
      for (const child of children) {
        googAsserts.assert(child);
        this.createDataSource_(firstLevelGroup, child, ogcServers);
      }
      return;
    }

    // From there on, the node is a layer node.
    const gmfLayer = /** @type gmfThemes.GmfLayer */ (node);

    // (2) Skip layer node if a data source with the same id exists
    const id = olUtilGetUid(gmfLayer);
    if (this.dataSourcesCache_[id]) {
      return;
    }

    // From there on, a data source will be created
    const meta = gmfLayer.metadata;
    const ogcType = gmfLayer.type;
    let maxResolution;
    let minResolution;
    let ogcLayers;
    let ogcServer;
    let wmtsLayer;
    let wmtsUrl;
    let ogcImageType;
    let timeProperty;

    if (ogcType === gmfThemeThemes.NodeType.WMTS) {
      // (3) Manage WMTS
      const gmfLayerWMTS = /** @type {gmfThemes.GmfLayerWMTS} */ (gmfLayer);

      // Common options for WMTS
      wmtsLayer = gmfLayerWMTS.layer;
      wmtsUrl = gmfLayerWMTS.url;
      maxResolution = meta.maxResolution;
      minResolution = meta.minResolution;

      // OGC Layers
      const layers = meta.queryLayers || meta.wmsLayers;
      if (layers) {
        ogcLayers = layers.split(',').map((layer) => {
          return {
            maxResolution: maxResolution,
            minResolution: minResolution,
            name: layer,
            queryable: true
          };
        });
      }

      // OGC Server
      if (meta.ogcServer && ogcServers[meta.ogcServer]) {
        ogcServer = ogcServers[meta.ogcServer];
      }
      ogcImageType = gmfLayerWMTS.imageType;
    } else if (ogcType === gmfThemeThemes.NodeType.WMS) {
      // (4) Manage WMS
      const gmfLayerWMS = /** @type {gmfThemes.GmfLayerWMS} */ (gmfLayer);

      // Common options for WMS
      maxResolution = gmfLayerWMS.maxResolutionHint;
      minResolution = gmfLayerWMS.minResolutionHint;

      // OGC Layers
      ogcLayers = gmfLayerWMS.childLayers.map((childLayer) => {
        return {
          maxResolution: childLayer.maxResolutionHint,
          minResolution: childLayer.minResolutionHint,
          name: childLayer.name,
          queryable: childLayer.queryable
        };
      });

      // OGC Server
      const ogcServerName = (!firstLevelGroup || firstLevelGroup.mixed) ?
        gmfLayerWMS.ogcServer : firstLevelGroup.ogcServer;
      googAsserts.assert(ogcServerName);
      ogcServer = ogcServers[ogcServerName];
      ogcImageType = ogcServer.imageType;

      // Time property
      if (gmfLayerWMS.time) {
        timeProperty = gmfLayerWMS.time;
      } else if (firstLevelGroup && firstLevelGroup.time) {
        timeProperty = firstLevelGroup.time;
      }
    }

    // (5) ogcServer
    const ogcServerType = ogcServer ? ogcServer.type : undefined;
    const wfsFeatureNS = ogcServer ? ogcServer.namespace : undefined;
    const wmsIsSingleTile = ogcServer ? ogcServer.isSingleTile : undefined;
    const wfsUrl = ogcServer && ogcServer.wfsSupport ? ogcServer.urlWfs : undefined;
    const wmsUrl = ogcServer ? ogcServer.url : undefined;

    let wfsOutputFormat = ngeoDatasourceOGC.WFSOutputFormat.GML3;
    // qgis server only supports GML2 output
    if (ogcServerType === ngeoDatasourceOGC.ServerType.QGISSERVER) {
      wfsOutputFormat = ngeoDatasourceOGC.WFSOutputFormat.GML2;
    }

    // (6) Snapping
    const snappable = !!meta.snappingConfig;
    const snappingTolerance = meta.snappingConfig ? meta.snappingConfig.tolerance : undefined;
    const snappingToEdges = meta.snappingConfig ? meta.snappingConfig.edge : undefined;
    const snappingToVertice = meta.snappingConfig ? meta.snappingConfig.vertex : undefined;

    // (7) Dimensions
    const dimensions = this.dimensions_;
    const dimensionsConfig = node.dimensions || firstLevelGroup.dimensions;
    const dimensionsFiltersConfig = node.dimensionsFilters;

    // (8) Time values (lower or lower/upper)
    let timeLowerValue;
    let timeUpperValue;
    if (timeProperty) {
      const timeValues = this.ngeoWMSTime_.getOptions(timeProperty)['values'];
      if (Array.isArray(timeValues)) {
        timeLowerValue = timeValues[0];
        timeUpperValue = timeValues[1];
      } else {
        timeLowerValue = timeValues;
      }
    }

    // (9) Common options
    const copyable = meta.copyable;
    const identifierAttribute = meta.identifierAttributeField;
    const name = gmfLayer.name;
    const timeAttributeName = meta.timeAttribute;
    const visible = meta.isChecked === true;

    // Create the data source and add it to the cache
    this.dataSourcesCache_[id] = new gmfDatasourceOGC({
      copyable,
      dimensions,
      dimensionsConfig,
      dimensionsFiltersConfig,
      gmfLayer,
      id,
      identifierAttribute,
      maxResolution,
      minResolution,
      name,
      ogcImageType,
      ogcLayers,
      ogcServerType,
      wfsFeatureNS,
      ogcType,
      snappable,
      snappingTolerance,
      snappingToEdges,
      snappingToVertice,
      timeAttributeName,
      timeLowerValue,
      timeProperty,
      timeUpperValue,
      visible,
      wfsOutputFormat,
      wfsUrl,
      wmsIsSingleTile,
      wmsUrl,
      wmtsLayer,
      wmtsUrl
    });
  }

  /**
   * If the given Layertree controller is a 'leaf', add it to the cache.
   * Also, set its according data source. Finally, add the data source to
   * the ngeo collection.
   *
   * @param {ngeo.layertree.Controller} treeCtrl Layertree controller to add
   * @private
   */
  addTreeCtrlToCache_(treeCtrl) {

    const id = olUtilGetUid(treeCtrl.node);
    const dataSource = this.dataSourcesCache_[id];
    googAsserts.assert(dataSource, 'DataSource should be set');
    treeCtrl.setDataSource(dataSource);

    const stateWatcherUnregister = this.rootScope_.$watch(
      () => treeCtrl.getState(),
      this.handleTreeCtrlStateChange_.bind(this, treeCtrl)
    );

    const filterRulesWatcherUnregister = this.rootScope_.$watch(
      () => {
        const hasFilters = dataSource.filterRules !== null;
        const isVisible = dataSource.visible;
        return hasFilters && isVisible;
      },
      this.handleDataSourceFilterRulesChange_.bind(this, dataSource)
    );

    // Watch for time values change to update the WMS layer
    let timeLowerValueWatcherUnregister;
    let timeUpperValueWatcherUnregister;
    let wmsLayer;
    if (dataSource.timeProperty &&
        dataSource.ogcType === ngeoDatasourceOGC.Type.WMS
    ) {
      timeLowerValueWatcherUnregister = this.rootScope_.$watch(
        () => dataSource.timeLowerValue,
        this.handleDataSourceTimeValueChange_.bind(this, dataSource)
      );

      if (dataSource.timeProperty.mode === 'range') {
        timeUpperValueWatcherUnregister = this.rootScope_.$watch(
          () => dataSource.timeUpperValue,
          this.handleDataSourceTimeValueChange_.bind(this, dataSource)
        );
      }

      wmsLayer = googAsserts.assertInstanceof(
        gmfLayertreeSyncLayertreeMap.getLayer(treeCtrl),
        olLayerImage
      );
    }

    this.treeCtrlCache_[id] = {
      filterRulesWatcherUnregister,
      stateWatcherUnregister,
      timeLowerValueWatcherUnregister,
      timeUpperValueWatcherUnregister,
      treeCtrl,
      wmsLayer
    };

    this.dataSources_.push(dataSource);

    this.gmfWFSAliases_.describe(dataSource);
  }

  /**
   * Remove a treeCtrl cache item. Unregister event listeners and remove the
   * data source from the ngeo collection.
   *
   * @param {gmfx.datasource.ManagerTreeCtrlCacheItem} item Layertree
   *     controller cache item
   * @private
   */
  removeTreeCtrlCacheItem_(item) {

    // (1) Remove data source
    const dataSource = item.treeCtrl.getDataSource();
    googAsserts.assert(dataSource, 'DataSource should be set');
    this.dataSources_.remove(dataSource);

    // (2) Remove item and clear event listeners
    item.treeCtrl.setDataSource(null);
    item.filterRulesWatcherUnregister();
    item.stateWatcherUnregister();
    if (item.timeLowerValueWatcherUnregister) {
      item.timeLowerValueWatcherUnregister();
    }
    if (item.timeUpperValueWatcherUnregister) {
      item.timeUpperValueWatcherUnregister();
    }
    delete this.treeCtrlCache_[olUtilGetUid(item.treeCtrl.node)];
  }

  /**
   * Clears the layer tree controller cache. At the same time, each item gets
   * its data source reference unset and state watcher unregistered.
   *
   * The data source gets also removed from the ngeo data sources collection.
   * @private
   */
  clearTreeCtrlCache_() {
    for (const id in this.treeCtrlCache_) {
      this.removeTreeCtrlCacheItem_(this.treeCtrlCache_[id]);
    }
  }

  /**
   * Called when the state of a 'leaf' layertree controller changes.
   * Update the `visible` property of the data source according to the
   * state of the layertree controller.
   *
   * Note: The possible states can only be 'on' or 'off', because the
   * layertree controller being a 'leaf'.
   *
   * @param {ngeo.layertree.Controller} treeCtrl The layer tree controller
   * @param {string|undefined} newVal New state value
   * @private
   */
  handleTreeCtrlStateChange_(treeCtrl, newVal) {
    const treeDataSource = treeCtrl.getDataSource();
    googAsserts.assert(treeDataSource, 'DataSource should be set');
    const visible = newVal === 'on';
    treeDataSource.visible = visible;

    // In GMF, multiple data sources can be combined into one ol.layer.Layer
    // object. When changing the state of a data source, we need to make
    // sure that the FILTER param match order of the current LAYERS param.
    const layer = this.getDataSourceLayer_(treeDataSource);
    if (layer == undefined) {
      return;
    }
    this.updateLayerFilter_(layer);
  }

  /**
   * Returns a layertree controller cache item, if it exists.
   *
   * @param {ngeo.layertree.Controller} treeCtrl The layer tree controller
   * @return {gmfx.datasource.ManagerTreeCtrlCacheItem} Cache item
   * @private
   */
  getTreeCtrlCacheItem_(treeCtrl) {
    return this.treeCtrlCache_[olUtilGetUid(treeCtrl.node)] || null;
  }

  /**
   * Return the layer corresponding to the data source.
   * @param {!ngeo.DataSource} dataSource The data source.
   * @return {ol.layer.Base|undefined} The layer.
   * @private
   */
  getDataSourceLayer_(dataSource) {
    dataSource = /** @type {!gmf.DataSource} */ (dataSource);
<<<<<<< HEAD
    const id = olUtilGetUid(dataSource.gmfLayer);
=======
    if (dataSource.gmfLayer == undefined) {
      return;
    }
    const id = olBase.getUid(dataSource.gmfLayer);
    if (id == undefined) {
      return;
    }
>>>>>>> 3c23351f
    const item = this.treeCtrlCache_[id];
    if (item == undefined) {
      return;
    }
    const treeCtrl = item.treeCtrl;
    return gmfLayertreeSyncLayertreeMap.getLayer(treeCtrl);
  }

  /**
   * Update layer filter parameter according to data sources filter rules
   * and dimensions filters.
   * @param {ol.layer.Base} layer The layer to update.
   * @private
   */
  updateLayerFilter_(layer) {
    googAsserts.assert(
      layer instanceof olLayerImage ||
      layer instanceof olLayerTile
    );

    const source = layer.getSource();
    if (!(source instanceof olSourceImageWMS ||
          source instanceof olSourceTileWMS)) {
      return;
    }

    const params = source.getParams();
    const layersParam = params['LAYERS'];
    const layersList = layersParam.split(',');
    googAsserts.assert(layersList.length >= 1);

    const filterParam = 'FILTER';
    const filterParamValues = [];
    let hasFilter = false;
    for (const dataSourceName of layersList) {
      let filterParamValue = '()';

      const dataSources = this.dataSources_.getArray();
      for (const dataSource of dataSources) {
        const dsLayer = this.getDataSourceLayer_(dataSource);
        if (dsLayer == undefined) {
          continue;
        }
        if (olUtilGetUid(dsLayer) == olUtilGetUid(layer) &&
            dataSourceName === dataSource.name) {

          const id = olUtilGetUid(dataSource.gmfLayer);
          const item = this.treeCtrlCache_[id];
          googAsserts.assert(item);
          const treeCtrl = item.treeCtrl;
          const projCode = treeCtrl.map.getView().getProjection().getCode();

          const filterString = dataSource.visible ?
            this.ngeoRuleHelper_.createFilterString({
              dataSource: dataSource,
              projCode: projCode,
              incDimensions: true
            }) :
            null;
          if (filterString) {
            filterParamValue = `(${filterString})`;
            hasFilter = true;
          }
        }
      }

      filterParamValues.push(filterParamValue);
    }

    source.updateParams({
      [filterParam]: hasFilter ? filterParamValues.join('') : null
    });
  }

  /**
   * Called when both the 'visible' and 'filterRules' properties of a data
   * source change.
   *
   * If the data source is filtrable, then make sure that when it gets rules
   * set to apply them as OGC filters to the OpenLayers layer, more precisely
   * as a `FILTER` parameter in the layer's source parameters.
   *
   * @param {!gmf.datasource.OGC} dataSource Data source.
   * @private
   */
  handleDataSourceFilterRulesChange_(dataSource) {

    // Skip data sources that are not filtrables OR those that do not have
    // the WMS ogcType, i.e. those that do not have an OpenLayers layer
    // to update
    if (dataSource.filtrable !== true ||
        dataSource.ogcType !== ngeoDatasourceOGC.Type.WMS
    ) {
      return;
    }

    const layer = this.getDataSourceLayer_(dataSource);
    if (layer === undefined) {
      return;
    }
    this.updateLayerFilter_(layer);
  }

  /**
   * Called when either the `timeLowerValue` or `timeUpperValue` property of a
   * data source changes.
   *
   * Get the range value from the data source, then update the WMS layer
   * thereafter.
   *
   * @param {!gmf.datasource.OGC} dataSource Data source.
   * @private
   */
  handleDataSourceTimeValueChange_(dataSource) {

    const id = olUtilGetUid(dataSource.gmfLayer);
    const item = this.treeCtrlCache_[id];
    googAsserts.assert(item);
    const wmsLayer = googAsserts.assert(item.wmsLayer);
    const wmsSource = googAsserts.assertInstanceof(
      wmsLayer.getSource(),
      olSourceImageWMS
    );

    const timeProperty = googAsserts.assert(dataSource.timeProperty);
    let timeParam;
    const range = dataSource.timeRangeValue;
    if (range) {
      timeParam = this.ngeoWMSTime_.formatWMSTimeParam(timeProperty, range);
    }

    // No need to update the TIME param if already the same value;
    const params = wmsSource.getParams();
    const currentTimeParam = params['TIME'];
    if (currentTimeParam === timeParam) {
      return;
    }

    // The `timeParam` can be undefined, which means that the TIME property
    // gets reset.
    this.ngeoLayerHelper_.updateWMSLayerState(
      wmsLayer,
      wmsSource.getParams()['LAYERS'],
      timeParam
    );
  }

  /**
   * Called when the background layer changes. Add/Remove the according data
   * sources to/from the ngeo data sources collection. Update the data source
   * `visible` property as well.
   *
   * The `querySourceIds` property in the layer is used to determine the
   * data sources that are bound to the layer.
   *
   * @param {!ngeox.BackgroundEvent} evt Event.
   * @private
   */
  handleNgeoBackgroundLayerChange_(evt) {

    const previousBackgroundLayer = evt.detail.previous;
    const currentBackgroundLayer = evt.detail.current;
    const cache = this.dataSourcesCache_;

    // Remove data sources linked to previous background layer
    if (previousBackgroundLayer) {
      const ids = previousBackgroundLayer.get('querySourceIds');
      if (Array.isArray(ids)) {
        for (const id of ids) {
          const dataSource = cache[id];
          if (dataSource) {
            dataSource.visible = false;
            this.dataSources_.remove(dataSource);
          }
        }
      }
    }

    // Add data sources linked to current background layer
    if (currentBackgroundLayer) {
      const ids = currentBackgroundLayer.get('querySourceIds');
      if (Array.isArray(ids)) {
        for (const id of ids) {
          const dataSource = cache[id];
          if (dataSource) {
            dataSource.visible = true;
            this.dataSources_.push(dataSource);
          }
        }
      }
    }
  }
};


/**
 * @type {!angular.IModule}
 */
exports.module = angular.module('gmfDataSourcesManager', [
  gmfDatasourceWFSAliases.module.name,
  gmfLayertreeSyncLayertreeMap.module.name,
  gmfLayertreeTreeManager.module.name,
  gmfThemeThemes.module.name,
  ngeoFilterRuleHelper.module.name,
  ngeoDatasourceDataSources.module.name,
  ngeoMapBackgroundLayerMgr.module.name,
  ngeoMapLayerHelper.module.name,
  ngeoMiscWMSTime.module.name,
]);
exports.module.service('gmfDataSourcesManager', exports);


export default exports;<|MERGE_RESOLUTION|>--- conflicted
+++ resolved
@@ -727,17 +727,13 @@
    */
   getDataSourceLayer_(dataSource) {
     dataSource = /** @type {!gmf.DataSource} */ (dataSource);
-<<<<<<< HEAD
-    const id = olUtilGetUid(dataSource.gmfLayer);
-=======
     if (dataSource.gmfLayer == undefined) {
       return;
     }
-    const id = olBase.getUid(dataSource.gmfLayer);
+    const id = olUtilGetUid(dataSource.gmfLayer);
     if (id == undefined) {
       return;
     }
->>>>>>> 3c23351f
     const item = this.treeCtrlCache_[id];
     if (item == undefined) {
       return;
