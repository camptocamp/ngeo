--- conflicted
+++ resolved
@@ -454,11 +454,7 @@
     }
 
     // From there on, the node is a layer node.
-<<<<<<< HEAD
     const gmfLayer = /** @type {import('gmf/themes.js').GmfLayer} */(node);
-=======
-    const gmfLayer = /** @type {import('gmf/themes.js').GmfLayer} */ (node);
->>>>>>> b60bad8a
 
     // (2) Skip layer node if a data source with the same id exists
     const id = Number(olUtilGetUid(gmfLayer));
