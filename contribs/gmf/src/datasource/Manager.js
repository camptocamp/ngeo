/**
 * @module gmf.datasource.Manager
 */
import gmfDatasourceOGC from 'gmf/datasource/OGC.js';
import gmfDatasourceWFSAliases from 'gmf/datasource/WFSAliases.js';
import gmfLayertreeSyncLayertreeMap from 'gmf/layertree/SyncLayertreeMap.js';
import gmfLayertreeTreeManager from 'gmf/layertree/TreeManager.js';
import gmfThemeThemes from 'gmf/theme/Themes.js';
import googAsserts from 'goog/asserts.js';

import ngeoDatasourceDataSources from 'ngeo/datasource/DataSources.js';

import ngeoDatasourceOGC from 'ngeo/datasource/OGC.js';

import ngeoFilterRuleHelper from 'ngeo/filter/RuleHelper.js';

import ngeoMapBackgroundLayerMgr from 'ngeo/map/BackgroundLayerMgr.js';
import ngeoMapLayerHelper from 'ngeo/map/LayerHelper.js';
import ngeoMiscWMSTime from 'ngeo/misc/WMSTime.js';
import {getUid as olUtilGetUid} from 'ol/util.js';
import * as olEvents from 'ol/events.js';
import olLayerTile from 'ol/layer/Tile.js';
import * as olObj from 'ol/obj.js';
import olLayerImage from 'ol/layer/Image.js';
import olSourceImageWMS from 'ol/source/ImageWMS.js';
import olSourceTileWMS from 'ol/source/TileWMS.js';

const exports = class {

  /**
   * The GeoMapFish DataSources Manager is responsible of listenening to the
   * c2cgeoportal's themes to create instances of `ngeo.datasource.DataSource`
   * objects with the layer definitions found and push them in the
   * `ngeox.datasource.DataSources` collection. The Manager must be initialized
   * with the app's map using the setDatasourcseMap() method.
   *
   * When changing theme, these data sources are cleared then re-created.
   *
   * @param {angular.IQService} $q Angular q service
   * @param {!angular.IScope} $rootScope Angular rootScope.
   * @param {angular.ITimeoutService} $timeout Angular timeout service.
   * @param {gmf.theme.Themes} gmfThemes The gmf Themes service.
   * @param {gmf.layertree.TreeManager} gmfTreeManager The gmf TreeManager service.
   * @param {!ngeo.map.BackgroundLayerMgr} ngeoBackgroundLayerMgr Background layer
   *     manager.
   * @param {ngeo.datasource.DataSources} ngeoDataSources Ngeo data sources service.
   *     data sources service.
   * @param {!ngeo.map.LayerHelper} ngeoLayerHelper Ngeo Layer Helper.
   * @param {!ngeo.filter.RuleHelper} ngeoRuleHelper Ngeo rule helper service.
   * @param {!ngeo.misc.WMSTime} ngeoWMSTime wms time service.
   * @param {!gmf.datasource.WFSAliases} gmfWFSAliases Gmf WFS aliases service.
   * @ngInject
   * @ngdoc service
   * @ngname gmfDataSourcesManager
   */
  constructor($q, $rootScope, $timeout, gmfThemes, gmfTreeManager,
    ngeoBackgroundLayerMgr, ngeoDataSources, ngeoLayerHelper, ngeoRuleHelper,
    ngeoWMSTime, gmfWFSAliases
  ) {

    // === Injected properties ===

    /**
     * @type {angular.IQService}
     * @private
     */
    this.q_ = $q;

    /**
     * @type {!angular.IScope}
     * @private
     */
    this.rootScope_ = $rootScope;

    /**
     * @type {angular.ITimeoutService}
     * @private
     */
    this.timeout_ = $timeout;

    /**
     * @type {gmf.theme.Themes}
     * @private
     */
    this.gmfThemes_ = gmfThemes;

    /**
     * @type {gmf.layertree.TreeManager}
     * @private
     */
    this.gmfTreeManager_ = gmfTreeManager;

    /**
     * @type {!ngeo.map.BackgroundLayerMgr}
     * @private
     */
    this.ngeoBackgroundLayerMgr_ = ngeoBackgroundLayerMgr;

    /**
     * @type {ngeo.datasource.DataSources}
     * @private
     */
    this.ngeoDataSources_ = ngeoDataSources;

    /**
     * The collection of DataSources from ngeo, which gets updated by this
     * service. When the theme changes, first we remove all data sources, then
     * the 'active' data source are added here.
     * @type {ngeox.datasource.DataSources}
     * @private
     */
    this.dataSources_ = ngeoDataSources.collection;

    /**
     * @type {!ngeo.map.LayerHelper}
     * @private
     */
    this.ngeoLayerHelper_ = ngeoLayerHelper;

    /**
     * @type {!ngeo.filter.RuleHelper}
     * @private
     */
    this.ngeoRuleHelper_ = ngeoRuleHelper;

    /**
     * @type {!ngeo.misc.WMSTime}
     * @private
     */
    this.ngeoWMSTime_ = ngeoWMSTime;

    /**
     * @type {!gmf.datasource.WFSAliases}
     * @private
     */
    this.gmfWFSAliases_ = gmfWFSAliases;


    // === Inner properties ===

    /**
     * While loading a new theme, this is where all of the created data sources
     * are put using the id as key for easier find in the future.
     * @type {Object.<number, gmf.datasource.OGC>}
     * @private
     */
    this.dataSourcesCache_ = {};

    /**
     * A reference to the dimensions object.
     * @type {ngeox.Dimensions|undefined}
     * @private
     */
    this.dimensions_;

    /**
     * The function to call to unregister the `watch` event on the dimensions
     * object properties.
     * @type {?Function}
     * @private
     */
    this.dimensionsWatcherUnregister = null;

    /**
     * The cache of layertree leaf controller, i.e. those that are added to
     * the tree manager. When treeCtrl is added in this cache, it's given
     * a reference to its according data source.
     * @type {gmfx.datasource.ManagerTreeCtrlCache}
     * @private
     */
    this.treeCtrlCache_ = {};

    /**
     * The function to call to unregister the `watchCollection` event on
     * the root layer tree controller children.
     * @type {?Function}
     * @private
     */
    this.treeCtrlsUnregister_ = null;

    // === Events ===

    olEvents.listen(
      this.ngeoBackgroundLayerMgr_,
      'change',
      this.handleNgeoBackgroundLayerChange_,
      this
    );
    olEvents.listen(this.gmfThemes_, 'change', this.handleThemesChange_, this);
  }


  /**
   * Set the map to use with your datasources.
   * @param {!ol.Map} map The map to use.
   * @export
   */
  setDatasourceMap(map) {
    this.ngeoDataSources_.map = map;
  }

  /**
   * @param {!ngeox.Dimensions} dimensions A reference to the dimensions
   *     object to keep a reference of in this service.
   */
  setDimensions(dimensions) {
    if (this.dimensionsWatcherUnregister) {
      this.dimensionsWatcherUnregister();
    }

    this.dimensions_ = dimensions;

    this.dimensionsWatcherUnregister = this.rootScope_.$watch(
      () => this.dimensions_,
      this.handleDimensionsChange_.bind(this),
      true
    );
    this.handleDimensionsChange_();
  }

  /**
   * Called when the dimensions change. Update all affected layer's filters.
   * @private
   */
  handleDimensionsChange_() {

    // Create a layer list to update each one only once
    const layers = [];
    const layerIds = [];

    const dataSources = this.dataSources_.getArray();
    for (const dataSource of dataSources) {
      if (dataSource.dimensionsFiltersConfig) {
        for (const key in dataSource.dimensionsFiltersConfig) {
          if (dataSource.dimensionsFiltersConfig[key].value === null) {
            const layer = this.getDataSourceLayer_(dataSource);
            if (layer == undefined) {
              return;
            }
            const id = olUtilGetUid(layer);
            if (layerIds.indexOf(id) == -1) {
              layers.push(layer);
              layerIds.push(id);
            }
          }
        }
      }
    }

    layers.forEach(this.updateLayerFilter_.bind(this));
  }

  /**
   * Called when the themes change. Remove any existing data sources first,
   * then create and add data sources from the loaded themes.
   * @private
   */
  handleThemesChange_() {
    // (1) Clear
    this.clearDataSources_();
    if (this.treeCtrlsUnregister_) {
      this.treeCtrlsUnregister_();
    }
    this.clearTreeCtrlCache_();

    // (2) Re-create data sources and event listeners
    this.gmfThemes_.getOgcServersObject().then((ogcServers) => {
      const promiseThemes = this.gmfThemes_.getThemesObject().then((themes) => {
        // Create a DataSources for each theme
        for (const theme of themes) {
          for (const child of theme.children) {
            googAsserts.assert(child);
            this.createDataSource_(child, child, ogcServers);
          }
        }
      });

      const promiseBgLayers = this.gmfThemes_.getBackgroundLayersObject().then(
        (backgroundLayers) => {
          // Create a DataSource for each background layer
          for (const backgroundLayer of backgroundLayers) {
            this.createDataSource_(null, backgroundLayer, ogcServers);
          }
        }
      );

      // Then add the data sources that are active in the ngeo collection
      this.q_.all([promiseThemes, promiseBgLayers]).then(() => {
        this.treeCtrlsUnregister_ = this.rootScope_.$watchCollection(
          () => {
            if (this.gmfTreeManager_.rootCtrl) {
              return this.gmfTreeManager_.rootCtrl.children;
            }
          },
          this.handleTreeManagerRootChildrenChange_.bind(this)
        );
      });
    });
  }

  /**
   * Called when the list of tree controllers within the tree manager
   * root controller changes. In other words, this method is called
   * after nodes are being added added or removed from the tree,
   * i.e. from the child nodes collection.
   *
   * A timeout is required  because the collection event is fired before
   * the leaf nodes are created and they are the ones we're looking for here.
   *
   * This method handles the registration/unregistration of tree nodes that
   * are added or removed, pushing it to the cache or removing it from the
   * cache.
   *
   * @param {Array.<ngeo.layertree.Controller>|undefined} value List of tree
   *     controllers.
   * @private
   */
  handleTreeManagerRootChildrenChange_(value) {

    this.timeout_(() => {

      // (1) No need to do anything if the value is not set
      if (!value) {
        return;
      }

      // (2) Collect 'leaf' treeCtrls
      const newTreeCtrls = [];
      const visitor = (treeCtrls, treeCtrl) => {
        const node = /** @type {!gmfThemes.GmfGroup|!gmfThemes.GmfLayer} */ (
          treeCtrl.node);
        const children = node.children;
        if (!children) {
          treeCtrls.push(treeCtrl);
        }
      };
      for (let i = 0, ii = value.length; i < ii; i++) {
        value[i].traverseDepthFirst(visitor.bind(this, newTreeCtrls));
      }

      // (3) Add new 'treeCtrls'
      for (let i = 0, ii = newTreeCtrls.length; i < ii; i++) {
        const newTreeCtrl = newTreeCtrls[i];
        const cacheItem = this.getTreeCtrlCacheItem_(newTreeCtrl);
        if (!cacheItem) {
          this.addTreeCtrlToCache_(newTreeCtrl);
        }
      }

      // (4) Remove treeCtrls that are no longer in the newTreeCtrl
      const cache = this.treeCtrlCache_;
      for (const id in this.treeCtrlCache_) {
        const item = cache[id];
        if (!newTreeCtrls.includes(item.treeCtrl)) {
          this.removeTreeCtrlCacheItem_(item);
        }
      }
    });
  }

  /**
   * Remove the data sources from the ngeo collection that are in the cache,
   * i.e. those created by this service, then clear the cache.
   * @private
   */
  clearDataSources_() {

    // (1) Remove data sources from ngeo collection
    const dataSources = this.dataSources_.getArray();
    for (let i = dataSources.length - 1, ii = 0; i >= ii; i--) {
      if (this.dataSourcesCache_[dataSources[i].id]) {
        // Use the `remove` method of the `ol.Collection` object for it
        // to update its length accordingly and trigger the REMOVE event as
        // well.
        this.dataSources_.remove(dataSources[i]);
      }
    }

    // (2) Clear the cache
    olObj.clear(this.dataSourcesCache_);
  }

  /**
   * Create a data source using the information on the node, group node
   * and OGC servers. If the node has children, then we loop in those to get
   * leaf nodes. Only leaf nodes end up creating a data source. If a data
   * source with the same id already exists, then the node is skipped.
   *
   * Once a data source is created, it is added to the data sources cache.
   *
   * @param {gmfThemes.GmfGroup} firstLevelGroup The first level group node.
   * @param {!gmfThemes.GmfGroup|!gmfThemes.GmfLayer} node The node, which
   *     may have children or not.
   * @param {!gmfThemes.GmfOgcServers} ogcServers OGC servers.
   * @private
   */
  createDataSource_(firstLevelGroup, node, ogcServers) {

    const children = node.children;

    // (1) Group node (node that has children). Loop in the children
    //     individually and create a data source for each one of them. The
    //     group node itself is **skipped**.
    if (children) {
      for (const child of children) {
        googAsserts.assert(child);
        this.createDataSource_(firstLevelGroup, child, ogcServers);
      }
      return;
    }

    // From there on, the node is a layer node.
    const gmfLayer = /** @type gmfThemes.GmfLayer */ (node);

    // (2) Skip layer node if a data source with the same id exists
    const id = olUtilGetUid(gmfLayer);
    if (this.dataSourcesCache_[id]) {
      return;
    }

    // From there on, a data source will be created
    const meta = gmfLayer.metadata;
    const ogcType = gmfLayer.type;
    let maxResolution;
    let minResolution;
    let ogcLayers;
    let ogcServer;
    let wmtsLayer;
    let wmtsUrl;
    let ogcImageType;
    let timeProperty;

    if (ogcType === gmfThemeThemes.NodeType.WMTS) {
      // (3) Manage WMTS
      const gmfLayerWMTS = /** @type {gmfThemes.GmfLayerWMTS} */ (gmfLayer);

      // Common options for WMTS
      wmtsLayer = gmfLayerWMTS.layer;
      wmtsUrl = gmfLayerWMTS.url;
      maxResolution = meta.maxResolution;
      minResolution = meta.minResolution;

      // OGC Layers
      const layers = meta.queryLayers || meta.wmsLayers;
      if (layers) {
        ogcLayers = layers.split(',').map((layer) => {
          return {
            maxResolution: maxResolution,
            minResolution: minResolution,
            name: layer,
            queryable: true
          };
        });
      }

      // OGC Server
      if (meta.ogcServer && ogcServers[meta.ogcServer]) {
        ogcServer = ogcServers[meta.ogcServer];
      }
      ogcImageType = gmfLayerWMTS.imageType;
    } else if (ogcType === gmfThemeThemes.NodeType.WMS) {
      // (4) Manage WMS
      const gmfLayerWMS = /** @type {gmfThemes.GmfLayerWMS} */ (gmfLayer);

      // Common options for WMS
      maxResolution = gmfLayerWMS.maxResolutionHint;
      minResolution = gmfLayerWMS.minResolutionHint;

      // OGC Layers
      ogcLayers = gmfLayerWMS.childLayers.map((childLayer) => {
        return {
          maxResolution: childLayer.maxResolutionHint,
          minResolution: childLayer.minResolutionHint,
          name: childLayer.name,
          queryable: childLayer.queryable
        };
      });

      // OGC Server
      const ogcServerName = (!firstLevelGroup || firstLevelGroup.mixed) ?
        gmfLayerWMS.ogcServer : firstLevelGroup.ogcServer;
      googAsserts.assert(ogcServerName);
      ogcServer = ogcServers[ogcServerName];
      ogcImageType = ogcServer.imageType;

      // Time property
      if (gmfLayerWMS.time) {
        timeProperty = gmfLayerWMS.time;
      } else if (firstLevelGroup && firstLevelGroup.time) {
        timeProperty = firstLevelGroup.time;
      }
    }

    // (5) ogcServer
    const ogcServerType = ogcServer ? ogcServer.type : undefined;
    const wfsFeatureNS = ogcServer ? ogcServer.namespace : undefined;
    const wmsIsSingleTile = ogcServer ? ogcServer.isSingleTile : undefined;
    const wfsUrl = ogcServer && ogcServer.wfsSupport ? ogcServer.urlWfs : undefined;
    const wmsUrl = ogcServer ? ogcServer.url : undefined;

    let wfsOutputFormat = ngeoDatasourceOGC.WFSOutputFormat.GML3;
    // qgis server only supports GML2 output
    if (ogcServerType === ngeoDatasourceOGC.ServerType.QGISSERVER) {
      wfsOutputFormat = ngeoDatasourceOGC.WFSOutputFormat.GML2;
    }

    // (6) Snapping
    const snappable = !!meta.snappingConfig;
    const snappingTolerance = meta.snappingConfig ? meta.snappingConfig.tolerance : undefined;
    const snappingToEdges = meta.snappingConfig ? meta.snappingConfig.edge : undefined;
    const snappingToVertice = meta.snappingConfig ? meta.snappingConfig.vertex : undefined;

    // (7) Dimensions
    const dimensions = this.dimensions_;
    const dimensionsConfig = node.dimensions || firstLevelGroup.dimensions;
    const dimensionsFiltersConfig = node.dimensionsFilters;

    // (8) Time values (lower or lower/upper)
    let timeLowerValue;
    let timeUpperValue;
    if (timeProperty) {
      const timeValues = this.ngeoWMSTime_.getOptions(timeProperty)['values'];
      if (Array.isArray(timeValues)) {
        timeLowerValue = timeValues[0];
        timeUpperValue = timeValues[1];
      } else {
        timeLowerValue = timeValues;
      }
    }

    // (9) Common options
    const copyable = meta.copyable;
    const identifierAttribute = meta.identifierAttributeField;
    const name = gmfLayer.name;
    const timeAttributeName = meta.timeAttribute;
    const visible = meta.isChecked === true;

    // Create the data source and add it to the cache
    this.dataSourcesCache_[id] = new gmfDatasourceOGC({
      copyable,
      dimensions,
      dimensionsConfig,
      dimensionsFiltersConfig,
      gmfLayer,
      id,
      identifierAttribute,
      maxResolution,
      minResolution,
      name,
      ogcImageType,
      ogcLayers,
      ogcServerType,
      wfsFeatureNS,
      ogcType,
      snappable,
      snappingTolerance,
      snappingToEdges,
      snappingToVertice,
      timeAttributeName,
      timeLowerValue,
      timeProperty,
      timeUpperValue,
      visible,
      wfsOutputFormat,
      wfsUrl,
      wmsIsSingleTile,
      wmsUrl,
      wmtsLayer,
      wmtsUrl
    });
  }

  /**
   * If the given Layertree controller is a 'leaf', add it to the cache.
   * Also, set its according data source. Finally, add the data source to
   * the ngeo collection.
   *
   * @param {ngeo.layertree.Controller} treeCtrl Layertree controller to add
   * @private
   */
  addTreeCtrlToCache_(treeCtrl) {

    const id = olUtilGetUid(treeCtrl.node);
    const dataSource = this.dataSourcesCache_[id];
    googAsserts.assert(dataSource, 'DataSource should be set');
    treeCtrl.setDataSource(dataSource);

    const stateWatcherUnregister = this.rootScope_.$watch(
      () => treeCtrl.getState(),
      this.handleTreeCtrlStateChange_.bind(this, treeCtrl)
    );

    const filterRulesWatcherUnregister = this.rootScope_.$watch(
      () => {
        const hasFilters = dataSource.filterRules !== null;
        const isVisible = dataSource.visible;
        return hasFilters && isVisible;
      },
      this.handleDataSourceFilterRulesChange_.bind(this, dataSource)
    );

    // Watch for time values change to update the WMS layer
    let timeLowerValueWatcherUnregister;
    let timeUpperValueWatcherUnregister;
    let wmsLayer;
    if (dataSource.timeProperty &&
        dataSource.ogcType === ngeoDatasourceOGC.Type.WMS
    ) {
      timeLowerValueWatcherUnregister = this.rootScope_.$watch(
        () => dataSource.timeLowerValue,
        this.handleDataSourceTimeValueChange_.bind(this, dataSource)
      );

      if (dataSource.timeProperty.mode === 'range') {
        timeUpperValueWatcherUnregister = this.rootScope_.$watch(
          () => dataSource.timeUpperValue,
          this.handleDataSourceTimeValueChange_.bind(this, dataSource)
        );
      }

      wmsLayer = googAsserts.assertInstanceof(
        gmfLayertreeSyncLayertreeMap.getLayer(treeCtrl),
        olLayerImage
      );
    }

    this.treeCtrlCache_[id] = {
      filterRulesWatcherUnregister,
      stateWatcherUnregister,
      timeLowerValueWatcherUnregister,
      timeUpperValueWatcherUnregister,
      treeCtrl,
      wmsLayer
    };

    this.dataSources_.push(dataSource);

    this.gmfWFSAliases_.describe(dataSource);
  }

  /**
   * Remove a treeCtrl cache item. Unregister event listeners and remove the
   * data source from the ngeo collection.
   *
   * @param {gmfx.datasource.ManagerTreeCtrlCacheItem} item Layertree
   *     controller cache item
   * @private
   */
  removeTreeCtrlCacheItem_(item) {

    // (1) Remove data source
    const dataSource = item.treeCtrl.getDataSource();
    googAsserts.assert(dataSource, 'DataSource should be set');
    this.dataSources_.remove(dataSource);

    // (2) Remove item and clear event listeners
    item.treeCtrl.setDataSource(null);
    item.filterRulesWatcherUnregister();
    item.stateWatcherUnregister();
    if (item.timeLowerValueWatcherUnregister) {
      item.timeLowerValueWatcherUnregister();
    }
    if (item.timeUpperValueWatcherUnregister) {
      item.timeUpperValueWatcherUnregister();
    }
    delete this.treeCtrlCache_[olUtilGetUid(item.treeCtrl.node)];
  }

  /**
   * Clears the layer tree controller cache. At the same time, each item gets
   * its data source reference unset and state watcher unregistered.
   *
   * The data source gets also removed from the ngeo data sources collection.
   * @private
   */
  clearTreeCtrlCache_() {
    for (const id in this.treeCtrlCache_) {
      this.removeTreeCtrlCacheItem_(this.treeCtrlCache_[id]);
    }
  }

  /**
   * Called when the state of a 'leaf' layertree controller changes.
   * Update the `visible` property of the data source according to the
   * state of the layertree controller.
   *
   * Note: The possible states can only be 'on' or 'off', because the
   * layertree controller being a 'leaf'.
   *
   * @param {ngeo.layertree.Controller} treeCtrl The layer tree controller
   * @param {string|undefined} newVal New state value
   * @private
   */
  handleTreeCtrlStateChange_(treeCtrl, newVal) {
    const treeDataSource = treeCtrl.getDataSource();
    googAsserts.assert(treeDataSource, 'DataSource should be set');
    const visible = newVal === 'on';
    treeDataSource.visible = visible;

    // In GMF, multiple data sources can be combined into one ol.layer.Layer
    // object. When changing the state of a data source, we need to make
    // sure that the FILTER param match order of the current LAYERS param.
    const layer = this.getDataSourceLayer_(treeDataSource);
    if (layer == undefined) {
      return;
    }
    this.updateLayerFilter_(layer);
  }

  /**
   * Returns a layertree controller cache item, if it exists.
   *
   * @param {ngeo.layertree.Controller} treeCtrl The layer tree controller
   * @return {gmfx.datasource.ManagerTreeCtrlCacheItem} Cache item
   * @private
   */
  getTreeCtrlCacheItem_(treeCtrl) {
    return this.treeCtrlCache_[olUtilGetUid(treeCtrl.node)] || null;
  }

  /**
   * Return the layer corresponding to the data source.
   * @param {!ngeo.DataSource} dataSource The data source.
   * @return {ol.layer.Base|undefined} The layer.
   * @private
   */
  getDataSourceLayer_(dataSource) {
    dataSource = /** @type {!gmf.DataSource} */ (dataSource);
    if (dataSource.gmfLayer == undefined) {
      return;
    }
    const id = olUtilGetUid(dataSource.gmfLayer);
    if (id == undefined) {
      return;
    }
    const item = this.treeCtrlCache_[id];
    if (item == undefined) {
      return;
    }
    const treeCtrl = item.treeCtrl;
    return gmfLayertreeSyncLayertreeMap.getLayer(treeCtrl);
  }

  /**
   * Update layer filter parameter according to data sources filter rules
   * and dimensions filters.
   * @param {ol.layer.Base} layer The layer to update.
   * @private
   */
  updateLayerFilter_(layer) {
    googAsserts.assert(
      layer instanceof olLayerImage ||
      layer instanceof olLayerTile
    );

    const source = layer.getSource();
    if (!(source instanceof olSourceImageWMS ||
          source instanceof olSourceTileWMS)) {
      return;
    }

    const params = source.getParams();
    const layersParam = params['LAYERS'];
    const layersList = layersParam.split(',');
    googAsserts.assert(layersList.length >= 1);

    const filterParam = 'FILTER';
    const filterParamValues = [];
    let hasFilter = false;
    for (const wmsLayerName of layersList) {
      let filterParamValue = '()';

      const dataSources = this.dataSources_.getArray();
      for (const dataSource of dataSources) {
        const dsLayer = this.getDataSourceLayer_(dataSource);
        if (dsLayer == undefined) {
          continue;
        }
<<<<<<< HEAD
        if (olUtilGetUid(dsLayer) == olUtilGetUid(layer) &&
            dataSourceName === dataSource.name) {
=======
        if (olBase.getUid(dsLayer) == olBase.getUid(layer) &&
            layer.get('querySourceIds').indexOf(dataSource.id) >= 0 &&
            dataSource.gmfLayer.layers.split(',').indexOf(wmsLayerName) >= 0)  {
>>>>>>> bccccfae

          const id = olUtilGetUid(dataSource.gmfLayer);
          const item = this.treeCtrlCache_[id];
          googAsserts.assert(item);
          const treeCtrl = item.treeCtrl;
          const projCode = treeCtrl.map.getView().getProjection().getCode();

          const filterString = dataSource.visible ?
            this.ngeoRuleHelper_.createFilterString({
              dataSource: dataSource,
              projCode: projCode,
              incDimensions: true
            }) :
            null;
          if (filterString) {
            filterParamValue = `(${filterString})`;
            hasFilter = true;
          }
        }
      }

      filterParamValues.push(filterParamValue);
    }

    source.updateParams({
      [filterParam]: hasFilter ? filterParamValues.join('') : null
    });
  }

  /**
   * Called when both the 'visible' and 'filterRules' properties of a data
   * source change.
   *
   * If the data source is filtrable, then make sure that when it gets rules
   * set to apply them as OGC filters to the OpenLayers layer, more precisely
   * as a `FILTER` parameter in the layer's source parameters.
   *
   * @param {!gmf.datasource.OGC} dataSource Data source.
   * @private
   */
  handleDataSourceFilterRulesChange_(dataSource) {

    // Skip data sources that are not filtrables OR those that do not have
    // the WMS ogcType, i.e. those that do not have an OpenLayers layer
    // to update
    if (dataSource.filtrable !== true ||
        dataSource.ogcType !== ngeoDatasourceOGC.Type.WMS
    ) {
      return;
    }

    const layer = this.getDataSourceLayer_(dataSource);
    if (layer === undefined) {
      return;
    }
    this.updateLayerFilter_(layer);
  }

  /**
   * Called when either the `timeLowerValue` or `timeUpperValue` property of a
   * data source changes.
   *
   * Get the range value from the data source, then update the WMS layer
   * thereafter.
   *
   * @param {!gmf.datasource.OGC} dataSource Data source.
   * @private
   */
  handleDataSourceTimeValueChange_(dataSource) {

    const id = olUtilGetUid(dataSource.gmfLayer);
    const item = this.treeCtrlCache_[id];
    googAsserts.assert(item);
    const wmsLayer = googAsserts.assert(item.wmsLayer);
    const wmsSource = googAsserts.assertInstanceof(
      wmsLayer.getSource(),
      olSourceImageWMS
    );

    const timeProperty = googAsserts.assert(dataSource.timeProperty);
    let timeParam;
    const range = dataSource.timeRangeValue;
    if (range) {
      timeParam = this.ngeoWMSTime_.formatWMSTimeParam(timeProperty, range);
    }

    // No need to update the TIME param if already the same value;
    const params = wmsSource.getParams();
    const currentTimeParam = params['TIME'];
    if (currentTimeParam === timeParam) {
      return;
    }

    // The `timeParam` can be undefined, which means that the TIME property
    // gets reset.
    this.ngeoLayerHelper_.updateWMSLayerState(
      wmsLayer,
      wmsSource.getParams()['LAYERS'],
      timeParam
    );
  }

  /**
   * Called when the background layer changes. Add/Remove the according data
   * sources to/from the ngeo data sources collection. Update the data source
   * `visible` property as well.
   *
   * The `querySourceIds` property in the layer is used to determine the
   * data sources that are bound to the layer.
   *
   * @param {!ngeox.BackgroundEvent} evt Event.
   * @private
   */
  handleNgeoBackgroundLayerChange_(evt) {

    const previousBackgroundLayer = evt.detail.previous;
    const currentBackgroundLayer = evt.detail.current;
    const cache = this.dataSourcesCache_;

    // Remove data sources linked to previous background layer
    if (previousBackgroundLayer) {
      const ids = previousBackgroundLayer.get('querySourceIds');
      if (Array.isArray(ids)) {
        for (const id of ids) {
          const dataSource = cache[id];
          if (dataSource) {
            dataSource.visible = false;
            this.dataSources_.remove(dataSource);
          }
        }
      }
    }

    // Add data sources linked to current background layer
    if (currentBackgroundLayer) {
      const ids = currentBackgroundLayer.get('querySourceIds');
      if (Array.isArray(ids)) {
        for (const id of ids) {
          const dataSource = cache[id];
          if (dataSource) {
            dataSource.visible = true;
            this.dataSources_.push(dataSource);
          }
        }
      }
    }
  }
};


/**
 * @type {!angular.IModule}
 */
exports.module = angular.module('gmfDataSourcesManager', [
  gmfDatasourceWFSAliases.module.name,
  gmfLayertreeSyncLayertreeMap.module.name,
  gmfLayertreeTreeManager.module.name,
  gmfThemeThemes.module.name,
  ngeoFilterRuleHelper.module.name,
  ngeoDatasourceDataSources.module.name,
  ngeoMapBackgroundLayerMgr.module.name,
  ngeoMapLayerHelper.module.name,
  ngeoMiscWMSTime.module.name,
]);
exports.module.service('gmfDataSourcesManager', exports);


export default exports;<|MERGE_RESOLUTION|>--- conflicted
+++ resolved
@@ -776,14 +776,9 @@
         if (dsLayer == undefined) {
           continue;
         }
-<<<<<<< HEAD
         if (olUtilGetUid(dsLayer) == olUtilGetUid(layer) &&
-            dataSourceName === dataSource.name) {
-=======
-        if (olBase.getUid(dsLayer) == olBase.getUid(layer) &&
             layer.get('querySourceIds').indexOf(dataSource.id) >= 0 &&
-            dataSource.gmfLayer.layers.split(',').indexOf(wmsLayerName) >= 0)  {
->>>>>>> bccccfae
+            dataSource.gmfLayer.layers.split(',').indexOf(wmsLayerName) >= 0) {
 
           const id = olUtilGetUid(dataSource.gmfLayer);
           const item = this.treeCtrlCache_[id];
