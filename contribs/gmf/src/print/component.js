--- conflicted
+++ resolved
@@ -1412,11 +1412,7 @@
     }
     return {
       url: legendImage,
-<<<<<<< HEAD
-      dpi: dpi,
-=======
       dpi: found_dpi,
->>>>>>> 92c37760
     };
   }
 
