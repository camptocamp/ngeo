import angular from 'angular';

import {DATALAYERGROUP_NAME} from 'gmf/index.js';

import gmfAuthenticationService from 'gmf/authentication/Service.js';

import gmfThemeThemes, {findGroupByLayerNodeName, findObjectByName} from 'gmf/theme/Themes.js';
import ngeoMapLayerHelper from 'ngeo/map/LayerHelper.js';
import ngeoMapFeatureOverlayMgr from 'ngeo/map/FeatureOverlayMgr.js';
import ngeoMiscFeatureHelper, {getFilteredFeatureValues} from 'ngeo/misc/FeatureHelper.js';
import ngeoPrintService from 'ngeo/print/Service.js';
import ngeoPrintUtils, {INCHES_PER_METER, DOTS_PER_INCH} from 'ngeo/print/Utils.js';
import ngeoQueryMapQuerent from 'ngeo/query/MapQuerent.js';
import * as olEvents from 'ol/events.js';
import olLayerImage from 'ol/layer/Image.js';
import olLayerTile from 'ol/layer/Tile.js';
import olLayerGroup from 'ol/layer/Group.js';
import olMap from 'ol/Map.js';
import * as olMath from 'ol/math.js';
import ImageWMS from 'ol/source/ImageWMS.js';
import MapBrowserPointerEvent from 'ol/MapBrowserPointerEvent.js';
import 'bootstrap/js/src/dropdown.js';


/**
 * Fields that can come from a print v3 server and can be used in the partial
 * of the gmf print panel.
 * @typedef {Object} PrintLayoutInfo
 * @property {import('ngeo/print/mapfish-print-v3').MapFishPrintCapabilitiesLayoutAttribute[]}
 *    [simpleAttributes] Custom print layoutInfo.
 * @property {string[]} [attributes] The list of all the attributes name.
 * @property {number} [dpi] The selected 'dpi'.
 * @property {number[]} [dpis] The list of 'dpis'.
 * @property {Object<string, boolean>} [formats] The list of active 'formats' (png, pdf, ...).
 * @property {string} [layout] The selected 'layout'.
 * @property {string[]} [layouts] The list of 'layouts'.
 * @property {boolean} [legend] The legend checkbox.
 * @property {number} [scale] The selected 'scale'.
 * @property {number[]} [scales] The list of 'scales'
 */

/**
 * Object that can be used to generate a form field.
 * @typedef {Object}
 * @protected default {string|boolean|number|undefined} Default value of the form field.
 * @protected name {string} Name of the form field.
 * @protected type {string} Type of the field. Can be `String`, `Boolean` or `Number`.
 */


/**
 * @type {!angular.IModule}
 * @hidden
 */
const module = angular.module('gmfPrintComponent', [
  gmfAuthenticationService.name,
  gmfThemeThemes.name,
  ngeoMapLayerHelper.name,
  ngeoMapFeatureOverlayMgr.name,
  ngeoMiscFeatureHelper.name,
  ngeoPrintService.name,
  ngeoPrintUtils.name,
  ngeoQueryMapQuerent.name,
]);


module.value('gmfPrintTemplateUrl',
  /**
   * @param {JQuery} element Element.
   * @param {angular.IAttributes} attrs Attributes.
   * @return {string} Template.
   */
  (element, attrs) => {
    const templateUrl = attrs.gmfPrintTemplateurl;
    return templateUrl !== undefined ? templateUrl :
      'gmf/print';
  });


module.run(
  /**
   * @ngInject
   * @param {angular.ITemplateCacheService} $templateCache
   */
  ($templateCache) => {
    // @ts-ignore: webpack
    $templateCache.put('gmf/print', require('./component.html'));
  });


/**
 * @enum {string}
 * @hidden
 */
const PrintStateEnum = {

  /**
   * @type {string}
   */
  NOT_IN_USE: 'notInUse',

  /**
   * @type {string}
   */
  PRINTING: 'printing',

  /**
   * @type {string}
   */
  ERROR_ON_REPORT: 'errorOnReport',

  /**
   * @type {string}
   */
  CAPABILITIES_NOT_LOADED: 'capabilitiesNotLoaded',

  /**
   * @type {string}
   */
  ERROR_ON_GETCAPABILITIES: 'errorOnGetCapabilities'
};


/**
 * @typedef {Object} PrintState
 * @property {PrintStateEnum} state
 */


module.value('gmfPrintState', {
  state: PrintStateEnum.CAPABILITIES_NOT_LOADED
});


/**
 * @param {!JQuery} $element Element.
 * @param {!angular.IAttributes} $attrs Attributes.
 * @param {!function(!JQuery, !angular.IAttributes): string} gmfPrintTemplateUrl Template function.
 * @return {string} Template URL.
 * @ngInject
 * @private
 * @hidden
 */
function gmfPrintTemplateUrl($element, $attrs, gmfPrintTemplateUrl) {
  return gmfPrintTemplateUrl($element, $attrs);
}


/**
 * Provide a component that display a print panel. This panel is populated with
 * a form corresponding to the capabilities delivered by a GMF print v3 server.
 * If you want to use another template for your print panel, you can see the
 * available layout information in the 'PrintLayoutInfo' classes.
 *
 * Simple example:
 *
 *      <gmf-print
 *        gmf-print-map="::mainCtrl.map"
 *        gmf-print-active="printActive"
 *        gmf-print-rotatemask="::true">
 *      </gmf-print>
 *
 * Example with user defined attribute:
 *
 *      <gmf-print
 *        gmf-print-map="::mainCtrl.map"
 *        gmf-print-active="printActive"
 *        gmf-print-rotatemask="::true"
 *        gmf-print-hiddenattributes="::['name']"
 *        gmf-print-attributes-out="::attributes">
 *        <div ng-repeat="attribute in ::attributes">
 *          <div ng-if="attribute.name == 'name'">
 *            <input ng-model="attribute.value" placeholder="name" />
 *          </div>
 *        </div>
 *      </gmf-print>
 *
 * Note: The 'print' and 'cancel' functions can also be called via globals
 * events 'gmfStartPrint' and 'gmfCancelPrint'.
 *
 * Used metadata:
 *
 *  * hiDPILegendImages: The URLs to the hi DPI images used as a legend in the layer tree. For WMS and
 *      WMTS layers.
 *  * printNativeAngle: Whether the print should rotate the symbols. For layer groups (only).
 *
 * @htmlAttribute {import("ol/Map.js").default} gmf-print-map The map.
 * @htmlAttribute {boolean} gmf-print-active A boolean that informs if the
 *     panel is open or not.
 * @htmlAttribute {boolean} gmf-print-rotatemask Optional. True to apply
 *     rotation on the mask instead of the map. By default, the map rotates.
 * @htmlAttribute {Object.<string, string|number|boolean>}
 *     gmf-print-fieldvalues optional. Key, value object to define default
 *     value in each of your print panel field. The key refers to the
 *     property's name of the field.
 *     Example: {'comments': 'demo', 'legend': false}. Doesn't work for the dpi
 *     and the scale. Server's values are used in priority.
 * @htmlAttribute {Array.<string>} gmf-print-hiddenattributes The list of attributes that should be hidden.
 * @ngdoc component
 * @ngname gmfPrint
 */
const printComponent = {
  bindings: {
    'map': '<gmfPrintMap',
    'active': '=gmfPrintActive',
    'rotateMask': '<?gmfPrintRotatemask',
    'fieldValues': '<?gmfPrintFieldvalues',
    'hiddenAttributeNames': '<?gmfPrintHiddenattributes',
    'attributesOut': '=?gmfPrintAttributesOut'
  },
  controller: 'GmfPrintController',
  templateUrl: gmfPrintTemplateUrl,
  transclude: true
};


module.component('gmfPrint', printComponent);


/**
 * @typedef {Object} OptionsLegendType
 * @property {boolean} [useBbox]
 * @property {Object.<string, boolean>} label
 * @property {Object.<string, Object.<string, string>>} params
 */


/**
 * @typedef {Object} OptionsType
 * @property {boolean} [scaleInput]
 * @property {OptionsLegendType} [legend]
 */


/**
 * @private
 * @hidden
 */
<<<<<<< HEAD
export class PrintController {
=======
class PrintController {
>>>>>>> b50062cb

  /**
   * @param {JQuery} $element Element.
   * @param {angular.IScope} $rootScope Angular root scope.
   * @param {angular.IScope} $scope Angular scope.
   * @param {angular.ITimeoutService} $timeout Angular timeout service.
   * @param {angular.IQService} $q The Angular $q service.
   * @param {angular.auto.IInjectorService} $injector Main injector.
   * @param {angular.gettext.gettextCatalog} gettextCatalog Gettext catalog.
   * @param {import("ngeo/map/LayerHelper.js").LayerHelper} ngeoLayerHelper The ngeo Layer Helper service.
   * @param {import("ngeo/map/FeatureOverlayMgr.js").FeatureOverlayMgr} ngeoFeatureOverlayMgr Ngeo Feature
   *    Overlay Manager service.
   * @param {import("ngeo/print/Utils.js").PrintUtils} ngeoPrintUtils The ngeo PrintUtils service.
   * @param {import("ngeo/print/Service.js").CreatePrint} ngeoCreatePrint The ngeo Create Print function.
   * @param {string} gmfPrintUrl A MapFishPrint url.
   * @param {import("gmf/authentication/Service.js").AuthenticationService} gmfAuthenticationService
   *    The authentication service.
   * @param {import('ngeo/query/MapQuerent.js').QueryResult} ngeoQueryResult ngeo query result.
   * @param {angular.IFilterService} $filter Angular $filter service.
   * @param {PrintState} gmfPrintState GMF print state.
   * @param {import("gmf/theme/Themes.js").ThemesService} gmfThemes The gmf Themes service.
   * @ngInject
   * @ngdoc controller
   * @ngname GmfPrintController
   */
  constructor($element, $rootScope, $scope, $timeout, $q, $injector,
    gettextCatalog, ngeoLayerHelper, ngeoFeatureOverlayMgr, ngeoPrintUtils,
    ngeoCreatePrint, gmfPrintUrl, gmfAuthenticationService, ngeoQueryResult,
    $filter, gmfPrintState, gmfThemes) {

    /**
     * @type {PrintState}
     * @private
     */
    this.gmfPrintState_ = gmfPrintState;

    /**
     * @type {function(string): string}
     * @private
     */
    this.translate_ = $filter('translate');

    /**
     * @type {?import("ol/Map.js").default}
     */
    this.map = null;

    /**
     * @type {boolean}
     */
    this.active = false;

    /**
     * @type {boolean}
     */
    this.rotateMask = false;

    /**
     * @type {Object<string, string|number|boolean>}
     */
    this.fieldValues = {};

    /**
     * @type {import('ngeo/print/mapfish-print-v3').MapFishPrintCapabilitiesLayoutAttribute[]}
     */
    this.attributesOut = [];

    /**
     * @type {angular.IScope}
     * @private
     */
    this.$rootScope_ = $rootScope;

    /**
     * @type {angular.IScope}
     * @private
     */
    this.$scope_ = $scope;

    /**
     * @type {angular.ITimeoutService}
     * @private
     */
    this.$timeout_ = $timeout;

    /**
     * @type {angular.IQService}
     * @private
     */
    this.$q_ = $q;

    /**
     * @type {angular.gettext.gettextCatalog}
     * @private
     */
    this.gettextCatalog_ = gettextCatalog;

    /**
     * @type {import("ngeo/map/LayerHelper.js").LayerHelper}
     * @private
     */
    this.ngeoLayerHelper_ = ngeoLayerHelper;

    /**
     * @type {import("ol/layer/Vector.js").default}
     * @private
     */
    this.featureOverlayLayer_ = ngeoFeatureOverlayMgr.getLayer();

    /**
     * @type {import("ngeo/print/Utils.js").PrintUtils}
     * @private
     */
    this.ngeoPrintUtils_ = ngeoPrintUtils;

    /**
     * @type {import("ngeo/print/Service.js").PrintService}
     * @private
     */
    this.ngeoPrint_ = ngeoCreatePrint(gmfPrintUrl);

    /**
     * @type {import('ngeo/query/MapQuerent.js').QueryResult}
     * @private
     */
    this.ngeoQueryResult_ = ngeoQueryResult;

    /**
     * @type {import("gmf/authentication/Service.js").AuthenticationService}
     * @private
     */
    this.gmfAuthenticationService_ = gmfAuthenticationService;

    /**
     * @type {import("gmf/theme/Themes.js").ThemesService}
     * @private
     */
    this.gmfThemes_ = gmfThemes;

    this.cacheVersion_ = '0';
    if ($injector.has('cacheVersion')) {
      this.cacheVersion_ = $injector.get('cacheVersion');
    }

    /**
     * @type {boolean}
     */
    this.scaleInput = false;

    /**
     * @type {OptionsLegendType}
     * @private
     */
    this.gmfLegendOptions_ = {
      useBbox: true,
      label: {},
      params: {},
    };

    if ($injector.has('gmfPrintOptions')) {
      /**
       * @type {OptionsType}
       */
      const options = $injector.get('gmfPrintOptions');
      if (options.scaleInput) {
        this.scaleInput = options.scaleInput;
      }
      if (options.legend) {
        Object.assign(this.gmfLegendOptions_, options.legend);
      }
    }

    /**
     * @type {?angular.IDeferred<never>}
     * @private
     */
    this.requestCanceler_ = null;

    /**
     * @type {?angular.IPromise<void>}
     * @private
     */
    this.statusTimeoutPromise_ = null;

    /**
     * @type {?Array<number>}
     * @private
     */
    this.onDragPreviousMousePosition_ = null;

    /**
     * @type {?angular.IPromise<void>}
     * @private
     */
    this.rotationTimeoutPromise_ = null;

    /**
     * @type {?import("ol/events.js").EventsKey}
     * @private
     */
    this.postComposeListenerKey_ = null;

    /**
     * @type {?import("ol/events.js").EventsKey}
     * @private
     */
    this.pointerDragListenerKey_ = null;

    /**
     * @type {?import("ol/events.js").EventsKey}
     * @private
     */
    this.mapViewResolutionChangeKey_ = null;

    /**
     * Current report reference id.
     * @type {string}
     * @private
     */
    this.curRef_ = '';

    /**
     * Formats availables in capabilities.
     * @type {Array<string>}
     * @private
     */
    this.formats_ = [];

    /**
     * An array of attributes objects from capabilities.
     * @type {Array<import('ngeo/print/mapfish-print-v3').MapFishPrintCapabilitiesLayout>}
     * @private
     */
    this.layouts_ = [];

    /**
     * An attributes object from capabilities.
     * @type {?import('ngeo/print/mapfish-print-v3').MapFishPrintCapabilitiesLayout}
     * @private
     */
    this.layout_ = null;

    /**
     * @type {number[]}
     * @private
     */
    this.paperSize_ = [];

    /**
     * @type {PrintLayoutInfo}
     */
    this.layoutInfo = {};

    /**
     * @type {number}
     */
    this.rotation = 0;

    /**
     * The email of the user to which send the file. Obtained from the
     * authentication service.
     * @type {?string}
     */
    this.smtpEmail = null;

    /**
     * Whether to send the printed file by email or not.
     * @type {boolean}
     */
    this.smtpEnabled = false;

    /**
     * Flag that determines whether to show a message notifying the
     * user about his upcomping file or not.
     * @type {boolean}
     */
    this.smtpMessage = false;

    /**
     * Whether sending file by email is supported or not. Obtained
     * from the print capabilities.
     * @type {boolean}
     */
    this.smtpSupported = false;

    /**
     * @type {Array<string>}
     */
    this.hiddenAttributeNames = [];

    /**
     * @type {boolean}
     * @private
     */
    this.scaleManuallySelected_ = false;

    /**
     * @type {JQuery}
     */
    this.rotationInput_ = $element.find('.gmf-print-rotation-input');

    this.rotationInput_.on('input', (event) => {
      const rotation = $(event.target).val();
      if (typeof rotation == 'number') {
        this.setRotation(rotation);
      }
    });
    // Workaround for IE11
    this.rotationInput_.on('change', (event) => {
      const rotation = $(event.target).val();
      if (typeof rotation == 'number') {
        this.setRotation(rotation);
      }
    });

    /**
     * @type {function((Event|import("ol/events/Event.js").default)): (void|boolean)}
     */
    this.postcomposeListener_ = (e) => false;

    /**
     * @type {?angular.IHttpPromise<Object>}
     * @private
     */
    this.capabilities_ = null;

    /**
     * @type {?import('gmf/themes.js').GmfOgcServers}
     * @private
     */
    this.ogcServers_ = null;

    /**
     * @type {Array<import('gmf/themes.js').GmfTheme>}
     * @private
     */
    this.currentThemes_ = [];
  }


  /**
   * Init the controller
   */
  $onInit() {
    if (!this.map) {
      throw new Error('Missing map');
    }
    olEvents.listen(this.map.getView(), 'change:rotation', (event) => {
      this.updateRotation_(Math.round(olMath.toDegrees(event.target.getRotation())));
    });

    // Clear the capabilities if the roles changes
    this.$scope_.$watch(() => this.gmfAuthenticationService_.getRolesIds().join(','), () => {
      this.gmfPrintState_.state = PrintStateEnum.CAPABILITIES_NOT_LOADED;
      this.capabilities_ = null;
    });

    // Store user email
    this.$scope_.$watch(() => this.gmfAuthenticationService_.getEmail(), (newValue) => {
      this.smtpEmail = newValue;
    });

    this.$scope_.$watch(() => this.active, (active) => {
      this.togglePrintPanel_(active);
    });

    // Print on event.
    this.$rootScope_.$on('gmfStartPrint', (event, format) => {
      this.print(`${format}`);
    });

    // Cancel print task on event.
    this.$rootScope_.$on('gmfCancelPrint', () => {
      this.cancel();
    });

    this.gmfThemes_.getOgcServersObject().then((ogcServersObject) => {
      this.ogcServers_ = ogcServersObject;
    });

    this.gmfThemes_.getThemesObject().then((currentThemes) => {
      this.currentThemes_ = currentThemes;
    });

    /**
     * @return {import("ol/size.js").Size} Size in dots of the map to print.
     */
    const getSizeFn = () => this.paperSize_;

    let getRotationFn;
    if (this.rotateMask) {
      /**
       * @return {number} rotation to apply.
       */
      getRotationFn = () => this.rotation;
    }

    this.postcomposeListener_ = this.ngeoPrintUtils_.createPrintMaskPostcompose(
      getSizeFn, this.getScaleFn.bind(this), getRotationFn);
  }


  /**
   * @param {import('ol/PluggableMap.js').FrameState} frameState Frame state.
   * @return {number} Scale of the map to print.
   */
  getScaleFn(frameState) {
    // Don't compute an optimal scale if the user manually choose a value not in
    // the pre-defined scales. (`scaleInput` in `gmfPrintOptions`).
    console.assert(this.layoutInfo.scales);
    console.assert(this.layoutInfo.scale !== undefined);
    if (!this.scaleManuallySelected_ &&
        (this.layoutInfo.scale === -1 || this.layoutInfo.scales.includes(this.layoutInfo.scale))) {
      const mapSize = frameState.size;
      const viewResolution = frameState.viewState.resolution;
      this.layoutInfo.scale = this.getOptimalScale_(mapSize, viewResolution);
    }
    return this.layoutInfo.scale;
  }


  /**
   * @param {boolean} active True to listen events related to the print and get
   *     capabilities. False to stop listen them and set rotation to 0.
   * @private
   */
  togglePrintPanel_(active) {
    if (active) {
      if (!this.capabilities_) {
        this.getCapabilities_(this.gmfAuthenticationService_.getRolesIds().join(','));
      }
      if (!this.capabilities_) {
        throw new Error('Missing capabilities');
      }
      this.capabilities_.then((resp) => {
        if (!this.map) {
          throw new Error('Missing map');
        }
        // make sure the panel is still open
        if (!this.active) {
          return;
        }
        this.gmfPrintState_.state = PrintStateEnum.NOT_IN_USE;
        // Get capabilities - On success
        this.parseCapabilities_(resp);
        this.postComposeListenerKey_ = olEvents.listen(this.map, 'postcompose', this.postcomposeListener_);
        this.pointerDragListenerKey_ = olEvents.listen(this.map, 'pointerdrag', this.onPointerDrag_, this);
        this.mapViewResolutionChangeKey_ = olEvents.listen(this.map.getView(), 'change:resolution', () => {
          this.scaleManuallySelected_ = false;
        });
        this.map.render();
      }, (resp) => {
        // Get capabilities - On error
        this.gmfPrintState_.state = PrintStateEnum.ERROR_ON_GETCAPABILITIES;
        this.capabilities_ = null;
      });
    } else {
      if (!this.map) {
        throw new Error('Missing map');
      }
      if (this.postComposeListenerKey_) {
        olEvents.unlistenByKey(this.postComposeListenerKey_);
      }
      if (this.pointerDragListenerKey_) {
        olEvents.unlistenByKey(this.pointerDragListenerKey_);
      }
      if (this.mapViewResolutionChangeKey_) {
        olEvents.unlistenByKey(this.mapViewResolutionChangeKey_);
      }
      this.setRotation(0);
      this.map.render(); // Redraw (remove) post compose mask;
    }
  }


  /**
   * Gets the print capabilities.
   * @param {string} roleId The roles ids.
   * @private
   */
  getCapabilities_(roleId) {
    this.capabilities_ = this.ngeoPrint_.getCapabilities(
      {
        withCredentials: true,
        params: {
          'role': roleId,
          'cache_version': this.cacheVersion_
        }
      });
  }


  /**
   * Create the list of layouts, get the formats, get the first layout in
   * gmf print v3 capabilities and then update the print panel layout information.
   * @param {angular.IHttpResponse<import('ngeo/print/mapfish-print-v3').MapFishPrintCapabilities>} resp
   *    Response.
   * @private
   */
  parseCapabilities_(resp) {
    const data = resp.data;
    this.formats_ = data.formats || [];
    this.layouts_ = data.layouts;
    this.layout_ = data.layouts[0];

    this.layoutInfo.layouts = [];
    this.layouts_.forEach((layout) => {
      this.layoutInfo.layouts.push(layout.name);
    });

    this.smtpSupported = data.smtp && data.smtp.enabled;

    this.updateFields_();
  }


  /**
   * Update layout information with the user values if there are always available in the
   * current layout otherwise use the defaults values of the layout.
   * If a field doesn't exist in the current layout, set it to undefined so the
   * view can hide it. Update also the paper size.
   * custom print templates).
   * @private
   */
  updateFields_() {
    if (!this.map) {
      throw new Error('Missing map');
    }
    if (!this.layout_) {
      throw new Error('Missing layout');
    }
    this.layoutInfo.layout = this.layout_.name;

    const mapInfo = this.isAttributeInCurrentLayout_('map');
    console.assert(mapInfo);
    const clientInfo = mapInfo.clientInfo;
    console.assert(clientInfo);
    this.paperSize_ = [clientInfo.width, clientInfo.height];

    this.updateCustomFields_();

    const hasLegend = this.layoutInfo.attributes.indexOf('legend') >= 0;
    if (hasLegend) {
      this.fieldValues.legend = this.fieldValues.legend;
    } else {
      delete this.fieldValues.legend;
    }
    this.layoutInfo.scales = clientInfo.scales || [];
    this.layoutInfo.dpis = clientInfo.dpiSuggestions || [];

    const mapSize = this.map.getSize();
    const viewResolution = this.map.getView().getResolution();
    this.layoutInfo.scale = this.getOptimalScale_(mapSize, viewResolution);

    this.layoutInfo.dpi =
        (this.layoutInfo.dpi && this.layoutInfo.dpis.indexOf(this.layoutInfo.dpi) > 0) ?
          this.layoutInfo.dpi : this.layoutInfo.dpis[0];

    this.layoutInfo.formats = {};
    this.formats_.forEach((format) => {
      this.layoutInfo.formats[format] = true;
    });

    this.attributesOut = this.layoutInfo.simpleAttributes;

    // Force the update of the mask
    this.map.render();
  }


  /**
   * Update simple attributes information with Customfield to be able to generate a form
   * from a custom GMF print v3 configuration.
   * @private
   */
  updateCustomFields_() {
    if (!this.layout_) {
      throw new Error('Missing layout');
    }
    if (!this.layoutInfo.simpleAttributes) {
      this.layoutInfo.simpleAttributes = [];
    }
    this.layoutInfo.attributes = [];

    const simpleAttributes = this.layoutInfo.simpleAttributes;
    const previousAttributes = simpleAttributes.splice(0, simpleAttributes.length);

    // The attributes without 'clientParams' are the custom layout information (defined by end user).
    this.layout_.attributes.forEach((attribute) => {
      this.layoutInfo.attributes.push(attribute.name);
      if (!attribute.clientParams) {
        const name = `${attribute.name}`;
        const defaultValue = attribute.default;
        let value = (defaultValue !== undefined && defaultValue !== '') ?
          defaultValue : this.fieldValues[name];

        // Try to use existing form field type
        const rawType = `${attribute.type}`;
        /** @type {string} */
        let type;
        switch (rawType) {
          case 'String':
            type = (name === 'comments') ? 'textarea' : 'text';
            break;
          case 'Boolean':
            type = 'checkbox';
            break;
          case 'Number':
            type = 'number';
            value = parseFloat(/** @type {string} */(value));
            value = isNaN(value) ? 0 : value;
            break;
          default:
            type = rawType;
        }

        // If it exists use the value of previous same field.
        previousAttributes.forEach((c) => {
          if (c.name === name && c.type === type) {
            value = c.value;
            return value;
          }
        });

        this.layoutInfo.simpleAttributes.push({
          name,
          type,
          value: `${value}`
        });
      }
    });
  }


  /**
   * Return a capabilities 'attribute' object corresponding to the given name.
   * @param {string} name Name of the attribute to get.
   * @return {?Object} corresponding attribute or null.
   * @private
   */
  isAttributeInCurrentLayout_(name) {
    if (!this.layout_) {
      throw new Error('Missing layout');
    }
    let attr = null;
    this.layout_.attributes.forEach((attribute) => {
      if (attribute.name === name) {
        attr = attribute;
        return attribute;
      }
    });
    return attr;
  }


  /**
   * Set the current rotation value.
   * Updating the rotation will redraw the mask or rotate the map (depending on the configuration).
   * @param {number} rotation The optional new rotation value in degrees.
   */
  setRotation(rotation) {
    if (!this.map) {
      throw new Error('Missing map');
    }
    this.updateRotation_(rotation);
    // Render the map to update the postcompose mask or rotate the map.
    if (this.rotateMask) {
      this.map.render();
    } else {
      this.map.getView().setRotation(olMath.toRadians(this.rotation));
    }
  }

  /**
   * Set the current rotation value.
   * @param {number} rotation The optional new rotation value in degrees.
   */
  updateRotation_(rotation) {
    this.rotation = olMath.clamp(rotation, -180, 180);
    // sync all the inputs
    this.rotationInput_.val(this.rotation.toString());
  }

  /**
   * Calculate the angle and the sense of rotation between two lines. One from the
   * center of the map and the point of the last call to this function and one
   * from the same center and the point of the current call.
   * @param {Event|import("ol/events/Event.js").default} e An ol map browser pointer event.
   * @private
   */
  onPointerDrag_(e) {
    if (!this.map) {
      throw new Error('Missing map');
    }
    if (!this.onDragPreviousMousePosition_) {
      throw new Error('Missing onDragPreviousMousePosition');
    }
    if (e instanceof MapBrowserPointerEvent) {
      const originalEvent = e.originalEvent;
      if (originalEvent instanceof KeyboardEvent) {
        const mapCenter = this.map.getView().getCenter();
        if (this.active && originalEvent.altKey && originalEvent.shiftKey && mapCenter) {
          const center = this.map.getPixelFromCoordinate(mapCenter);
          const pixel = e.pixel;
          // Reset previous position between two different sessions of drags events.
          if (this.rotationTimeoutPromise_ === null) {
            this.onDragPreviousMousePosition_ = null;
          } else {
            // Cancel the timeout to keep this session of drags event
            this.$timeout_.cancel(this.rotationTimeoutPromise_);
            // Calculate angle and sense of rotation.
            const p0x = this.onDragPreviousMousePosition_[0] - center[0];
            const p0y = this.onDragPreviousMousePosition_[1] - center[1];
            const p1x = pixel[0] - center[0];
            const p1y = pixel[1] - center[1];
            const centerToP0 = Math.sqrt(Math.pow(p0x, 2) + Math.pow(p0y, 2));
            const centerToP1 = Math.sqrt(Math.pow(p1x, 2) + Math.pow(p1y, 2));
            const sense = (p0x * p1y - p0y * p1x) > 0 ? 1 : -1;
            let angle = (p0x * p1x + p0y * p1y) / (centerToP0 * centerToP1);
            angle = angle <= 1 ? sense * Math.acos(angle) : 0;
            const boost = centerToP1 / 200;
            const increment = Math.round(olMath.toDegrees(angle) * boost);

            // Set rotation then update the view.
            this.setRotation(this.rotation + increment);
            this.$scope_.$digest();
          }
          // Prepare the removal of this session of drags events
          this.rotationTimeoutPromise_ = this.$timeout_(() => {
            this.rotationTimeoutPromise_ = null;
          }, 500);
          // Keep the current position for the next calculation.
          this.onDragPreviousMousePosition_ = pixel;
        }
      }
    }
  }


  /**
   * Create a print report based on the values of the 'layoutInfo' values.
   * @param {string} format An output format corresponding to one format in the
   *     capabilities document ('pdf', 'png', etc).
   */
  print(format) {
    if (!this.map) {
      throw new Error('Missing map');
    }
    if (!this.ogcServers_) {
      throw new Error('Missing ogcServers_');
    }
    // Do not print if a print task is already processing.
    if (this.gmfPrintState_.state === PrintStateEnum.PRINTING) {
      return;
    }
    this.requestCanceler_ = this.$q_.defer();
    this.gmfPrintState_.state = PrintStateEnum.PRINTING;

    const mapSize = this.map.getSize();
    const viewResolution = this.map.getView().getResolution() || 0;
    const scale = this.layoutInfo.scale || this.getOptimalScale_(mapSize, viewResolution);
    const datasource = this.getDataSource_();

    /** @type {Object<string, *>} */
    const customAttributes = {};

    if (this.layoutInfo.attributes.indexOf('datasource') >= 0) {
      customAttributes.datasource = datasource;
    }

    if (this.layoutInfo.simpleAttributes) {
      this.layoutInfo.simpleAttributes.forEach((field) => {
        customAttributes[field.name] = field.value;
      });
    }

    if (this.layoutInfo.legend) {
      const center = this.map.getView().getCenter();
      if (!center) {
        throw new Error('Missing center');
      }
      const deltaX = this.paperSize_[0] * scale / 2 / INCHES_PER_METER / DOTS_PER_INCH;
      const deltaY = this.paperSize_[1] * scale / 2 / INCHES_PER_METER / DOTS_PER_INCH;
      const bbox = [
        center[0] - deltaX,
        center[1] - deltaY,
        center[0] + deltaX,
        center[1] + deltaY,
      ];
      const legend = this.getLegend_(scale, this.layoutInfo.dpi, bbox);
      if (legend !== null) {
        customAttributes.legend = legend;
      }
    }

    console.assert(typeof this.layoutInfo.dpi == 'number');
    console.assert(typeof this.layoutInfo.layout == 'string');

    // convert the WMTS layers to WMS
    const map = new olMap({});
    map.setView(this.map.getView());
    const ol_layers = this.ngeoLayerHelper_.getFlatLayers(this.map.getLayerGroup());
    const new_ol_layers = [];
    let print_native_angle = true;
    for (let i = 0, ii = ol_layers.length; i < ii; i++) {
      let layer = ol_layers[i];
      const metadata = layer.get('metadata');
      if (metadata) {
        const server_name = metadata.ogcServer;
        const layer_names = metadata.printLayers || metadata.layers;
        if (server_name && layer_names) {
          const server = this.ogcServers_[server_name];
          if (server) {
            layer = this.ngeoLayerHelper_.createBasicWMSLayer(
              server.url,
              layer_names,
              server.imageType,
              server.type,
              undefined,
              undefined,
              undefined,
              undefined,
              {opacity: layer.get('opacity')}
            );
            layer.setZIndex(-200);
          } else {
            console.error('Missing ogcServer:', server_name);
          }
        }
      }

      // Get the print native angle parameter for WMS layers when set to not use default value
      // Is applied only once when the value is overridden with a metadata from administration
      if (layer instanceof olLayerImage && layer.get('printNativeAngle') === false) {
        print_native_angle = false;
      }

      new_ol_layers.push(layer);
    }
    const group = new olLayerGroup({
      layers: new_ol_layers,
    });
    group.set('printNativeAngle', print_native_angle);
    map.setLayerGroup(group);

    const email = this.smtpSupported && this.smtpEmail && this.smtpEnabled ? this.smtpEmail : undefined;

    const spec = this.ngeoPrint_.createSpec(map, scale, this.layoutInfo.dpi,
      this.layoutInfo.layout, format, customAttributes, email);

    // Add feature overlay layer to print spec.
    /** @type {import('ngeo/print/mapfish-print-v3.js').MapFishPrintLayer[]} */
    const layers = [];
    this.ngeoPrint_.encodeLayer(layers, this.featureOverlayLayer_,
      viewResolution);
    if (layers.length > 0) {
      spec.attributes.map.layers.unshift(layers[0]);
    }

    this.ngeoPrint_.createReport(spec, /** @type {angular.IRequestShortcutConfig} */ ({
      timeout: this.requestCanceler_.promise
    })).then(
      this.handleCreateReportSuccess_.bind(this),
      this.handleCreateReportError_.bind(this)
    );

    // remove temporary map
    map.setTarget('');
  }


  /**
   * Cancel the current print and reset its state.
   */
  cancel() {
    // Cancel the latest request, if it's not finished yet.
    if (this.requestCanceler_ !== null) {
      this.requestCanceler_.resolve();
    }

    // Cancel the status timeout if there's one set, to make sure no other
    // status request is sent.
    if (this.statusTimeoutPromise_ !== null) {
      this.$timeout_.cancel(this.statusTimeoutPromise_);
    }

    if (this.curRef_.length > 0) {
      this.ngeoPrint_.cancel(this.curRef_);
    }

    this.resetPrintStates_();
  }


  /**
   * @param {PrintStateEnum=} opt_printState the print state.
   * @private
   */
  resetPrintStates_(opt_printState) {
    this.gmfPrintState_.state = opt_printState || PrintStateEnum.NOT_IN_USE;
    this.curRef_ = '';
  }


  /**
   * Get datasource object for print report
   * @private
   * @return {Array<import('ngeo/print/mapfish-print-v3').DataSourcePrintReportObject>} the data
   *     source object for the print report
   */
  getDataSource_() {
    /** @type {import("ngeo/print/mapfish-print-v3").DataSourcePrintReportObject[]} */
    const datasourceArr = [];
    const sources = this.ngeoQueryResult_.sources;
    sources.forEach((source) => {
      /** @type {any[]} */
      const data = [];
      /** @type {any[]} */
      let columns = [];
      source.features.forEach((feature, i) => {
        console.assert(feature);
        const properties = getFilteredFeatureValues(feature);
        if (i === 0) {
          columns = Object.keys(properties).map((prop) => {
            return this.translate_(prop);
          });
        }
        data.push(Object.keys(properties).map(key => properties[key]));
      });
      if (columns.length) {
        const datasourceObj =
          {
            title: this.translate_(source.label),
            table: {
              columns,
              data
            }
          };
        datasourceArr.push(datasourceObj);
      }
    });
    return datasourceArr;
  }


  /**
   * Get the optimal scale to display the print mask. Return the first scale if
   * no scale matches.
   * @param {import("ol/size.js").Size|undefined} mapSize Size of the map on the screen (px).
   * @param {number|undefined} viewResolution Resolution of the map on the screen.
   * @return {number} The best scale. -1 is returned if there is no optimal
   *     scale, that is the optimal scale is lower than or equal to the first
   *     value in printMapScales.
   * @private
   */
  getOptimalScale_(mapSize, viewResolution) {
    const scales = this.layoutInfo.scales.slice();
    if (mapSize !== undefined && viewResolution !== undefined) {
      return this.ngeoPrintUtils_.getOptimalScale(mapSize, viewResolution,
        this.paperSize_, scales.reverse());
    }
    return this.layoutInfo.scales[0];
  }


  /**
   * @param {angular.IHttpResponse<import('ngeo/print/mapfish-print-v3.js').MapFishPrintReportResponse>} resp
   *    Response.
   * @private
   */
  handleCreateReportSuccess_(resp) {
    // If the file was sent by email, there's no need to get status. A
    // message is immediately shown and print states are reset.
    if (this.smtpSupported && this.smtpEmail && this.smtpEnabled) {
      this.smtpMessage = true;
      this.resetPrintStates_();
    } else {
      const ref = resp.data.ref;
      console.assert(ref.length > 0);
      this.curRef_ = ref;
      this.getStatus_(ref);
    }
  }


  /**
   * @param {string} ref Ref.
   * @private
   */
  getStatus_(ref) {
    this.requestCanceler_ = this.$q_.defer();
    this.ngeoPrint_.getStatus(ref, {
      timeout: this.requestCanceler_.promise
    }).then(
      this.handleGetStatusSuccess_.bind(this, ref),
      this.handleCreateReportError_.bind(this)
    );
  }


  /**
   * @param {string} ref Ref.
   * @param {!angular.IHttpResponse<import('ngeo/print/mapfish-print-v3.js').MapFishPrintStatusResponse>}
   *    resp Response.
   * @private
   */
  handleGetStatusSuccess_(ref, resp) {
    const mfResp = resp.data;
    const done = mfResp.done;
    if (done) {
      if (mfResp.status != 'error') {
        // The report is ready. Open it by changing the window location.
        window.location.href = this.ngeoPrint_.getReportUrl(ref);
        this.resetPrintStates_();
      } else {
        console.error(mfResp.error);
        this.handleCreateReportError_();
      }
    } else {
      // The report is not ready yet. Check again in 1s.
      this.statusTimeoutPromise_ = this.$timeout_(() => {
        this.getStatus_(ref);
      }, 1000, false);
    }
  }


  /**
   * @private
   */
  handleCreateReportError_() {
    this.resetPrintStates_(PrintStateEnum.ERROR_ON_REPORT);
  }


  /**
   * @param {number} scale The scale to get the legend (for wms layers only).
   * @param {number} dpi The DPI.
   * @param {Array<number>} bbox The bbox.
   * @return {Object?} Legend object for print report or null.
   * @private
   */
  getLegend_(scale, dpi, bbox) {
    if (!this.map) {
      throw new Error('Missing map');
    }
    const legend = {classes: /** @type {Array<any>} */([])};
    const gettextCatalog = this.gettextCatalog_;

    // Get layers from layertree only.
    const dataLayerGroup = this.ngeoLayerHelper_.getGroupFromMap(this.map, DATALAYERGROUP_NAME);
    const layers = this.ngeoLayerHelper_.getFlatLayers(dataLayerGroup);

    // For each visible layer in reverse order, get the legend url.
    layers.reverse().forEach((layer) => {
      if (!this.map) {
        throw new Error('Missing map');
      }
      /** @type {{name: string, icons: string[]}[]} */
      const classes = [];
      if (layer.getVisible() && layer.getSource()) {
        // For WMTS layers.
        if (layer instanceof olLayerTile) {
          const layerName = `${layer.get('layerNodeName')}`;
          let icon_dpi = this.getMetadataLegendImage_(layerName, dpi);
          if (!icon_dpi) {
            const url = this.ngeoLayerHelper_.getWMTSLegendURL(layer);
            if (url) {
              icon_dpi = {
                url: url,
                dpi: 72
              };
            }
          }
          // Don't add classes without legend url.
          if (icon_dpi) {
            classes.push({
              name: gettextCatalog.getString(layerName),
              icons: [icon_dpi.url]
            });
          }
        } else {
          const source = layer.getSource();
          if (!(source instanceof ImageWMS)) {
            throw new Error('Wrong source type');
          }
          // For each name in a WMS layer.
          const layerNames = /** @type {string} */(source.getParams().LAYERS).split(',');
          layerNames.forEach((name) => {
            if (!this.map) {
              throw new Error('Missing map');
            }
            if (!source.serverType_) {
              throw new Error('Missing source.serverType_');
            }
            let icon_dpi = this.getMetadataLegendImage_(name, dpi);
            const type = icon_dpi ? 'image' : source.serverType_;
            if (!icon_dpi) {
              const url = this.ngeoLayerHelper_.getWMSLegendURL(source.getUrl(), name,
                scale, undefined, undefined, undefined, source.serverType_, dpi,
                this.gmfLegendOptions_.useBbox ? bbox : undefined,
                this.map.getView().getProjection().getCode(),
                this.gmfLegendOptions_.params[source.serverType_]);
              if (!url) {
                throw new Error('Missing url');
              }
              icon_dpi = {
                url: url,
                dpi: type === 'qgis' ? dpi : 72,
              };
            }

            // Don't add classes without legend url or from layers without any
            // active name.
            if (icon_dpi && name.length !== 0) {
              classes.push(Object.assign({
                name: this.gmfLegendOptions_.label[type] === false ? '' :
                  gettextCatalog.getString(name),
                icons: [icon_dpi.url]
              }, icon_dpi.dpi != 72 ? {
                dpi: icon_dpi.dpi,
              } : {}));
            }
          });
        }
      }

      // Add classes object only if it contains something.
      if (classes.length > 0) {
        legend.classes.push({classes: classes});
      }
    });

    return legend.classes.length > 0 ? legend : null;
  }

  /**
   * @typedef {Object} LegendURLDPI
   * @property {string} url The URL
   * @property {number} dpi The DPI
   */

  /**
   * Return the metadata legendImage of a layer from the found corresponding node
   * or undefined.
   * @param {string} layerName a layer name.
   * @param {number} [dpi=72] the image DPI.
   * @return {LegendURLDPI|undefined} The legendImage with selected DPI or undefined.
   * @private
   */
  getMetadataLegendImage_(layerName, dpi = 72) {
    const groupNode = findGroupByLayerNodeName(this.currentThemes_, layerName);
    let found_dpi = dpi;
    let node;
    if (groupNode && groupNode.children) {
      node = findObjectByName(groupNode.children, layerName);
    }
    let legendImage;
    let hiDPILegendImages;
    if (node && node.metadata) {
      legendImage = node.metadata.legendImage;
      hiDPILegendImages = node.metadata.hiDPILegendImages;
    }
    let dist = Number.MAX_VALUE;
    if (legendImage) {
      dist = Math.abs(Math.log(72 / dpi));
      found_dpi = 72;
    }
    if (hiDPILegendImages) {
      for (const str_dpi in hiDPILegendImages) {
        const new_dpi = parseFloat(str_dpi);
        const new_dist = Math.abs(Math.log(new_dpi / dpi));
        if (new_dist < dist) {
          dist = new_dist;
          found_dpi = new_dpi;
          legendImage = hiDPILegendImages[str_dpi];
        }
      }
    }
    if (!legendImage) {
      throw new Error('Missing legendImage');
    }
    return {
      url: legendImage,
      dpi: found_dpi,
    };
  }


  /**
   * Set the current layout and update all layout information with this new layout parameters.
   * @param {string!} layoutName A layout name as existing in the list of
   *     existing layouts.
   */
  setLayout(layoutName) {
    /** @type {?import('ngeo/print/mapfish-print-v3').MapFishPrintCapabilitiesLayout} */
    let layout = null;
    this.layouts_.forEach((l) => {
      if (l.name === layoutName) {
        layout = l;
        return true; // break;
      }
    });
    this.layout_ = layout;
    this.updateFields_();
  }


  /**
   * Get or set the print scale value and adapt the zoom to match with this new scale.
   * @param {number=} opt_scale A scale value as existing in the scales list field.
   * @return {number|undefined} New scale.
   */
  getSetScale(opt_scale) {
    if (opt_scale !== undefined) {
      if (!this.map) {
        throw new Error('Missing map');
      }
      const mapSize = this.map.getSize() || [0, 0];
      this.layoutInfo.scale = opt_scale;
      const res = this.ngeoPrintUtils_.getOptimalResolution(mapSize, this.paperSize_, opt_scale);
      const contrainRes = this.map.getView().constrainResolution(res, 0, 1);
      this.map.getView().setResolution(contrainRes);
      // Render the map to update the postcompose mask manually
      this.map.render();
      this.scaleManuallySelected_ = true;
    }
    return this.layoutInfo.scale;
  }


  /**
   * Set the print dpi value.
   * @param {number} dpi A dpi value as existing in the dpis list field.
   */
  setDpi(dpi) {
    this.layoutInfo.dpi = dpi;
  }


  /**
   * Check the current state of the print.
   * @param {string} stateEnumKey An enum key from import("gmf/print/component.js").default.PrintStateEnum.
   * @return {boolean} True if the given state matches with the current print
   *     state. False otherwise.
   */
  isState(stateEnumKey) {
    return this.gmfPrintState_.state === /** @type {Object<string, string>} */(PrintStateEnum)[stateEnumKey];
  }

  /**
   * Close the SMTP message
   */
  closeSmtpMessage() {
    this.smtpMessage = false;
  }
}

module.controller('GmfPrintController', PrintController);


export default module;<|MERGE_RESOLUTION|>--- conflicted
+++ resolved
@@ -236,11 +236,7 @@
  * @private
  * @hidden
  */
-<<<<<<< HEAD
 export class PrintController {
-=======
-class PrintController {
->>>>>>> b50062cb
 
   /**
    * @param {JQuery} $element Element.
