import angular from 'angular';
import gmfThemeThemes from 'gmf/theme/Themes.js';
import ngeoMapBackgroundLayerMgr from 'ngeo/map/BackgroundLayerMgr.js';
import {listen, unlistenByKey} from 'ol/events.js';

/**
 * @type {angular.IModule}
 * @hidden
 */
const module = angular.module('gmfBackgroundlayerselector', [
  gmfThemeThemes.name,
  ngeoMapBackgroundLayerMgr.name,
]);


module.value('gmfBackgroundlayerselectorTemplateUrl',
  /**
   * @param {JQuery} $element Element.
   * @param {angular.IAttributes} $attrs Attributes.
   * @return {string} Template URL.
   */
  ($element, $attrs) => {
    const templateUrl = $attrs.gmfBackgroundlayerselectorTemplateurl;
    return templateUrl !== undefined ? templateUrl :
      'gmf/backgroundlayerselector';
  }
);


module.run(
  /**
   * @ngInject
   * @param {angular.ITemplateCacheService} $templateCache
   */
  ($templateCache) => {
    // @ts-ignore: webpack
    $templateCache.put('gmf/backgroundlayerselector', require('./component.html'));
  });


/**
 * @param {JQuery} $element Element.
 * @param {angular.IAttributes} $attrs Attributes.
 * @param {function(JQuery, angular.IAttributes): string} gmfBackgroundlayerselectorTemplateUrl
 *    Template function.
 * @return {string} Template URL.
 * @ngInject
 * @private
 * @hidden
 */
function gmfBackgroundlayerselectorTemplateUrl($element, $attrs, gmfBackgroundlayerselectorTemplateUrl) {
  return gmfBackgroundlayerselectorTemplateUrl($element, $attrs);
}


/**
 * Provide a "background layer selector" component.
 *
 * Example:
 *
 *      <gmf-backgroundlayerselector
 *        gmf-backgroundlayerselector-map="::ctrl.map"
 *        gmf-backgroundlayer-opacity-options="::ctrl.bgOpacityOptions"
 *        gmf-backgroundlayerselector-select="onBackgroundSelected()">
 *      </gmf-backgroundlayerselector>
 *
 * Used metadata:
 *
 *  * `thumbnail`: The URL used for the icon.
 *
 * Used functionalities:
 *
 *  * `default_basemap`: Base maps to use by default.
 *
 * @htmlAttribute {import("ol/Map.js").default=} gmf-backgroundlayerselector-map The map.
 * @htmlAttribute {string} gmf-backgroundlayer-opacity-options The opacity slider options.
 * @htmlAttribute {Function} gmf-backgroundlayerselector-select Function called
 *     when a layer was selected by the user.
 *
 * @ngdoc component
 * @ngname gmfBackgroundlayerselector
 */
const backgroundlayerselectorComponent = {
  controller: 'GmfBackgroundlayerselectorController as ctrl',
  bindings: {
    'map': '=gmfBackgroundlayerselectorMap',
    'opacityOptions': '=gmfBackgroundlayerOpacityOptions',
    'select': '&?gmfBackgroundlayerselectorSelect'
  },
  templateUrl: gmfBackgroundlayerselectorTemplateUrl
};


module.component('gmfBackgroundlayerselector', backgroundlayerselectorComponent);


/**
 * @constructor
 * @private
 * @hidden
 * @param {angular.IScope} $scope Angular scope.
 * @param {import("ngeo/map/BackgroundLayerMgr.js").MapBackgroundLayerManager} ngeoBackgroundLayerMgr
 *    Background layer manager.
 * @param {import("gmf/theme/Themes.js").ThemesService} gmfThemes Themes service.
 * @ngInject
 * @ngdoc controller
 * @ngname GmfBackgroundlayerselectorController
 */
function Controller($scope, ngeoBackgroundLayerMgr, gmfThemes) {

  /**
   * @type {?import("ol/Map.js").default}
   */
  this.map = null;

  /**
   * @type {string|undefined}
   */
  this.opacityOptions;

  /**
   * Function called when a layer was selected by the user.
   * @type {?Function}
   */
  this.select = null;

  /**
   * @type {?import("ol/layer/Base.js").default}
   */
  this.bgLayer = null;

  /**
   * @type {?Array<import("ol/layer/Base.js").default>}
   */
  this.bgLayers = null;

  /**
   * @type {?import("ol/layer/Base.js").default}
   */
  this.opacityLayer = null;

  /**
   * @type {import("gmf/theme/Themes.js").ThemesService}
   * @private
   */
  this.gmfThemes_ = gmfThemes;

  /**
   * @type {Array<import("ol/events.js").EventsKey>}
   * @private
   */
  this.listenerKeys_ = [];

  this.listenerKeys_.push(listen(gmfThemes, 'change', this.handleThemesChange_, this));

  /**
   * @type {import("ngeo/map/BackgroundLayerMgr.js").MapBackgroundLayerManager}
   * @private
   */
  this.backgroundLayerMgr_ = ngeoBackgroundLayerMgr;

  this.listenerKeys_.push(listen(this.backgroundLayerMgr_, 'change',
    /**
     * @param {Event|import('ol/events/Event.js').default} event Event.
     */
    (event) => {
      this.bgLayer = /** @type {import('ngeo/map/BackgroundLayerMgr.js').BackgroundEvent} */
          (event).detail.current;
    }));

  $scope.$on('$destroy', this.handleDestroy_.bind(this));
}


/**
 * Initialise the controller.
 */
Controller.prototype.$onInit = function() {
  this.handleThemesChange_();
};


/**
 * Called when the themes changes. Set (or reset) the background layers.
 * @private
 */
Controller.prototype.handleThemesChange_ = function() {
  this.gmfThemes_.getBgLayers().then((layers) => {
    this.bgLayers = layers;

    if (this.opacityOptions !== undefined) {
      const opacityLayer = layers.find(layer => layer.get('label') === this.opacityOptions);
      if (opacityLayer !== undefined) {
        this.setOpacityBgLayer(opacityLayer);

        // Reorder for the UI the bgArray copy with the opacity layer at the end
        this.bgLayers = this.bgLayers.slice();
        const indexOpa = this.bgLayers.findIndex(layer => layer === this.opacityLayer);
        this.bgLayers.splice(indexOpa, 1);
        this.bgLayers.push(opacityLayer);
      }
    }
  });
};

/**
 * Getter/setter for background layer overlay, used by opacity slider.
 * @param {number|undefined} val The opacity.
 * @return {number} The background layer opacity.
 */
Controller.prototype.getSetBgLayerOpacity = function(val) {
  if (!this.opacityLayer) {
    throw new Error('Missing opacityLayer');
  }
  if (val !== undefined) {
    this.opacityLayer.setOpacity(val);
    this.opacityLayer.setVisible(val !== 0);
    this.bgLayer.setVisible(val !== 1);
  }
  return this.opacityLayer.getOpacity();
};

/**
 * @param {import("ol/layer/Base.js").default} layer Layer.
 * @param {boolean=} opt_silent Do not notify listeners.
 */
Controller.prototype.setLayer = function(layer, opt_silent) {
<<<<<<< HEAD
  if (!this.map) {
    throw new Error('Missing map');
  }
=======
  const opacity = this.opacityLayer ? this.opacityLayer.getOpacity() : 0;
>>>>>>> 1444e758
  this.bgLayer = layer;
  this.backgroundLayerMgr_.set(this.map, layer);
  layer.setVisible(opacity !== 1);
  if (this.opacityLayer) {
    this.opacityLayer.setVisible(opacity !== 0);
    this.opacityLayer.setOpacity(opacity);
  }
  if (!opt_silent && this.select) {
    this.select();
  }
};

/**
 * Set a background layer overlay, used by the opacity slider.
 * @param {import("ol/layer/Base.js").default} layer The opacity background layer.
 */
Controller.prototype.setOpacityBgLayer = function(layer) {
<<<<<<< HEAD
  if (!this.map) {
    throw new Error('Missing map');
  }
=======
  const opacity = this.opacityLayer ? this.opacityLayer.getOpacity() : layer.getOpacity();
  layer.setOpacity(opacity);
  this.opacityLayer = layer;
  this.opacityLayer.setVisible(opacity !== 0);
  this.bgLayer.setVisible(opacity !== 1);
>>>>>>> 1444e758
  this.backgroundLayerMgr_.setOpacityBgLayer(this.map, layer);
};

/**
 * @private
 */
Controller.prototype.handleDestroy_ = function() {
  this.listenerKeys_.forEach(unlistenByKey);
  this.listenerKeys_.length = 0;
};


module.controller('GmfBackgroundlayerselectorController', Controller);


export default module;<|MERGE_RESOLUTION|>--- conflicted
+++ resolved
@@ -225,13 +225,7 @@
  * @param {boolean=} opt_silent Do not notify listeners.
  */
 Controller.prototype.setLayer = function(layer, opt_silent) {
-<<<<<<< HEAD
-  if (!this.map) {
-    throw new Error('Missing map');
-  }
-=======
   const opacity = this.opacityLayer ? this.opacityLayer.getOpacity() : 0;
->>>>>>> 1444e758
   this.bgLayer = layer;
   this.backgroundLayerMgr_.set(this.map, layer);
   layer.setVisible(opacity !== 1);
@@ -249,17 +243,11 @@
  * @param {import("ol/layer/Base.js").default} layer The opacity background layer.
  */
 Controller.prototype.setOpacityBgLayer = function(layer) {
-<<<<<<< HEAD
-  if (!this.map) {
-    throw new Error('Missing map');
-  }
-=======
   const opacity = this.opacityLayer ? this.opacityLayer.getOpacity() : layer.getOpacity();
   layer.setOpacity(opacity);
   this.opacityLayer = layer;
   this.opacityLayer.setVisible(opacity !== 0);
   this.bgLayer.setVisible(opacity !== 1);
->>>>>>> 1444e758
   this.backgroundLayerMgr_.setOpacityBgLayer(this.map, layer);
 };
 
