goog.provide('gmf.Themes');
goog.provide('gmf.ThemesEventType');

goog.require('goog.asserts');
goog.require('gmf');
goog.require('ngeo.LayerHelper');
goog.require('ol.array');
goog.require('ol.Collection');
goog.require('ol.events.EventTarget');
goog.require('ol.layer.Tile');


/**
 * @enum {string}
 */
gmf.ThemesEventType = {
  CHANGE: 'change'
};


gmf.module.value('gmfThemesOptions', {});


/**
 * The Themes service. This service interacts
 * with c2cgeoportal's "themes" web service and exposes functions that return
 * objects in the tree returned by the "themes" web service.
 *
 * @constructor
 * @struct
 * @extends {ol.events.EventTarget}
 * @param {angular.$http} $http Angular http service.
 * @param {angular.$injector} $injector Main injector.
 * @param {angular.$q} $q Angular q service
 * @param {ngeo.LayerHelper} ngeoLayerHelper Ngeo Layer Helper.
 * @param {angularGettext.Catalog} gettextCatalog Gettext catalog.
 * @param {gmfx.ThemesOptions} gmfThemesOptions Themes options.
 * @ngInject
 * @ngdoc service
 * @ngname gmfThemes
 */
gmf.Themes = function($http, $injector, $q, ngeoLayerHelper, gettextCatalog, gmfThemesOptions) {

  ol.events.EventTarget.call(this);

  /**
   * @type {boolean}
   * @private
   */
  this.addBlankBackgroundLayer_ = true;
  if (gmfThemesOptions.addBlankBackgroundLayer !== undefined) {
    this.addBlankBackgroundLayer_ = gmfThemesOptions.addBlankBackgroundLayer;
  }

  /**
   * @type {angular.$q}
   * @private
   */
  this.$q_ = $q;

  /**
   * @type {angular.$http}
   * @private
   */
  this.$http_ = $http;

  /**
   * @type {string|undefined}
   * @private
   */
  this.treeUrl_ = undefined;
  if ($injector.has('gmfTreeUrl')) {
    this.treeUrl_ = $injector.get('gmfTreeUrl');
  }

  this.cacheVersion_ = '0';
  if ($injector.has('cacheVersion')) {
    this.cacheVersion_ = $injector.get('cacheVersion');
  }

  /**
   * @type {ngeo.Location}
   * @private
   */
  this.ngeoLocation_ = null;
  if ($injector.has('ngeoLocation')) {
    this.ngeoLocation_ = $injector.get('ngeoLocation');
  }

  /**
   * @type {ngeo.LayerHelper}
   * @private
   */
  this.layerHelper_ = ngeoLayerHelper;

  /**
   * @type {angularGettext.Catalog}
   * @private
   */
  this.gettextCatalog = gettextCatalog;

  /**
   * @type {angular.$q.Deferred}
   * @private
   */
  this.deferred_ = $q.defer();

  /**
   * @type {angular.$q.Promise}
   * @private
   */
  this.promise_ = this.deferred_.promise;

  /**
   * @type {boolean}
   * @private
   */
  this.loaded_ = false;

  /**
   * @type {angular.$q.Promise}
   * @private
   */
  this.bgLayerPromise_ = null;
};
ol.inherits(gmf.Themes, ol.events.EventTarget);


/**
 * @param {Array.<gmfThemes.GmfTheme>} themes Array of "theme" objects.
 * @param {string} name The layer name.
 * @return {gmfThemes.GmfGroup} The group.
 */
gmf.Themes.findGroupByLayerNodeName = function(themes, name) {
  for (let i = 0, ii = themes.length; i < ii; i++) {
    const theme = themes[i];
    for (let j = 0, jj = theme.children.length; j < jj; j++) {
      const group = theme.children[j];
      const childNodes = [];
      gmf.Themes.getFlatNodes(group, childNodes);
      for (let k = 0, kk = childNodes.length; k < kk; k++) {
        const layer = childNodes[k];
        if (layer.name == name) {
          return group;
        }
      }
    }
  }
  return null;
};

/**
 * Find a layer group object by its name. Return null if not found.
 * @param {Array.<gmfThemes.GmfTheme>} themes Array of "theme" objects.
 * @param {string} name The group name.
 * @return {gmfThemes.GmfGroup} The group.
 */
gmf.Themes.findGroupByName = function(themes, name) {
  for (let i = 0, ii = themes.length; i < ii; i++) {
    const theme = themes[i];
    for (let j = 0, jj = theme.children.length; j < jj; j++) {
      const group = theme.children[j];
      if (group.name == name) {
        return group;
      }
    }
  }
  return null;
};


/**
 * Find an object by its name. Return null if not found.
 * @param {Array.<T>} objects Array of objects with a 'name' attribute.
 * @param {string} objectName The object name.
 * @return {T} The object or null.
 * @template T
 */
gmf.Themes.findObjectByName = function(objects, objectName) {
  return ol.array.find(objects, object => object['name'] === objectName);
};


/**
 * Find a theme object by its name. Return null if not found.
 * @param {Array.<gmfThemes.GmfTheme>} themes Array of "theme" objects.
 * @param {string} themeName The theme name.
 * @return {gmfThemes.GmfTheme} The theme object or null.
 */
gmf.Themes.findThemeByName = function(themes, themeName) {
  return gmf.Themes.findObjectByName(themes, themeName);
};


/**
 * Fill the given "nodes" array with all node in the given node including the
 * given node itself.
 * @param {gmfThemes.GmfGroup|gmfThemes.GmfLayer} node Layertree node.
 * @param {Array.<gmfThemes.GmfGroup|gmfThemes.GmfLayer>} nodes An array.
 * @export
 */
gmf.Themes.getFlatNodes = function(node, nodes) {
  let i;
  const children = node.children;
  if (children !== undefined) {
    for (i = 0; i < children.length; i++) {
      gmf.Themes.getFlatNodes(children[i], nodes);
    }
  } else {
    nodes.push(node);
  }
};


/**
 * Get background layers.
 * @param {!Object.<string, string>} appDimensions Dimensions.
 * @return {!angular.$q.Promise.<!Array.<!ol.layer.Base>>} Promise.
 */
gmf.Themes.prototype.getBgLayers = function(appDimensions) {
  const gettextCatalog = this.gettextCatalog;
  if (this.bgLayerPromise_) {
    return this.bgLayerPromise_;
  }
  const $q = this.$q_;
  const layerHelper = this.layerHelper_;

  /**
   * @param {gmfThemes.GmfGroup|gmfThemes.GmfLayer} item A group or a leaf.
   * @param {Array.<number>} array Array of ids;
   */
  const getIds = function(item, array) {
    array.push(ol.getUid(item));
    const children = item.children || [];
    children.forEach((child) => {
      getIds(child, array);
    });
  };

  /**
   * @param {gmfThemes.GmfGroup|gmfThemes.GmfLayer} item The item.
   * @param {ol.layer.Base} layer The layer.
   * @return {ol.layer.Base} the provided layer.
   */
  const callback = function(item, layer) {
    layer.set('label', item.name);
    layer.set('metadata', item.metadata);
    layer.set('dimensions', item.dimensions);
    const ids = [];
    getIds(item, ids);
    layer.set('querySourceIds', ids);
    return layer;
  };

  /**
   * @param {gmfThemes.GmfOgcServers} ogcServers The ogc servers.
   * @param {gmfThemes.GmfGroup|gmfThemes.GmfLayer} gmfLayer The item.
   * @return {angular.$q.Promise.<ol.layer.Base>|ol.layer.Base} the created layer.
   */
  const layerLayerCreationFn = function(ogcServers, gmfLayer) {
    if (gmfLayer.type === 'WMTS') {
      const gmfLayerWMTS = /** @type gmfThemes.GmfLayerWMTS */ (gmfLayer);
      goog.asserts.assert(gmfLayerWMTS.url, 'Layer URL is required');
      return layerHelper.createWMTSLayerFromCapabilitites(
        gmfLayerWMTS.url,
        gmfLayerWMTS.layer || '',
        gmfLayer.dimensions
      ).then(callback.bind(null, gmfLayer)).then(null, (response) => {
        let message = `Unable to build layer "${gmfLayerWMTS.layer}" from WMTSCapabilities: ${gmfLayerWMTS.url}\n`;
        message += `OpenLayers error is "${response['message']}`;
        console.error(message);
        // Continue even if some layers have failed loading.
        return $q.resolve(undefined);
      });
    } else if (gmfLayer.type === 'WMS') {
      const gmfLayerWMS = /** @type gmfThemes.GmfLayerWMS */ (gmfLayer);
      goog.asserts.assert(gmfLayerWMS.ogcServer, 'An OGC server is required');
      const server = ogcServers[gmfLayerWMS.ogcServer];
      goog.asserts.assert(server, 'The OGC server was not found');
      goog.asserts.assert(server.url, 'The server URL is required');
      goog.asserts.assert(server.imageType, 'The server image type is required');
      return callback(gmfLayer, layerHelper.createBasicWMSLayer(
<<<<<<< HEAD
        server.url,
        gmfLayerWMS.layers || '',
        server.type,
        undefined, // time
        gmfLayer.dimensions,
        server.credential ? 'use-credentials' : 'anonymous'
=======
          server.url,
          gmfLayerWMS.layers || '',
          server.imageType,
          server.type,
          undefined, // time
          gmfLayer.dimensions
>>>>>>> a8822f20
      ));
    }
    goog.asserts.fail(`Unsupported type: ${gmfLayer.type}`);
  };

  /**
   * @param {gmfThemes.GmfOgcServers} ogcServers The ogc servers.
   * @param {gmfThemes.GmfGroup} item The item.
   * @return {angular.$q.Promise.<ol.layer.Group>} the created layer.
   */
  const layerGroupCreationFn = function(ogcServers, item) {
    // We assume no child is a layer group.
    const orderedChildren = item.children.map(x => x).reverse(); // the order of insertion in OL3 is the contrary of the theme
    const promises = orderedChildren.map(layerLayerCreationFn.bind(null, ogcServers));
    return $q.all(promises).then((layers) => {
      let collection;
      if (layers) {
        layers = layers.filter(l => l);
        collection = new ol.Collection(layers);
      }
      const group = layerHelper.createBasicGroup(collection);
      callback(item, group);
      return group;
    });
  };

  /**
   * @param {gmfThemes.GmfThemesResponse} data The "themes" web service
   *     response.
   * @return {angular.$q.Promise.<Array.<ol.layer.Base>>} Promise.
   */
  const promiseSuccessFn = function(data) {
    const promises = data.background_layers.map((item) => {
      const itemType = item.type;
      if (itemType === 'WMTS' || itemType === 'WMS') {
        return layerLayerCreationFn(data.ogcServers, item);
      } else if (item.children) {
        // group of layers
        return layerGroupCreationFn(data.ogcServers, item);
      } else {
        return undefined;
      }
    }, this);
    return $q.all(promises);
  }.bind(this);

  this.bgLayerPromise_ = this.promise_.then(promiseSuccessFn).then((values) => {
    const layers = [];

    // (1) add a blank layer
    if (this.addBlankBackgroundLayer_) {
      // For i18n string collection
      gettextCatalog.getString('blank');
      layers.push(new ol.layer.Tile({
        'label': 'blank',
        'metadata': {'thumbnail': ''}
      }));
    }

    // (2) add layers that were returned
    values.forEach((layer) => {
      if (layer) {
        layers.push(layer);
      }
    });
    return layers;
  });

  return this.bgLayerPromise_;
};


/**
 * Get a theme object by its name.
 * @param {string} themeName Theme name.
 * @return {angular.$q.Promise.<gmfThemes.GmfTheme>} Promise.
 * @export
 */
gmf.Themes.prototype.getThemeObject = function(themeName) {
  return this.promise_.then(
    /**
       * @param {gmfThemes.GmfThemesResponse} data The "themes" web service
       *     response.
       * @return {gmfThemes.GmfTheme?} The theme object for themeName, or null
       *     if not found.
       */
    data => gmf.Themes.findThemeByName(data.themes, themeName));
};


/**
 * Get an array of theme objects.
 * @return {angular.$q.Promise.<!Array.<!gmfThemes.GmfTheme>>} Promise.
 * @export
 */
gmf.Themes.prototype.getThemesObject = function() {
  return this.promise_.then(
    /**
       * @param {!gmfThemes.GmfThemesResponse} data The "themes" web service
       *     response.
       * @return {!Array.<!gmfThemes.GmfTheme>} The themes object.
       */
    data => data.themes);
};


/**
 * Get an array of background layer objects.
 * @return {angular.$q.Promise.<!Array.<!gmfThemes.GmfLayer>>} Promise.
 */
gmf.Themes.prototype.getBackgroundLayersObject = function() {
  goog.asserts.assert(this.promise_ !== null);
  return this.promise_.then(
    /**
       * @param {!gmfThemes.GmfThemesResponse} data The "themes" web service
       *     response.
       * @return {!Array.<!gmfThemes.GmfLayer>} The background layers object.
       */
    data => data.background_layers
  );
};


/**
 * Get the `ogcServers` object.
 * @return {angular.$q.Promise.<!gmfThemes.GmfOgcServers>} Promise.
 * @export
 */
gmf.Themes.prototype.getOgcServersObject = function() {
  goog.asserts.assert(this.promise_ !== null);
  return this.promise_.then(
    /**
       * @param {gmfThemes.GmfThemesResponse} data The "themes" web service
       *     response.
       * @return {gmfThemes.GmfOgcServers} The `ogcServers` object.
       */
    data => data.ogcServers);
};


/**
 * Returns a promise to check if one of the layers in the themes is editable.
 * @return {angular.$q.Promise.<boolean>} Promise.
 */
gmf.Themes.prototype.hasEditableLayers = function() {
  goog.asserts.assert(this.promise_ !== null);
  return this.promise_.then(this.hasEditableLayers_.bind(this));
};


/**
 * Returns if one of the layers in the themes is editable.
 * @param {gmfThemes.GmfThemesResponse} data The "themes" web service response.
 * @return {boolean} Editable layers?
 */
gmf.Themes.prototype.hasEditableLayers_ = function(data) {
  return data.themes.some((theme) => {
    const hasEditableLayers = theme.children.some(this.hasNodeEditableLayers_.bind(this));
    return hasEditableLayers;
  });
};


/**
 * @param {gmfThemes.GmfGroup|gmfThemes.GmfLayer} node Theme node
 * @return {boolean} Editable layers?
 */
gmf.Themes.prototype.hasNodeEditableLayers_ = function(node) {
  if (node.editable) {
    return true;
  }

  let hasEditableLayers = false;
  const children = node.children;
  if (children && children.length) {
    hasEditableLayers = children.some(this.hasNodeEditableLayers_.bind(this));
  }
  return hasEditableLayers;
};


/**
 * @param {number=} opt_roleId The role id to send in the request.
 * Load themes from the "themes" service.
 * @export
 */
gmf.Themes.prototype.loadThemes = function(opt_roleId) {

  goog.asserts.assert(this.treeUrl_, 'gmfTreeUrl should be defined.');

  if (this.loaded_) {
    // reload the themes
    this.deferred_ = this.$q_.defer();
    this.promise_ = this.deferred_.promise;
    this.bgLayerPromise_ = null;
    this.loaded_ = false;
  }

  this.$http_.get(this.treeUrl_, {
    params: opt_roleId !== undefined ? {
      'role': opt_roleId,
      'cache_version': this.cacheVersion_
    } : {
      'cache_version': this.cacheVersion_
    },
    cache: false,
    withCredentials: true
  }).then((response) => {
    if (response.data.errors.length != 0) {
      const message = `The themes contain some errors:\n${
        response.data.errors.join('\n')}`;
      console.error(message);
      if (this.ngeoLocation_ !== null && this.ngeoLocation_.hasParam('debug')) {
        window.alert(message);
      }
    }
    this.deferred_.resolve(response.data);
    this.dispatchEvent(gmf.ThemesEventType.CHANGE);
    this.loaded_ = true;
  }, (response) => {
    this.deferred_.reject(response);
  });
};


gmf.module.service('gmfThemes', gmf.Themes);


/**
 * @enum {string}
 */
gmf.Themes.NodeType = {
  MIXED_GROUP: 'MixedGroup',
  NOT_MIXED_GROUP: 'NotMixedGroup',
  WMTS: 'WMTS',
  WMS: 'WMS'
};<|MERGE_RESOLUTION|>--- conflicted
+++ resolved
@@ -280,21 +280,13 @@
       goog.asserts.assert(server.url, 'The server URL is required');
       goog.asserts.assert(server.imageType, 'The server image type is required');
       return callback(gmfLayer, layerHelper.createBasicWMSLayer(
-<<<<<<< HEAD
         server.url,
         gmfLayerWMS.layers || '',
+        server.imageType,
         server.type,
         undefined, // time
         gmfLayer.dimensions,
         server.credential ? 'use-credentials' : 'anonymous'
-=======
-          server.url,
-          gmfLayerWMS.layers || '',
-          server.imageType,
-          server.type,
-          undefined, // time
-          gmfLayer.dimensions
->>>>>>> a8822f20
       ));
     }
     goog.asserts.fail(`Unsupported type: ${gmfLayer.type}`);
