goog.provide('gmf.SyncLayertreeMap');

goog.require('gmf');
goog.require('ngeo.WMSTime');
goog.require('ol.layer.Image');
goog.require('ol.layer.Tile');

/**
 * Service to create layer based on a ngeo.LayertreeController with a
 * GMFThemesGroup ou GMFThemesLeaf as node object.
 * This layer is also used to synchronise a state of ngeo.LayertreeController
 * and its corresponding layer in the map.
 *
 * @constructor
 * @param {angular.Scope} $rootScope Angular rootScope.
 * @param {ngeo.LayerHelper} ngeoLayerHelper Ngeo Layer Helper.
 * @param {ngeo.WMSTime} ngeoWMSTime wms time service.
 * @param {gmf.Themes} gmfThemes The gmf Themes service.
 * @ngInject
 * @ngdoc service
 * @ngname gmfSyncLayertreeMap
 */
gmf.SyncLayertreeMap = function($rootScope, ngeoLayerHelper, ngeoWMSTime,
  gmfThemes) {

  /**
   * @type {ngeo.LayerHelper}
   * @private
   */
  this.layerHelper_ = ngeoLayerHelper;

  /**
   * @type {ngeo.WMSTime}
   * @private
   */
  this.ngeoWMSTime_ = ngeoWMSTime;

  /**
   * @type {gmfThemes.GmfOgcServers}
   * @private
   */
  this.ogcServersObject_;

  gmfThemes.getOgcServersObject().then((ogcServersObject) => {
    this.ogcServersObject_ = ogcServersObject;
  });

  $rootScope.$on('ngeo-layertree-state', (map, treeCtrl, firstParent) => {
    this.sync_(/** @type ol.Map */ (map), firstParent);
  });
};


/**
 * Create, insert (or update) and return a layer from the GmfGroup or the
 * GmfLayer of the given treeCtrl.
 * @param {ngeo.LayertreeController} treeCtrl ngeo layertree controller.
 * @param {ol.Map} map A map that contains the group to insert the not first
 *     level group layer.
 * @param {ol.layer.Group} dataLayerGroup the layer group to insert the first
 *     level group layer.
 * @param {number=} opt_position for first level Group, you can precise the
 *     position to add the group in the array of layers of the dataLayerGroup.
 * @return {ol.layer.Base|ol.layer.Group} a new layer.
 * @public
 */
gmf.SyncLayertreeMap.prototype.createLayer = function(treeCtrl, map, dataLayerGroup, opt_position) {
  /**
   * @type {ol.layer.Base|ol.layer.Group}
   */
  let layer = null;
  if (treeCtrl.node.children !== undefined && treeCtrl.node.mixed) {
    // Mixed groups
    layer = this.createGroup_(treeCtrl, map, dataLayerGroup, opt_position);
  } else if (treeCtrl.node.children === undefined && treeCtrl.parent.node.mixed) {
    // Layers in a mixed group
    layer = this.createLeafInAMixedGroup_(treeCtrl, map);
  } else if (treeCtrl.node.children === undefined) {
    // Layers in a non mixed group
    this.initGmfLayerInANotMixedGroup_(treeCtrl, map);
  } else if (treeCtrl.depth === 1 && !treeCtrl.node.mixed) {
    // First level group non mix
    layer = this.createGroup_(treeCtrl, map, dataLayerGroup, opt_position);
  }

  if (layer && treeCtrl.node.metadata.opacity) {
    layer.setOpacity(treeCtrl.node.metadata.opacity);
  }

  return layer;
};


/**
 * Synchronise the state of each layers corresponding to the given tree and
 * all its children.
 * @param {ol.Map} map A map that contains the layers.
 * @param {ngeo.LayertreeController} treeCtrl ngeo layertree controller.
 * @private
 */
gmf.SyncLayertreeMap.prototype.sync_ = function(map, treeCtrl) {
  treeCtrl.traverseDepthFirst((treeCtrl) => {
    if (treeCtrl.layer && !treeCtrl.node.mixed) {
      this.updateLayerState_(/** @type ol.layer.Image|ol.layer.Tile */ (treeCtrl.layer), treeCtrl);
    }
  });
};


/**
 * Set the active state of a layer based on its treeCtrl state.
 * @param {ol.layer.Tile|ol.layer.Image} layer A layer.
 * @param {ngeo.LayertreeController} treeCtrl ngeo layertree controller.
 * @private
 */
gmf.SyncLayertreeMap.prototype.updateLayerState_ = function(layer, treeCtrl) {
  const active = treeCtrl.getState() === 'on';
  if (treeCtrl.node.type === 'WMTS') {
    layer.setVisible(active);
  } else if (!treeCtrl.node.mixed && treeCtrl.depth === 1) {
    // First level non mixed group
    goog.asserts.assertInstanceof(layer, ol.layer.Image);
    const names = [];
    treeCtrl.traverseDepthFirst((treeCtrl) => {
      if (treeCtrl.node.children === undefined && treeCtrl.getState() === 'on') {
        names.push(treeCtrl.node.layers);
      }
    });
    if (names.length === 0) {
      layer.setVisible(false);
    }
    /** @type {ol.source.ImageWMS} */ (layer.getSource()).updateParams({
      'LAYERS': names.reverse().join(',')
    });
    if (names.length !== 0) {
      layer.setVisible(true);
    }
  } else {
    // WMS mixed layer
    goog.asserts.assertInstanceof(layer, ol.layer.Image);
    layer.setVisible(active);
  }
};


/**
 * Create insert and return a layer group (for not mixed case) or a wmsLayer (for
 * mixed case). Take care about the insertion order in the map in case of first
 * level group.
 * @param {ngeo.LayertreeController} treeCtrl ngeo layertree controller.
 * @param {ol.Map} map A map that contains the group to insert the not first
 *     level group layer.
 * @param {ol.layer.Group} dataLayerGroup the layer group to insert the first
 *     level group layer.
 * @param {number=} opt_position for first level Group, you can precise the
 *     position to add the group in the array of layers of the dataLayerGroup.
 * @return {ol.layer.Image|ol.layer.Group} a new layer.
 * @private
 */
gmf.SyncLayertreeMap.prototype.createGroup_ = function(treeCtrl, map,
  dataLayerGroup, opt_position) {
  const groupNode = /** @type {gmfThemes.GmfGroup} */ (treeCtrl.node);
  let layer = null;
  const isFirstLevelGroup = treeCtrl.parent.isRoot;

  if (isFirstLevelGroup) { // First level group
    layer = this.createLayerFromGroup_(treeCtrl, !!groupNode.mixed);
    // Insert the layer at the right place
    const position = opt_position | 0;
    dataLayerGroup.getLayers().insertAt(position, layer);

  } else { // Other Groups, create a group layer only in mixed groups
    const inAMixedGroup = !this.isOneParentNotMixed_(treeCtrl);
    if (inAMixedGroup) {
      layer = this.createLayerFromGroup_(treeCtrl, true);
      const layerGroup = /** @type {ol.layer.Group} */ (
        gmf.SyncLayertreeMap.getLayer(treeCtrl.parent));
      layerGroup.getLayers().insertAt(0, layer);
    }
  }
  return layer;
};


/**
 * Create, insert and return a layer group (for not mixed case) or a wmsLayer
 * for mixed case).
 * @param {ngeo.LayertreeController} treeCtrl ngeo layertree controller.
 * @param {boolean} mixed True for a group layer, false for a WMS layer.
 * @return {ol.layer.Image|ol.layer.Group} a new layer.
 * @private
 */
gmf.SyncLayertreeMap.prototype.createLayerFromGroup_ = function(treeCtrl,
  mixed) {
  let layer;
  const groupNode = /** @type {gmfThemes.GmfGroup} */ (treeCtrl.node);
  if (mixed) { // Will be one ol.layer per each node.
    layer = this.layerHelper_.createBasicGroup();
  } else { // Will be one ol.layer for multiple WMS nodes.
    const timeParam = this.getTimeParam_(treeCtrl);
    const ogcServer = this.ogcServersObject_[groupNode.ogcServer || ''];
    goog.asserts.assert(ogcServer);
    goog.asserts.assert(ogcServer.url);
    goog.asserts.assert(ogcServer.type);
    goog.asserts.assert(ogcServer.imageType);
    layer = this.layerHelper_.createBasicWMSLayer(
<<<<<<< HEAD
      ogcServer.url,
      '',
      ogcServer.type,
      timeParam,
      undefined, // WMS parameters
      ogcServer.credential ? 'use-credentials' : 'anonymous'
=======
        ogcServer.url, '', ogcServer.imageType, ogcServer.type, timeParam
>>>>>>> a8822f20
    );
    let hasActiveChildren = false;
    treeCtrl.traverseDepthFirst((ctrl) => {
      // Update layer information and tree state.
      this.updateLayerReferences_(/** @type gmfThemes.GmfLayer */ (ctrl.node), layer);
      if (ctrl.node.metadata.isChecked) {
        ctrl.setState('on', false);
        this.updateLayerState_(/** @type {ol.layer.Image} */ (layer), ctrl);
        hasActiveChildren = true;
      }
    });
    layer.setVisible(hasActiveChildren);
    layer.set('layerNodeName', groupNode.name); //Really useful ?
  }
  return layer;
};


/**
 * Create and insert a layer from a leaf in a mixed group.
 * @param {ngeo.LayertreeController} treeCtrl ngeo layertree controller.
 * @param {ol.Map} map A map that contains the group to insert the layer.
 * @return {ol.layer.Tile|ol.layer.Image} a new layer.
 * @private
 */
gmf.SyncLayertreeMap.prototype.createLeafInAMixedGroup_ = function(treeCtrl, map) {
  const gmfLayer = /** @type {gmfThemes.GmfLayer} */ (treeCtrl.node);
  let layer;
  // Make layer.
  if (gmfLayer.type === 'WMTS') {
    layer = this.createWMTSLayer_(/** @type gmfThemes.GmfLayerWMTS */ (gmfLayer));
  } else {
    const gmfLayerWMS = /** @type gmfThemes.GmfLayerWMS */ (gmfLayer);
    const timeParam = this.getTimeParam_(treeCtrl);
    const ogcServer = this.ogcServersObject_[/** @type string */ (gmfLayerWMS.ogcServer)];
    goog.asserts.assert(ogcServer);
    goog.asserts.assert(ogcServer.url);
    goog.asserts.assert(ogcServer.type);
    goog.asserts.assert(gmfLayerWMS.layers);
<<<<<<< HEAD
    layer = this.layerHelper_.createBasicWMSLayer(
      ogcServer.url,
      gmfLayerWMS.layers,
      ogcServer.type,
      timeParam,
      undefined, // WMS parameters
      ogcServer.credential ? 'use-credentials' : 'anonymous'
    );
=======
    goog.asserts.assert(ogcServer.imageType);
    layer = this.layerHelper_.createBasicWMSLayer(ogcServer.url,
            gmfLayerWMS.layers, ogcServer.imageType, ogcServer.type, timeParam);
>>>>>>> a8822f20
  }
  // Update layer information and tree state.
  layer.set('layerNodeName', gmfLayer.name); // Really useful ?
  this.updateLayerReferences_(gmfLayer, layer);
  const checked = gmfLayer.metadata.isChecked === true;
  if (checked) {
    treeCtrl.setState('on', false);
  }
  layer.setVisible(checked);
  // Insert layer in the map.
  const layerGroup = /** @type {ol.layer.Group} */ (
    gmf.SyncLayertreeMap.getLayer(treeCtrl.parent));
  layerGroup.getLayers().insertAt(0, layer);
  return layer;
};


/**
 * Update a WMS layer with the given treeCtrl node information. Assumes that
 * the first parent with ogcServer information is linked to the layer to update
 * and that this treeCtrl node is a leafNode.
 * @param {ngeo.LayertreeController} treeCtrl ngeo layertree controller.
 * @param {ol.Map} map A map that contains the layer to update.
 * @private
 */
gmf.SyncLayertreeMap.prototype.initGmfLayerInANotMixedGroup_ = function(treeCtrl, map) {
  const leafNode = /** @type {gmfThemes.GmfLayer} */ (treeCtrl.node);
  const firstLevelGroup = this.getFirstLevelGroupCtrl_(treeCtrl);
  goog.asserts.assert(firstLevelGroup);
  const layer = /** @type {ol.layer.Image} */ (firstLevelGroup.layer);
  goog.asserts.assertInstanceof(layer, ol.layer.Image);
  // Update layer information and tree state.
  this.updateLayerReferences_(leafNode, layer);
  if (leafNode.metadata.isChecked) {
    treeCtrl.setState('on', false);
    this.updateLayerState_(layer, firstLevelGroup);
  } else {
    treeCtrl.parent.refreshState();
  }
};


/**
 * Create and return a Tile layer.
 * @param {gmfThemes.GmfLayerWMTS} gmfLayerWMTS A leaf node.
 * @return {ol.layer.Tile} a Tile WMTS layer. (Source and capabilities can come
 *     later).
 * @private
 */
gmf.SyncLayertreeMap.prototype.createWMTSLayer_ = function(gmfLayerWMTS) {
  const newLayer = new ol.layer.Tile();
  goog.asserts.assert(gmfLayerWMTS.url);
  goog.asserts.assert(gmfLayerWMTS.layer);
  this.layerHelper_.createWMTSLayerFromCapabilitites(gmfLayerWMTS.url,
    gmfLayerWMTS.layer, gmfLayerWMTS.dimensions).then((layer) => {
    newLayer.setSource(layer.getSource());
    newLayer.set('capabilitiesStyles', layer.get('capabilitiesStyles'));
  });
  return newLayer;
};


/**
 * Update properties of a layer with the node of a given leafNode.
 * @param {gmfThemes.GmfLayer} leafNode a leaf node.
 * @param {ol.layer.Base} layer A layer.
 * @private
 */
gmf.SyncLayertreeMap.prototype.updateLayerReferences_ = function(leafNode, layer) {
  const id = ol.getUid(leafNode);
  const querySourceIds = layer.get('querySourceIds') || [];
  querySourceIds.push(id);
  layer.set('querySourceIds', querySourceIds);

  const disclaimer = leafNode.metadata.disclaimer;
  if (disclaimer) {
    const disclaimers = layer.get('disclaimers') || [];
    disclaimers.push(leafNode.metadata.disclaimer);
    layer.set('disclaimers', disclaimers);
  }
};


/**
 * Get the time parameter for a WMS Layer. If it's a group and it doesn't have
 * time, get the first time parameter available in any child.
 * @param {ngeo.LayertreeController} treeCtrl ngeo layertree controller.
 * @return {string|undefined} A wms time param.
 * @private
 */
gmf.SyncLayertreeMap.prototype.getTimeParam_ = function(treeCtrl) {
  let wmsTime;
  let timeParam;
  const node = treeCtrl.node;
  if (node.time) {
    wmsTime = node.time;
  } else if (node.children) {
    treeCtrl.traverseDepthFirst((treeCtrl) => {
      if (treeCtrl.node.children === undefined && treeCtrl.node.time) {
        wmsTime = treeCtrl.node.time;
        return ngeo.LayertreeController.VisitorDecision.STOP;
      }
    });
  }
  if (wmsTime) {
    const timeValues = this.ngeoWMSTime_.getOptions(wmsTime)['values'];
    timeParam = this.ngeoWMSTime_.formatWMSTimeParam(wmsTime, {
      start: timeValues[0] || timeValues,
      end: timeValues[1]
    });
  }
  return timeParam;
};


/**
 * Return true if a parent tree is mixed, based on its node.
 * @param {ngeo.LayertreeController} treeCtrl ngeo layertree controller.
 * @return {boolean} True is any parent is mixed. False Otherwise.
 * @private
 */
gmf.SyncLayertreeMap.prototype.isOneParentNotMixed_ = function(treeCtrl) {
  let tree = treeCtrl.parent;
  let isOneParentNotMix = false;
  do {
    isOneParentNotMix = tree.node.mixed === false;
    tree = tree.parent;
  }
  while (tree.parent && !isOneParentNotMix);
  return isOneParentNotMix;
};


/**
 * Return the first parent, from the root parent, that is not mixed.
 * @param {ngeo.LayertreeController} treeCtrl ngeo layertree controller.
 * @return {ngeo.LayertreeController} The first not mixed parent.
 * @private
 */
gmf.SyncLayertreeMap.prototype.getFirstLevelGroupCtrl_ = function(
  treeCtrl) {
  let tree = treeCtrl;
  while (!tree.parent.isRoot) {
    tree = tree.parent;
  }
  return tree;
};


/**
 * Return the layer used by the given treeCtrl.
 * @param {ngeo.LayertreeController} treeCtrl ngeo layertree controller.
 * @return {ol.layer.Base} The layer.
 * @public
 */
gmf.SyncLayertreeMap.getLayer = function(treeCtrl) {
  let tree = treeCtrl;
  let layer = null;
  while (!tree.isRoot && layer === null) {
    if (tree.layer) {
      layer = tree.layer;
    }
    tree = tree.parent;
  }
  return layer;
};


gmf.module.service('gmfSyncLayertreeMap', gmf.SyncLayertreeMap);<|MERGE_RESOLUTION|>--- conflicted
+++ resolved
@@ -204,16 +204,13 @@
     goog.asserts.assert(ogcServer.type);
     goog.asserts.assert(ogcServer.imageType);
     layer = this.layerHelper_.createBasicWMSLayer(
-<<<<<<< HEAD
       ogcServer.url,
       '',
+      ogcServer.imageType,
       ogcServer.type,
       timeParam,
       undefined, // WMS parameters
       ogcServer.credential ? 'use-credentials' : 'anonymous'
-=======
-        ogcServer.url, '', ogcServer.imageType, ogcServer.type, timeParam
->>>>>>> a8822f20
     );
     let hasActiveChildren = false;
     treeCtrl.traverseDepthFirst((ctrl) => {
@@ -253,20 +250,16 @@
     goog.asserts.assert(ogcServer.url);
     goog.asserts.assert(ogcServer.type);
     goog.asserts.assert(gmfLayerWMS.layers);
-<<<<<<< HEAD
+    goog.asserts.assert(ogcServer.imageType);
     layer = this.layerHelper_.createBasicWMSLayer(
       ogcServer.url,
       gmfLayerWMS.layers,
+      ogcServer.imageType,
       ogcServer.type,
       timeParam,
       undefined, // WMS parameters
       ogcServer.credential ? 'use-credentials' : 'anonymous'
     );
-=======
-    goog.asserts.assert(ogcServer.imageType);
-    layer = this.layerHelper_.createBasicWMSLayer(ogcServer.url,
-            gmfLayerWMS.layers, ogcServer.imageType, ogcServer.type, timeParam);
->>>>>>> a8822f20
   }
   // Update layer information and tree state.
   layer.set('layerNodeName', gmfLayer.name); // Really useful ?
