goog.provide('gmf.QueryManager');

goog.require('gmf');
goog.require('gmf.Themes');
goog.require('ngeo.Query');


/**
 * The QueryManager service, uses the
 * c2cgeoportal's themes to configure ngeo's query service with each layer
 * found.
 *
 * Used UI metadata:
 *
 *  * identifierAttributeField: Field used to identify the feature (like a title).
 *  * queryLayers: The alternate layers used to do the query.
 *  * wmsLayers: The layers used to do the query, used if queryLayers is not provided.
 *  * wmsUrl: An alternate wmsUrl used to do the query (essential to query WMTS layer).
 *
 * @constructor
 * @struct
 * @param {!ngeo.Query} ngeoQuery The ngeo Query service.
 * @param {!gmf.Themes} gmfThemes The gmf Themes service.
 * @param {!angular.$q} $q Angular q service
 * @ngInject
 * @ngdoc service
 * @ngname gmfThemes
 */
gmf.QueryManager = function(ngeoQuery, gmfThemes, $q) {

  /**
   * @type {!ngeo.Query}
   * @private
   */
  this.ngeoQuery_ = ngeoQuery;

  /**
   * @type {!gmf.Themes}
   * @private
   */
  this.gmfThemes_ = gmfThemes;

  /**
   * @type {!angular.$q}
   * @private
   */
  this.$q_ = $q;

  /**
   * @type {!Array.<!ngeox.QuerySource>}
   * @private
   */
  this.sources_ = [];

  /**
   * @type {!Object.<number|string, !ngeox.QuerySource>}
   * @private
   */
  this.cache_ = {};

  ol.events.listen(this.gmfThemes_, gmf.ThemesEventType.CHANGE,
    this.handleThemesChange_, this);
};


/**
 * @param {Object.<string, string>} dimensions The global dimensions object.
 * @export
 */
gmf.QueryManager.prototype.setDimensions = function(dimensions) {
  this.ngeoQuery_.dimensions = dimensions;
};


/**
 * Called when the themes change. Remove any existing sources first, then
 * create and add sources from the loaded themes.
 * @private
 */
gmf.QueryManager.prototype.handleThemesChange_ = function() {

  this.sources_.length = 0;
  this.cache_ = {};
  this.ngeoQuery_.removeAllSources();

  this.gmfThemes_.getOgcServersObject().then((ogcServers) => {
    const promiseThemes = this.gmfThemes_.getThemesObject().then((themes) => {
      // create sources for each themes
      for (const theme of themes) {
        for (const child of theme.children) {
          goog.asserts.assert(child);
          this.createSources_(child, child, ogcServers);
        }
      }
    });

    const promiseBgLayers = this.gmfThemes_.getBackgroundLayersObject().then((backgroundLayers) => {
      // create a source for each background layer
      for (const backgroundLayer of backgroundLayers) {
        this.createSources_(null, backgroundLayer, ogcServers);
      }
    });

    // then add all sources to the query service
    this.$q_.all([promiseThemes, promiseBgLayers]).then(() => {
      this.ngeoQuery_.addSources(this.sources_);
    });
  });
};


/**
 * Create and add a source for the query service from the GMF theme node if
 * it has no children, otherwise create the sources for each child node if
 * it has any.
 * @param {gmfThemes.GmfGroup} firstLevelGroup A node.
 * @param {!gmfThemes.GmfGroup|!gmfThemes.GmfLayer} node A node.
 * @param {!gmfThemes.GmfOgcServers} ogcServers OGC servers.
 * @private
 */
gmf.QueryManager.prototype.createSources_ = function(firstLevelGroup, node, ogcServers) {
  const children = node.children;

  // First we handle the groups
  if (children) {
    for (const child of children) {
      goog.asserts.assert(child);
      this.createSources_(firstLevelGroup, child, ogcServers);
    }
    return;
  }

  // We are now on a leaf so we can cast node.metadata to the typed
  // (and non minified) version.

  const id = node.id;
  const meta = /** @type {gmfThemes.GmfMetaData} */ (node.metadata);
  const identifierAttributeField = meta.identifierAttributeField;
  let layers;
  const name = node.name;
  let validateLayerParams = false;
  const gmfLayer = /** @type gmfThemes.GmfLayer */ (node);
  let ogcServer;

  // Don't create sources for WMTS layers without wmsUrl and ogcServer,
  // they are not queryable.
  if (gmfLayer.type === 'WMTS') {
    var layers_ = meta.queryLayers || meta.wmsLayers;
    if (layers_ && meta.ogcServer && ogcServers[meta.ogcServer]) {
      layers = layers_.split(',');
      ogcServer = ogcServers[meta.ogcServer];
    } else {
      return;
    }
  }

  validateLayerParams = gmfLayer.type === 'WMS';
  let gmfLayerWMS;
  if (gmfLayer.type === 'WMS') {
    gmfLayerWMS = /** @type gmfThemes.GmfLayerWMS */ (gmfLayer);
    layers = gmfLayerWMS.layers.split(',');
    if (!firstLevelGroup || firstLevelGroup.mixed) {
      goog.asserts.assert(gmfLayerWMS.ogcServer);
      ogcServer = ogcServers[/** @type string */ (gmfLayerWMS.ogcServer)];
    } else {
      goog.asserts.assert(firstLevelGroup.ogcServer);
      ogcServer = ogcServers[/** @type string */ (firstLevelGroup.ogcServer)];
    }
  }
<<<<<<< HEAD
  let childLayers = layers;
  if (!this.cache_[id]) {
    if (validateLayerParams) {
      // Some nodes have child layers, i.e. a list of layer names that are
      // part of a group. The name of the group itself can't be used 'as-is'
      // as an identifier of the layers for this source. For example, a
      // group named 'osm' might result in returning 'restaurant' features.
      // This override makes sure that those layer names are used instead of
      // the original one.
      if (gmfLayerWMS.childLayers && gmfLayerWMS.childLayers.length) {
        // skip layers with no queryable childLayer
        const isQueryable = function(item) {
          return item.queryable;
        };
        if (!gmfLayerWMS.childLayers.some(isQueryable)) {
          return;
        }

        const childLayerNames = [];
        gmfLayerWMS.childLayers.forEach((childLayer) => {
          if (childLayer.queryable) {
            childLayerNames.push(childLayer.name);
          }
        }, this);
        childLayers = childLayerNames.join(',');
      }
    }
=======
  if (!this.cache_[id]) {
>>>>>>> 069100e8

    goog.asserts.assert(ogcServer.urlWfs);
    goog.asserts.assert(layers);

    const source = {
      'id': id,
      'identifierAttributeField': identifierAttributeField,
      'label': name,
      'getLayers': function(resolution) {
        var childLayers = layers;
        goog.asserts.assert(childLayers);
        if (validateLayerParams) {
          // Some nodes have child layers, i.e. a list of layer names that are
          // part of a group. The name of the group itself can't be used 'as-is'
          // as an identifier of the layers for this source. For example, a
          // group named 'osm' might result in returning 'restaurant' features.
          // This override makes sure that those layer names are used instead of
          // the original one.
          if (gmfLayerWMS.childLayers && gmfLayerWMS.childLayers.length) {
            // skip layers with no queryable childLayer
            var isQueryable = function(item) {
              return item.queryable && resolution >= item.minResolutionHint && resolution <= item.maxResolutionHint;
            };
            if (!gmfLayerWMS.childLayers.some(isQueryable)) {
              return [];
            }

            var childLayerNames = [];
            gmfLayerWMS.childLayers.forEach(function(childLayer) {
              if (childLayer.queryable) {
                childLayerNames.push(childLayer.name);
              }
            }, this);
            childLayers = childLayerNames;
          }
        }
        return childLayers;
      },
      'layers': layers,
      'dimensions': node.dimensions || firstLevelGroup.dimensions,
      'url': ogcServer.urlWfs,
      'validateLayerParams': validateLayerParams,
      'wfsQuery': ogcServer.wfsSupport
    };
    this.cache_[id] = source;
    this.sources_.push(source);
  }
};


gmf.module.service('gmfQueryManager', gmf.QueryManager);<|MERGE_RESOLUTION|>--- conflicted
+++ resolved
@@ -145,7 +145,7 @@
   // Don't create sources for WMTS layers without wmsUrl and ogcServer,
   // they are not queryable.
   if (gmfLayer.type === 'WMTS') {
-    var layers_ = meta.queryLayers || meta.wmsLayers;
+    const layers_ = meta.queryLayers || meta.wmsLayers;
     if (layers_ && meta.ogcServer && ogcServers[meta.ogcServer]) {
       layers = layers_.split(',');
       ogcServer = ogcServers[meta.ogcServer];
@@ -167,38 +167,7 @@
       ogcServer = ogcServers[/** @type string */ (firstLevelGroup.ogcServer)];
     }
   }
-<<<<<<< HEAD
-  let childLayers = layers;
   if (!this.cache_[id]) {
-    if (validateLayerParams) {
-      // Some nodes have child layers, i.e. a list of layer names that are
-      // part of a group. The name of the group itself can't be used 'as-is'
-      // as an identifier of the layers for this source. For example, a
-      // group named 'osm' might result in returning 'restaurant' features.
-      // This override makes sure that those layer names are used instead of
-      // the original one.
-      if (gmfLayerWMS.childLayers && gmfLayerWMS.childLayers.length) {
-        // skip layers with no queryable childLayer
-        const isQueryable = function(item) {
-          return item.queryable;
-        };
-        if (!gmfLayerWMS.childLayers.some(isQueryable)) {
-          return;
-        }
-
-        const childLayerNames = [];
-        gmfLayerWMS.childLayers.forEach((childLayer) => {
-          if (childLayer.queryable) {
-            childLayerNames.push(childLayer.name);
-          }
-        }, this);
-        childLayers = childLayerNames.join(',');
-      }
-    }
-=======
-  if (!this.cache_[id]) {
->>>>>>> 069100e8
-
     goog.asserts.assert(ogcServer.urlWfs);
     goog.asserts.assert(layers);
 
@@ -207,7 +176,7 @@
       'identifierAttributeField': identifierAttributeField,
       'label': name,
       'getLayers': function(resolution) {
-        var childLayers = layers;
+        let childLayers = layers;
         goog.asserts.assert(childLayers);
         if (validateLayerParams) {
           // Some nodes have child layers, i.e. a list of layer names that are
@@ -218,15 +187,15 @@
           // the original one.
           if (gmfLayerWMS.childLayers && gmfLayerWMS.childLayers.length) {
             // skip layers with no queryable childLayer
-            var isQueryable = function(item) {
+            const isQueryable = function(item) {
               return item.queryable && resolution >= item.minResolutionHint && resolution <= item.maxResolutionHint;
             };
             if (!gmfLayerWMS.childLayers.some(isQueryable)) {
               return [];
             }
 
-            var childLayerNames = [];
-            gmfLayerWMS.childLayers.forEach(function(childLayer) {
+            const childLayerNames = [];
+            gmfLayerWMS.childLayers.forEach((childLayer) => {
               if (childLayer.queryable) {
                 childLayerNames.push(childLayer.name);
               }
