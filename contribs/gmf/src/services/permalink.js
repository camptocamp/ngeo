--- conflicted
+++ resolved
@@ -448,13 +448,8 @@
   }
 
   if (this.gmfThemeManager_) {
-<<<<<<< HEAD
     this.rootScope_.$on(gmf.theme.Manager.EventType.THEME_NAME_SET, (event, name) => {
-      this.setThemeInUrl_();
-=======
-    this.rootScope_.$on(gmf.ThemeManagerEventType.THEME_NAME_SET, (event, name) => {
       this.setThemeInUrl_(name);
->>>>>>> 431ede20
     });
   }
 
@@ -1203,7 +1198,6 @@
 };
 
 
-<<<<<<< HEAD
 // === External Data Sources management ===
 
 
@@ -1382,6 +1376,27 @@
 
 
 /**
+ * Contains the layer name
+ * @param {!ol.layer.Base} layer The layer to inspect
+ * @param {string} name The layer name to find
+ * @return {boolean} The containing status
+ */
+gmf.Permalink.prototype.containsLayerName = function(layer, name) {
+  if (layer instanceof ol.layer.Group) {
+    for (const l of layer.getLayers().getArray()) {
+      goog.asserts.assert(l);
+      if (this.containsLayerName(l, name)) {
+        return true;
+      }
+    }
+    return false;
+  } else {
+    return layer.get('layerNodeName') == name;
+  }
+};
+
+
+/**
  * @param {!ol.Collection.Event} evt Collection event.
  * @private
  */
@@ -1474,25 +1489,7 @@
 
     // (4) Reset promise
     this.setExternalDataSourcesStatePromise_ = null;
-=======
-/**
- * Contains the layer name
- * @param {!ol.layer.Base} layer The layer to inspect
- * @param {string} name The layer name to find
- * @return {boolean} The containing status
- */
-gmf.Permalink.prototype.containsLayerName = function(layer, name) {
-  if (layer instanceof ol.layer.Group) {
-    for (const l of layer.getLayers().getArray()) {
-      goog.asserts.assert(l);
-      if (this.containsLayerName(l, name)) {
-        return true;
-      }
-    }
-    return false;
-  } else {
-    return layer.get('layerNodeName') == name;
-  }
+  });
 };
 
 
@@ -1542,7 +1539,6 @@
         }
       }
     }
->>>>>>> 431ede20
   });
 };
 
