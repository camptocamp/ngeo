--- conflicted
+++ resolved
@@ -150,14 +150,10 @@
 /**
  * Initialise the controller.
  */
-<<<<<<< HEAD
-DisclamerController.prototype.$onInit = function() {
+DisclaimerController.prototype.$onInit = function() {
   if (!this.map) {
     throw new Error('Missing map');
   }
-=======
-DisclaimerController.prototype.$onInit = function() {
->>>>>>> 794a0c2f
   this.layerVisibility = this.layerVisibility !== undefined ? this.layerVisibility : true;
 
   this.dataLayerGroup_ = this.ngeoLayerHelper_.getGroupFromMap(this.map, DATALAYERGROUP_NAME);
@@ -168,8 +164,7 @@
  * @param {Event|import('ol/events/Event.js').default} evt Event.
  * @private
  */
-<<<<<<< HEAD
-DisclamerController.prototype.handleLayersAdd_ = function(evt) {
+DisclaimerController.prototype.handleLayersAdd_ = function(evt) {
   if (evt instanceof CollectionEvent) {
     this.timeout_(() => {
       const layer = evt.element;
@@ -177,14 +172,6 @@
       this.registerLayer_(layer);
     });
   }
-=======
-DisclaimerController.prototype.handleLayersAdd_ = function(evt) {
-  this.timeout_(() => {
-    const layer = evt.element;
-    console.assert(layer instanceof olLayerBase);
-    this.registerLayer_(layer);
-  });
->>>>>>> 794a0c2f
 };
 
 
@@ -192,19 +179,12 @@
  * @param {Event|import('ol/events/Event.js').default} evt Event.
  * @private
  */
-<<<<<<< HEAD
-DisclamerController.prototype.handleLayersRemove_ = function(evt) {
+DisclaimerController.prototype.handleLayersRemove_ = function(evt) {
   if (evt instanceof CollectionEvent) {
     const layer = evt.element;
     console.assert(layer instanceof olLayerBase);
     this.unregisterLayer_(layer);
   }
-=======
-DisclaimerController.prototype.handleLayersRemove_ = function(evt) {
-  const layer = evt.element;
-  console.assert(layer instanceof olLayerBase);
-  this.unregisterLayer_(layer);
->>>>>>> 794a0c2f
 };
 
 
@@ -303,14 +283,10 @@
 };
 
 
-<<<<<<< HEAD
-DisclamerController.prototype.$onDestroy = function() {
+DisclaimerController.prototype.$onDestroy = function() {
   if (!this.dataLayerGroup_) {
     throw new Error('Missing dataLayerGroup');
   }
-=======
-DisclaimerController.prototype.$onDestroy = function() {
->>>>>>> 794a0c2f
   this.unregisterLayer_(this.dataLayerGroup_);
 };
 
