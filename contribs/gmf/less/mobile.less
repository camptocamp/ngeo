--- conflicted
+++ resolved
@@ -293,13 +293,12 @@
       content: 'b'
     }
   }
-<<<<<<< HEAD
   .tt-menu {
     border-top: inherit;
     border-right: 1px solid black;
     border-bottom: inherit;
     border-left: 1px solid black;
-=======
+  }
 }
 
 //mobile styles for the theme and background selector
@@ -316,6 +315,5 @@
   .gmf-thumb {
     height: auto;
     width: 25%;
->>>>>>> a36a1bdc
   }
 }