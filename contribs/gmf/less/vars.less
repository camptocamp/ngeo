--- conflicted
+++ resolved
@@ -19,13 +19,7 @@
 @content-index: 2;
 @above-content-index: 3;
 @above-menus-index: 4;
-@search-index: 5;
-@above-search-index: 6;
 
-<<<<<<< HEAD
-
-=======
->>>>>>> ccf7e18d
 @nav-width: 26rem;
 
 @border-radius-base: 0;
