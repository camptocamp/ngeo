goog.require('gmf.test.data.printcapabilities');
goog.require('ol.Map');
goog.require('ol.View');

describe('GmfPrintController', () => {

  let $controller, $rootScope, $scope;
  let gmfPrintCtrl;

  beforeEach(angular.mock.inject((_$controller_, _$rootScope_) => {
    $controller = _$controller_;
    $rootScope = _$rootScope_;
    $scope = $rootScope.$new();
<<<<<<< HEAD
    gmfPrintCtrl = $controller('GmfPrintController', {
      $scope: $scope,
      gmfPrintUrl: ''
    });
=======
    const $element = angular.element('<div></div>');
    gmfPrintCtrl = $controller('GmfPrintController',
      {
        $element,
        $scope,
        gmfPrintUrl: ''
      }
    );
>>>>>>> 9b3f8704
    gmfPrintCtrl.map = new ol.Map({
      view: new ol.View({
        center: [0, 0],
        zoom: 4
      })
    });
    gmfPrintCtrl.map.setSize([100, 100]);
    gmfPrintCtrl.parseCapabilities_({data: gmf.test.data.printcapabilities});
  }));

  it('Set rotation', () => {
    expect(gmfPrintCtrl.rotation).toBe(0);
    gmfPrintCtrl.setRotation(25);
    expect(gmfPrintCtrl.rotation).toBe(25);
    gmfPrintCtrl.setRotation(190);
    expect(gmfPrintCtrl.rotation).toBe(180);
    gmfPrintCtrl.setRotation(-1000);
    expect(gmfPrintCtrl.rotation).toBe(-180);
  });

  it('Set layout and test depending layout informations changes', () => {
    const title = 'title';
    gmfPrintCtrl.layoutInfo.title = title;

    gmfPrintCtrl.setLayout(gmfPrintCtrl.layoutInfo.layouts[1]);

    expect(gmfPrintCtrl.layoutInfo.title).toBe(title);
    expect(gmfPrintCtrl.layoutInfo.layout).toBe(gmfPrintCtrl.layoutInfo.layouts[1]);
  });

  it('Set scale and test map resolution change', () => {
    const baseScale = gmfPrintCtrl.layoutInfo.scales[1];
    const biggerScale = gmfPrintCtrl.layoutInfo.scales[2] > baseScale ?
      gmfPrintCtrl.layoutInfo.scales[2] : gmfPrintCtrl.layoutInfo.scales[0];

    gmfPrintCtrl.getSetScale(baseScale);
    expect(gmfPrintCtrl.layoutInfo.scale).toBe(baseScale);

    const view = gmfPrintCtrl.map.getView();
    const resolution = view.getResolution();
    gmfPrintCtrl.getSetScale(biggerScale);
    expect(resolution).toBeLessThan(view.getResolution());
  });

  it('Set dpi', () => {
    const dpi = 10;
    gmfPrintCtrl.setDpi(10);
    expect(gmfPrintCtrl.layoutInfo.dpi).toBe(dpi);
  });

  it('Is state', () => {
    expect(gmfPrintCtrl.isState('CAPABILITIES_NOT_LOADED')).toBeTruthy();
  });
});<|MERGE_RESOLUTION|>--- conflicted
+++ resolved
@@ -11,21 +11,12 @@
     $controller = _$controller_;
     $rootScope = _$rootScope_;
     $scope = $rootScope.$new();
-<<<<<<< HEAD
+    const $element = angular.element('<div></div>');
     gmfPrintCtrl = $controller('GmfPrintController', {
+      $element: $element,
       $scope: $scope,
       gmfPrintUrl: ''
     });
-=======
-    const $element = angular.element('<div></div>');
-    gmfPrintCtrl = $controller('GmfPrintController',
-      {
-        $element,
-        $scope,
-        gmfPrintUrl: ''
-      }
-    );
->>>>>>> 9b3f8704
     gmfPrintCtrl.map = new ol.Map({
       view: new ol.View({
         center: [0, 0],
