--- conflicted
+++ resolved
@@ -74,13 +74,8 @@
       const osmTheme = gmf.Themes.findThemeByName(themes.themes, 'Cadastre');
       const firstLevelGroup = osmTheme.children[0]; // 'Cadastre'
       queryManager.createSources_(firstLevelGroup, firstLevelGroup, themes.ogcServers);
-<<<<<<< HEAD
       const osmSource = getSourceById(queryManager.sources_, 115);
-      expect(osmSource.params.LAYERS).toBe('ch.swisstopo.dreiecksvermaschung');
-=======
-      var osmSource = getSourceById(queryManager.sources_, 115);
       expect(osmSource.getLayers(0).join(',')).toBe('ch.swisstopo.dreiecksvermaschung');
->>>>>>> 069100e8
       expect(osmSource.wfsQuery).toBe(false);
     });
 
